--- conflicted
+++ resolved
@@ -19,11 +19,7 @@
 keythereum.constants.scrypt.n = ROUNDS;
 
 function Augur() {
-<<<<<<< HEAD
-  this.version = "4.6.4";
-=======
   this.version = version;
->>>>>>> 0d618a47
   this.options = {
     debug: {
       broadcast: false, // broadcast debug logging in ethrpc
