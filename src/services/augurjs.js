import augur from 'augur.js';
import BigNumber from 'bignumber.js';

<<<<<<< HEAD
import {
	SUCCESS,
	CREATING_MARKET
} from '../modules/transactions/constants/statuses';
import { BUY_SHARES } from "../modules/transactions/constants/types";
=======
import { SUCCESS, CREATING_MARKET } from '../modules/transactions/constants/statuses';
>>>>>>> 98d09179

const TIMEOUT_MILLIS = 50;
const ex = {};

ex.connect = function connect(cb) {
	if (process.env.ETHEREUM_HOST_RPC) {
		augur.rpc.nodes.hosted = [process.env.ETHEREUM_HOST_RPC];
	}
	const localnode = null;
	if (process.env.BUILD_AZURE) {
		if (process.env.BUILD_AZURE_WSURL === 'null') {
			augur.rpc.wsUrl = null;
		} else {
			augur.rpc.wsUrl = process.env.BUILD_AZURE_WSURL;
		}
		if (process.env.BUILD_AZURE_LOCALNODE === 'null') {
			augur.rpc.nodes.local = null;
		} else {
			augur.rpc.nodes.local = process.env.BUILD_AZURE_LOCALNODE;
		}
		if (process.env.BUILD_AZURE_HOSTEDNODE === 'null') {
			augur.rpc.nodes.hosted = [];
		} else {
			augur.rpc.nodes.hosted = [process.env.BUILD_AZURE_HOSTEDNODE];
		}
	} else {
		if (document.location.protocol === 'http:') {
			// localnode = 'http://127.0.0.1:8545';
		}
	}
	// augur.rpc.wsUrl = null;
	augur.connect(localnode, null, (connected) => {
		if (!connected) return cb('could not connect to ethereum');
		if (process.env.BUILD_AZURE && process.env.BUILD_AZURE_CONTRACTS !== 'null') {
			try {
				augur.updateContracts(JSON.parse(process.env.BUILD_AZURE_CONTRACTS));
			} catch (exc) {
				console.error('couldn\'t parse contracts', exc);
			}
		}
		cb(null, connected);
	});
};

ex.loadCurrentBlock = function loadCurrentBlock(cb) {
	augur.rpc.blockNumber((blockNumber) => cb(parseInt(blockNumber, 16)));
};

ex.loadBranches = function loadBranches(cb) {
	augur.getBranches((branches) => {
		if (!branches || branches.error) {
			console.log('ERROR getBranches', branches);
			cb(branches);
		}
		cb(null, branches);
	});
};

ex.loadBranch = function loadBranch(branchID, cb) {
	const branch = {};

	function finish() {
		if (branch.periodLength && branch.description) {
			cb(null, branch);
		}
	}

	augur.getPeriodLength(branchID, periodLength => {
		if (!periodLength || periodLength.error) {
			console.info('ERROR getPeriodLength', periodLength);
			return cb(periodLength);
		}
		branch.periodLength = periodLength;
		finish();
	});

	augur.getDescription(branchID, description => {
		if (!description || description.error) {
			console.info('ERROR getDescription', description);
			return cb(description);
		}
		branch.description = description;
		finish();
	});
};

ex.loadLoginAccount = function loadLoginAccount(isHosted, cb) {
	// if available, use the client-side account
	if (augur.web.account.address && augur.web.account.privateKey) {
		console.log('using client-side account:', augur.web.account.address);
		return cb(null, {
			...augur.web.account,
			id: augur.web.account.address
		});
	}

	// hosted node: no unlocked account available
	if (isHosted) {
		// if the user has a persistent login, use it
		const account = augur.web.persist();
		if (account && account.privateKey) {
			console.log('using persistent login:', account);
			return cb(null, {
				...augur.web.account,
				id: augur.web.account.address
			});
		}
		return cb(null);
	}

	// local node: if it's unlocked, use the coinbase account
	// check to make sure the account is unlocked
	augur.rpc.unlocked(augur.from, (unlocked) => {
		// use from/coinbase if unlocked
		if (unlocked && !unlocked.error) {
			console.log('using unlocked account:', augur.from);
			return cb(null, {
				id: augur.from
			});
		}

		// otherwise, no account available
		console.log('account is locked: ', augur.from);
		return cb(null);
	});
};

ex.loadAssets = function loadAssets(branchID, accountID, cbEther, cbRep, cbRealEther) {
	augur.getCashBalance(accountID, (result) => {
		if (!result || result.error) {
			return cbEther(result);
		}
		return cbEther(null, augur.abi.bignum(result).toNumber());
	});

	augur.getRepBalance(branchID, accountID, (result) => {
		if (!result || result.error) {
			return cbRep(result);
		}
		return cbRep(null, augur.abi.bignum(result).toNumber());
	});

	augur.rpc.balance(accountID, (wei) => {
		if (!wei || wei.error) {
			return cbRealEther(wei);
		}
		return cbRealEther(null, augur.abi.bignum(wei).dividedBy(new BigNumber(10).toPower(18)).toNumber());
	});
};

ex.loadMarkets = function loadMarkets(branchID, chunkSize, isDesc, chunkCB) {

	// load the total number of markets
	augur.getNumMarketsBranch(branchID, numMarketsRaw => {
		const numMarkets = parseInt(numMarketsRaw, 10);
		const firstStartIndex = isDesc ? Math.max(numMarkets - chunkSize + 1, 0) : 0;

		// load markets in batches
		getMarketsInfo(branchID, firstStartIndex, chunkSize, numMarkets, isDesc);
	});

	// load each batch of marketdata sequentially and recursively until complete
	function getMarketsInfo(branchID, startIndex, chunkSize, numMarkets, isDesc) {
		augur.getMarketsInfo({
			branch: branchID,
			offset: startIndex,
			numMarketsToLoad: chunkSize
		}, marketsData => {
			if (!marketsData || marketsData.error) {
				chunkCB(marketsData);
			} else {
				chunkCB(null, marketsData);
			}

			if (isDesc && startIndex > 0) {
				setTimeout(() => getMarketsInfo(branchID, Math.max(startIndex - chunkSize, 0), chunkSize, numMarkets, isDesc), TIMEOUT_MILLIS);
			} else if (!isDesc && startIndex < numMarkets) {
				setTimeout(() => getMarketsInfo(branchID, startIndex + chunkSize, chunkSize, numMarkets, isDesc), TIMEOUT_MILLIS);
			}
		});
	}
};

ex.batchGetMarketInfo = function batchGetMarketInfo(marketIDs, cb) {
	augur.batchGetMarketInfo(marketIDs, (res) => {
		if (res && res.error) {
			cb(res);
		}
		cb(null, res);
	});
};

ex.loadMarket = function loadMarket(marketID, cb) {
	augur.getMarketInfo(marketID, marketInfo => {
		if (marketInfo && marketInfo.error) {
			return cb(marketInfo);
		}
		cb(null, marketInfo);
	});
};

ex.listenToUpdates = function listenToUpdates(cbBlock, cbContracts, cbPrice, cbCreation) {
	augur.filters.listen({
		// listen for new blocks
		block: (blockHash) => cbBlock(null, blockHash),
		// listen for augur transactions
		contracts: (filtrate) => cbContracts(null, filtrate),
		// update market when a price change has been detected
		price: (result) => cbPrice(null, result),
		// listen for new markets
		creation: (result) => cbCreation(null, result)
	}, (filters) => console.log('### listen to filters:', filters));
};

ex.loadAccountTrades = function loadAccountTrades(accountID, cb) {
	augur.getAccountTrades(accountID, null, (accountTrades) => {
		if (!accountTrades) {
			return cb();
		}
		if (accountTrades.error) {
			return cb(accountTrades);
		}
		return cb(null, accountTrades);
	});
};

ex.listenToBidsAsks = function listenToBidsAsks() {

};

ex.login = function login(handle, password, persist, cb) {
	augur.web.login(handle, password, { persist }, (account) => {
		if (!account) {
			return cb({ code: 0, message: 'failed to login' });
		}
		if (account.error) {
			return cb({ code: account.error, message: account.message });
		}
		return cb(null, {
			...account,
			id: account.address
		});
	});
};

ex.logout = function logout() {
	augur.web.logout();
};

ex.register = function register(handle, password, persist, cb, cbExtras) {
	augur.web.register(handle, password, { persist }, {
		onRegistered: account => {
			if (!account) {
				return cb({ code: 0, message: 'failed to register' });
			}
			if (account.error) {
				return cb({ code: account.error, message: account.message });
			}
			return cb(null, {
				...account,
				id: account.address
			});
		},
		onSendEther: res => {
			if (res.error) {
				return cb({ code: res.error, message: res.message });
			}
			cbExtras(res);
		},
		onSent: res => {
			if (res.error) {
				return cb({ code: res.error, message: res.message });
			}
			cbExtras(res);
		},
		onSuccess: res => {
			if (res.error) {
				return cb({ code: res.error, message: res.message });
			}
			cbExtras(res);
		},
		onFailed: err => {
			cb(err);
		}
	});
};

ex.loadMeanTradePrices = function loadMeanTradePrices(accountID, cb) {
	if (!accountID) {
		cb('AccountID required');
	}
	augur.getAccountMeanTradePrices(accountID, meanTradePrices => {
		if (meanTradePrices && meanTradePrices.error) {
			return cb(meanTradePrices);
		}
		cb(null, meanTradePrices);
	});
};

ex.trade = function (marketId, marketOrderBook, tradeOrders, outcomePositions,
					 onTradeHash, onCommitSent, onCommitSuccess, onCommitFailed,
					 onNextBlock, onTradeSent, onTradeSuccess, onTradeFailed,
					 onBuySellSent, onBuySellSuccess, onBuySellFailed,
					 onShortSellSent, onShortSellSuccess, onShortSellFailed,
					 onBuyCompleteSetsSent, onBuyCompleteSetsSuccess, onBuyCompleteSetsFailed) {
	augur.multiTrade(marketId, marketOrderBook, tradeOrders, outcomePositions,
		onTradeHash, onCommitSent, onCommitSuccess, onCommitFailed, onNextBlock, onTradeSent, onTradeSuccess, onTradeFailed,
		onBuySellSent, onBuySellSuccess, onBuySellFailed,
		onShortSellSent, onShortSellSuccess, onShortSellFailed,
		onBuyCompleteSetsSent, onBuyCompleteSetsSuccess, onBuyCompleteSetsFailed);
};

ex.tradeShares = function tradeShares(branchID, marketID, outcomeID, numShares, limit, cap, cb) {
	augur.trade({
		branch: branchID,
		market: augur.abi.hex(marketID),
		outcome: outcomeID,
		amount: numShares,
		limit,
		stop: false,
		cap: null,
		expiration: 0,
		callbacks: {
			onMarketHash: (marketHash) => cb(null, { status: 'sending...', data: marketHash }),
			onCommitTradeSent: (res) => cb(null, { status: 'committing...', data: res }),
			onCommitTradeSuccess: (res) => cb(null, { status: 'broadcasting...', data: res }),
			onCommitTradeFailed: (err) => cb(err),
			onTradeSent: (res) => cb(null, { status: 'confirming...', data: res }),
			onTradeSuccess: (res) => cb(null, { status: SUCCESS, data: res }),
			onTradeFailed: (err) => cb(err),
			onOrderCreated: (res) => console.log('onOrderCreated', res)
		}
	});
};

ex.getSimulatedBuy = function getSimulatedBuy(marketID, outcomeID, numShares) {
	return augur.getSimulatedBuy(marketID, outcomeID, numShares);
};

ex.getSimulatedSell = function getSimulatedSell(marketID, outcomeID, numShares) {
	return augur.getSimulatedSell(marketID, outcomeID, numShares);
};

ex.loadPriceHistory = function loadPriceHistory(marketID, cb) {
	if (!marketID) {
		cb('ERROR: loadPriceHistory() marketID required');
	}
	augur.getMarketPriceHistory(marketID, (priceHistory) => {
		if (priceHistory && priceHistory.error) {
			return cb(priceHistory.error);
		}
		cb(null, priceHistory);
	});
};

ex.get_trade_ids = function (marketID, cb) {
	augur.get_trade_ids(marketID, cb);
};

ex.getOrderBook = function (marketID, cb) {
	augur.getOrderBook(marketID, cb);
};

ex.get_trade = function (orderID, cb) {
	augur.get_trade(orderID, cb);
};

ex.createMarket = function createMarket(branchID, newMarket, cb) {
	augur.createSingleEventMarket({
		branchId: branchID,
		description: newMarket.description,
		expirationBlock: newMarket.endBlock,
		minValue: newMarket.minValue,
		maxValue: newMarket.maxValue,
		numOutcomes: newMarket.numOutcomes,
		alpha: '0.0079',
		initialLiquidity: newMarket.initialLiquidity,
		tradingFee: newMarket.tradingFee,
		onSent: r => cb(null, { status: CREATING_MARKET, marketID: r.callReturn, txHash: r.txHash }),
		onSuccess: r => cb(null, { status: SUCCESS, marketID: r.callReturn, tx: r }),
		onFailed: r => cb(r)
	});
};

ex.createMarketMetadata = function createMarketMetadata(newMarket, cb) {
	console.log('--createMarketMetadata', newMarket.id, ' --- ', newMarket.detailsText, ' --- ', newMarket.tags, ' --- ', newMarket.resources, ' --- ', newMarket.expirySource);
	let tag1;
	let tag2;
	let tag3;
	if (newMarket.tags && newMarket.tags.constructor === Array && newMarket.tags.length) {
		tag1 = newMarket.tags[0];
		if (newMarket.tags.length > 1) tag2 = newMarket.tags[1];
		if (newMarket.tags.length > 2) tag3 = newMarket.tags[2];
	}
	augur.setMetadata({
		market: newMarket.id,
		details: newMarket.detailsText,
		tag1,
		tag2,
		tag3,
		links: newMarket.resources,
		source: newMarket.expirySource
	},
		res => cb(null, { status: 'processing metadata...', metadata: res }),
		res => cb(null, { status: SUCCESS, metadata: res }),
		err => cb(err)
	);
};

ex.getReport = function getReport(branchID, reportPeriod, eventID) {
	augur.getReport(branchID, reportPeriod, eventID, (report) =>
		console.log('*************report', report));
};

ex.loadPendingReportEventIDs = function loadPendingReportEventIDs(
		eventIDs,
		accountID,
		reportPeriod,
		branchID,
		cb
	) {
	const pendingReportEventIDs = {};

	if (!eventIDs || !eventIDs.length) {
		return cb(null, {});
	}

	// load market-ids related to each event-id one at a time
	(function processEventID() {
		const eventID = eventIDs.pop();
		const randomNumber = augur.abi.hex(augur.abi.bignum(accountID).plus(augur.abi.bignum(eventID)));
		const diceroll = augur.rpc.sha3(randomNumber, true);

		function finish() {
			// if there are more event ids, re-run this function to get their market ids
			if (eventIDs.length) {
				setTimeout(processEventID, TIMEOUT_MILLIS);
			} else {
			// if no more event ids to process, exit this loop and callback
				cb(null, pendingReportEventIDs);
			}
		}

		if (!diceroll) {
			console.log('WARN: couldn\'t get sha3 for', randomNumber, diceroll);
			return finish();
		}

		augur.calculateReportingThreshold(branchID, eventID, reportPeriod, threshold => {
			if (!threshold) {
				console.log('WARN: couldn\'t get reporting threshold for', eventID);
				return finish();
			}
			if (threshold.error) {
				console.log('ERROR: calculateReportingThreshold', threshold);
				return finish();
			}
			if (augur.abi.bignum(diceroll).lt(augur.abi.bignum(threshold))) {
				augur.getReportHash(branchID, reportPeriod, accountID, eventID, (reportHash) => {
					if (reportHash && reportHash !== '0x0') {
						pendingReportEventIDs[eventID] = { reportHash };
					} else {
						pendingReportEventIDs[eventID] = { reportHash: null };
					}
					finish();
				});
			} else {
				finish();
			}
		});
	}());
};

ex.submitReportHash = function submitReportHash(branchID, accountID, event, report, cb) {
	const minValue = augur.abi.bignum(event.minValue);
	const maxValue = augur.abi.bignum(event.maxValue);
	const numOutcomes = augur.abi.bignum(event.numOutcomes);
	let rescaledReportedOutcome;

	// Re-scale scalar/categorical reports so they fall between 0 and 1
	if (report.isIndeterminate) {
		rescaledReportedOutcome = report.reportedOutcomeID;
	} else {
		if (report.isScalar) {
			rescaledReportedOutcome = augur.abi.bignum(report.reportedOutcomeID)
												.minus(minValue)
												.dividedBy(maxValue.minus(minValue))
												.toFixed();
		} else if (report.isCategorical) {
			rescaledReportedOutcome = augur.abi.bignum(report.reportedOutcomeID)
												.minus(augur.abi.bignum(1))
												.dividedBy(numOutcomes.minus(augur.abi.bignum(1)))
												.toFixed();
		} else {
			rescaledReportedOutcome = report.reportedOutcomeID;
		}
	}

	const reportHash = augur.makeHash(
		report.salt,
		rescaledReportedOutcome,
		event.id,
		accountID,
		report.isIndeterminate,
		report.isScalar
	);

	augur.submitReportHash({
		branch: branchID,
		reportHash,
		reportPeriod: report.reportPeriod,
		eventID: event.id,
		eventIndex: event.index,
		onSent: res => cb(null, { ...res, reportHash, status: 'processing...' }),
		onSuccess: res => cb(null, { ...res, reportHash, status: SUCCESS }),
		onFailed: err => cb(err)
	});
};

ex.penalizationCatchup = function penalizationCatchup(branchID, cb) {
	augur.penalizationCatchup({
		branch: branchID,
		onSent: res => {
			console.log('penalizationCatchup sent:', res);
		},
		onSuccess: res => {
			console.log('penalizationCatchup success:', res);
			cb(null, res);
		},
		onFailed: err => {
			console.error('penalizationCatchup failed:', err);
			if (err.error === '0') {
				// already caught up
			}
			cb(err);
		}
	});
};

ex.penalizeNotEnoughReports = function penalizeNotEnoughReports(branchID, cb) {
	const self = this;
	augur.penalizeNotEnoughReports({
		branch: branchID,
		onSent: res => {
			console.log('penalizeNotEnoughReports sent:', res);
		},
		onSuccess: res => {
			console.log('penalizeNotEnoughReports success:', res);
			cb(null, res);
		},
		onFailed: err => {
			console.error('penalizeNotEnoughReports failed:', err);
			if (err.error === '-1') {
				// already called
				return cb(err);
			} else if (err.error === '-2') {
				// need to catch up
				return self.penalizationCatchup(branchID, cb);
			}
			cb(err);
		}
	});
};

ex.penalizeWrong = function penalizeWrong(branchID, period, event, cb) {
	const self = this;
	augur.getMarkets(event, markets => {
		if (!markets || markets.error) return console.error('getMarkets:', markets);
		augur.getOutcome(event, outcome => {
			if (outcome !== '0' && !outcome.error) {
				console.log('Calling penalizeWrong for:', branchID, period, event);
				augur.penalizeWrong({
					branch: branchID,
					event,
					onSent: res => {
						console.log(`penalizeWrong sent for event ${event}`, res);
					},
					onSuccess: res => {
						console.log(`penalizeWrong success for event ${event}`, res);
						cb(null, res);
					},
					onFailed: err => {
						console.error(`penalizeWrong failed for event ${event}`, err);
						if (err.error === '-3') {
							augur.penalizeNotEnoughReports(branchID, (error, res) => {
								self.penalizeWrong(branchID, period, event, cb);
							});
						}
						cb(err);
					}
				});
			} else {
				self.closeMarket(branchID, markets[0], (err, res) => {
					if (err) return cb(err);
					self.penalizeWrong(branchID, period, event, cb);
				});
			}
		});
	});
};

ex.closeMarket = function closeMarket(branchID, marketID, cb) {
	augur.closeMarket({
		branch: branchID,
		market: marketID,
		onSent: res => {
			// console.log('closeMarket sent:', res);
		},
		onSuccess: res => {
			// console.log('closeMarket success:', res);
			cb(null, res);
		},
		onFailed: err => {
			// console.error('closeMarket error:', err);
			cb(err);
		}
	});
};

ex.collectFees = function collectFees(branchID, cb) {
	augur.collectFees({
		branch: branchID,
		onSent: res => {
		},
		onSuccess: res => {
			cb(null, res);
		},
		onFailed: err => {
			cb(err);
		}
	});
};

ex.incrementPeriodAfterReporting = function incrementPeriodAfterReporting(branchID, cb) {
	augur.incrementPeriodAfterReporting({
		branch: branchID,
		onSent: (result) => {},
		onFailed: (err) => cb(err),
		onSuccess: (result) => cb(null, result)
	});
};

ex.getReportPeriod = function getReportPeriod(branchID, cb) {
	augur.getReportPeriod(branchID, (res) => {
		if (res.error) {
			return cb(res);
		}
		return cb(null, res);
	});
};

ex.getOutcome = augur.getOutcome.bind(augur);
ex.getEventIndex = augur.getEventIndex.bind(augur);
ex.submitReport = augur.submitReport.bind(augur);
ex.getEvents = augur.getEvents.bind(augur);
ex.getReportedPeriod = augur.getReportedPeriod.bind(augur);
ex.rpc = augur.rpc;
module.exports = ex;<|MERGE_RESOLUTION|>--- conflicted
+++ resolved
@@ -1,15 +1,7 @@
 import augur from 'augur.js';
 import BigNumber from 'bignumber.js';
 
-<<<<<<< HEAD
-import {
-	SUCCESS,
-	CREATING_MARKET
-} from '../modules/transactions/constants/statuses';
-import { BUY_SHARES } from "../modules/transactions/constants/types";
-=======
 import { SUCCESS, CREATING_MARKET } from '../modules/transactions/constants/statuses';
->>>>>>> 98d09179
 
 const TIMEOUT_MILLIS = 50;
 const ex = {};
