import * as Knex from "knex";

export interface EthereumNodeEndpoints {
  [protocol: string]: string;
}
export interface UploadBlockNumbers {
  [networkId: string]: number;
}

export type AbiEncodedData = string;
export type Address = string;
export type Bytes32 = string;
export type Int256 = string;

export interface Log {
  address: Address;
  topics: Array<Int256>;
  data: AbiEncodedData;
  blockNumber: Int256;
  transactionIndex: Int256;
  transactionHash: Bytes32;
  blockHash: Bytes32;
}

export interface FormattedLog {
  address: Address;
  blockNumber: number;
  transactionIndex: Int256;
  transactionHash: Bytes32;
  blockHash: Bytes32;
  [inputName: string]: any;
}

export interface AugurLogs {
  [contractName: string]: {
    [eventName: string]: Array<FormattedLog>;
  };
}

export type ErrorCallback = (err?: Error|null) => void;

export type LogProcessor = (db: Knex, trx: Knex.Transaction, log: FormattedLog, callback: ErrorCallback) => void;

export interface JsonRpcRequest {
  id: string|number|null;
  jsonrpc: string;
  method: string;
  params: any;
}

export interface JsonRpcResponse {
  id: string|number|null;
  jsonrpc: string;
  result: any;
}

export interface GetMarketInfoRequest {
  jsonrpc: string;
  id: string|number;
  method: string;
  params: {
    market: string;
  };
}

export interface GetAccountTransferHistoryRequest {
  jsonrpc: string;
  id: string|number;
  method: string;
  params: {
    account: Address;
    token: Address|null;
  };
}

export interface MarketsContractAddressRow {
  market_id: string;
}

export interface MarketsRow {
  market_id: Address;
  universe: Address;
  market_type: string;
  num_outcomes: number;
  min_price: number;
  max_price: number;
  market_creator: Address;
  creation_time: number;
  creation_block_number: number;
  creation_fee: number;
  market_creator_fee_rate: number;
  market_creator_fees_collected: number|null;
  topic: string;
  tag1: string|null;
  tag2: string|null;
  volume: number;
  shares_outstanding: number;
  reporting_window: Address;
  end_time: number;
  finalization_time: number|null;
  short_description: string;
  long_description: string|null;
  designated_reporter: Address;
  resolution_source: string|null;
  num_ticks: number;
}

export interface MarketInfo {
  marketID: Address;
  universe: Address;
  marketType: string;
  numOutcomes: number;
  minPrice: number;
  maxPrice: number;
  marketCreator: Address;
  creationTime: number;
  creationBlockNumber: number;
  creationFee: number;
  marketCreatorFeeRate: number;
  marketCreatorFeesCollected: number|null;
  topic: string;
  tag1: string|null;
  tag2: string|null;
  volume: number;
  sharesOutstanding: number;
  reportingWindow: Address;
  endTime: number;
  finalizationTime: number|null;
  shortDescription: string;
  longDescription: string|null;
  designatedReporter: Address;
  resolutionSource: string|null;
  numTicks: number;
}

export interface OrdersRow {
<<<<<<< HEAD
  order_id: Bytes32,
  market_id: Address,
  outcome: number,
  share_token: Address,
  order_type: string,
  order_creator: Address,
  creation_time: number,
  creation_block_number: number,
  price: number|string,
  amount: number|string,
  full_precision_price: number|string,
  full_precision_amount: number|string,
  tokens_escrowed: number|string,
  shares_escrowed: number|string,
  better_order_id: Bytes32|null,
  worse_order_id: Bytes32|null,
  trade_group_id: Bytes32|null
}

export interface TradesRow {
  order_type: string;
  market_id: Address;
  outcome: number;
  creator: Address;
  filler: Address;
  price: string|number;
  shares: string|number;
=======
  order_id: Bytes32;
  market_id: Address;
  outcome: number;
  share_token: Address;
  order_type: string;
  order_creator: Address;
  creation_time: number;
  creation_block_number: number;
  price: number|string;
  amount: number|string;
  full_precision_price: number|string;
  full_precision_amount: number|string;
  tokens_escrowed: number|string;
  shares_escrowed: number|string;
  better_order_id: Bytes32|null;
  worse_order_id: Bytes32|null;
>>>>>>> 8f21a604
  trade_group_id: Bytes32|null;
}<|MERGE_RESOLUTION|>--- conflicted
+++ resolved
@@ -134,35 +134,6 @@
 }
 
 export interface OrdersRow {
-<<<<<<< HEAD
-  order_id: Bytes32,
-  market_id: Address,
-  outcome: number,
-  share_token: Address,
-  order_type: string,
-  order_creator: Address,
-  creation_time: number,
-  creation_block_number: number,
-  price: number|string,
-  amount: number|string,
-  full_precision_price: number|string,
-  full_precision_amount: number|string,
-  tokens_escrowed: number|string,
-  shares_escrowed: number|string,
-  better_order_id: Bytes32|null,
-  worse_order_id: Bytes32|null,
-  trade_group_id: Bytes32|null
-}
-
-export interface TradesRow {
-  order_type: string;
-  market_id: Address;
-  outcome: number;
-  creator: Address;
-  filler: Address;
-  price: string|number;
-  shares: string|number;
-=======
   order_id: Bytes32;
   market_id: Address;
   outcome: number;
@@ -179,6 +150,16 @@
   shares_escrowed: number|string;
   better_order_id: Bytes32|null;
   worse_order_id: Bytes32|null;
->>>>>>> 8f21a604
+  trade_group_id: Bytes32|null;
+}
+
+export interface TradesRow {
+  order_type: string;
+  market_id: Address;
+  outcome: number;
+  creator: Address;
+  filler: Address;
+  price: string|number;
+  shares: string|number;
   trade_group_id: Bytes32|null;
 }