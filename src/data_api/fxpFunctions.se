<<<<<<< HEAD
inset('refund.se')

macro fx_exp2_small($x):
    with $result = 0xDE0B6B3A7640000:
        with $temp = $x:
            $result += 0x99E8DB03256CE5D*$temp / 0xDE0B6B3A7640000
            $temp = $temp*$x / 0xDE0B6B3A7640000
            $result += 0x35574BC3CEE1B29*$temp / 0xDE0B6B3A7640000
            $temp = $temp*$x / 0xDE0B6B3A7640000
            $result += 0xC530B1588A9744*$temp / 0xDE0B6B3A7640000
            $temp = $temp*$x / 0xDE0B6B3A7640000
            $result += 0x222BA330DD3238*$temp / 0xDE0B6B3A7640000
            $temp = $temp*$x / 0xDE0B6B3A7640000
            $result += 0x4BCAE17B0E026*$temp / 0xDE0B6B3A7640000
            $temp = $temp*$x / 0xDE0B6B3A7640000
            $result += 0x8C1823930274*$temp / 0xDE0B6B3A7640000
            $temp = $temp*$x / 0xDE0B6B3A7640000
            $result += 0xDDF4DC74E60*$temp / 0xDE0B6B3A7640000
            $temp = $temp*$x / 0xDE0B6B3A7640000
            $result += 0x133B271CDC3*$temp / 0xDE0B6B3A7640000
            $temp = $temp*$x / 0xDE0B6B3A7640000
            $result += 0x17B29A01C3*$temp / 0xDE0B6B3A7640000
            $temp = $temp*$x / 0xDE0B6B3A7640000
            $result += 0x1A4856BBF*$temp / 0xDE0B6B3A7640000
            $temp = $temp*$x / 0xDE0B6B3A7640000
            $result += 0x1A7B0EF3*$temp / 0xDE0B6B3A7640000
            $temp = $temp*$x / 0xDE0B6B3A7640000
            $result += 0x18B0114*$temp / 0xDE0B6B3A7640000
            $temp = $temp*$x / 0xDE0B6B3A7640000
            $result += 0x13598A*$temp / 0xDE0B6B3A7640000
            $temp = $temp*$x / 0xDE0B6B3A7640000
            $result + 0x1772E*$temp / 0xDE0B6B3A7640000

macro fx_exp2($x):
    with $y = $x / 0xDE0B6B3A7640000:
        with $z = $x % 0xDE0B6B3A7640000:
            fx_exp2_small($z) * 2**$y

macro fx_exp($x):
    fx_exp2($x * 0xDE0B6B3A7640000 / 0x99E8DB03256CE5D)

macro fx_floor_log2($x):
    with $y = $x / 0xDE0B6B3A7640000:
        with $lo = 0:
            with $hi = 195:
                with $mid = ($hi + $lo)/2:
=======
macro fxFloorLog2($x):
    with $y = $x / 0x10000000000000000:
        with $lo = 0:
            with $hi = 191:
                with $mid = ($hi + $lo) / 2:
>>>>>>> 43454699
                    while (($lo + 1) != $hi):
                        if $y < 2 ** $mid:
                            $hi = $mid
                        else:
                            $lo = $mid
                        $mid = ($hi + $lo) / 2
                    $lo

<<<<<<< HEAD
macro fx_log2_small($x):
    with $result = -0x3A1FC51916C688B3:
        with $temp = $x:
            $result += 0xC565F219AF5978B2*$temp / 0xDE0B6B3A7640000
            $temp = $temp*$x / 0xDE0B6B3A7640000
            $result -= 0x1C1D8598D667FDA01*$temp / 0xDE0B6B3A7640000
            $temp = $temp*$x / 0xDE0B6B3A7640000
            $result += 0x345818200705A646C*$temp / 0xDE0B6B3A7640000
            $temp = $temp*$x / 0xDE0B6B3A7640000
            $result -= 0x4B0C797AB63C59115*$temp / 0xDE0B6B3A7640000
            $temp = $temp*$x / 0xDE0B6B3A7640000
            $result += 0x531D5B0D773470D90*$temp / 0xDE0B6B3A7640000
            $temp = $temp*$x / 0xDE0B6B3A7640000
            $result -= 0x479AEAF9DC2035C87*$temp / 0xDE0B6B3A7640000
            $temp = $temp*$x / 0xDE0B6B3A7640000
            $result += 0x3023A4D6640FB61C5*$temp / 0xDE0B6B3A7640000
            $temp = $temp*$x / 0xDE0B6B3A7640000
            $result -= 0x193016839200ECECC*$temp / 0xDE0B6B3A7640000
            $temp = $temp*$x / 0xDE0B6B3A7640000
            $result += 0xA286AE6FEC49021A*$temp / 0xDE0B6B3A7640000
            $temp = $temp*$x / 0xDE0B6B3A7640000
            $result -= 0x319100C46AD3846C*$temp / 0xDE0B6B3A7640000
            $temp = $temp*$x / 0xDE0B6B3A7640000
            $result += 0xB0F2D8D21D2BDB2*$temp / 0xDE0B6B3A7640000
            $temp = $temp*$x / 0xDE0B6B3A7640000
            $result -= 0x1B42116FA4CEA01*$temp / 0xDE0B6B3A7640000
            $temp = $temp*$x / 0xDE0B6B3A7640000
            $result += 0x29772EF1112E47*$temp / 0xDE0B6B3A7640000
            $temp = $temp*$x / 0xDE0B6B3A7640000
            $result - 0x1D57FAAD753FF*$temp / 0xDE0B6B3A7640000

macro fx_log2($x):
    with $y = fx_floor_log2($x):
        with $z = $x / 2**$y:
            $y * 0xDE0B6B3A7640000 + fx_log2_small($z)

macro fx_log($x):
    fx_log2($x) * 0xDE0B6B3A7640000 / 0x14057B7EF767814F

# Calculates the exponential function given a fixed point [base 10^18] number, so e^x
def fx_exp(x):
    refund()
    return(fx_exp(x))

# Calculates the natural log function given a fixed point [base 10^18] number, so ln(x)
def fx_log(x):
    refund()
    return(fx_log(x))
=======
macro fxLog2Small($x):
    with $result = -0x48A49EAD9B2CD16BE:
        with $temp = $x:
            $result += 0x124DC64B2741E5F083 * $temp / 0x10000000000000000
            $temp = $temp * $x / 0x10000000000000000
            $result -= 0x36A569D528A96FF419 * $temp / 0x10000000000000000
            $temp = $temp * $x / 0x10000000000000000
            $result += 0x880785B1DE09970584 * $temp / 0x10000000000000000
            $temp = $temp * $x / 0x10000000000000000
            $result -= 0x10AF33C52EB996E92A6 * $temp / 0x10000000000000000
            $temp = $temp * $x / 0x10000000000000000
            $result += 0x19FD6E8AC1305DD6D3F * $temp / 0x10000000000000000
            $temp = $temp * $x / 0x10000000000000000
            $result -= 0x2086485A91622AE7378 * $temp / 0x10000000000000000
            $temp = $temp * $x / 0x10000000000000000
            $result += 0x210382DF5A3175686B4 * $temp / 0x10000000000000000
            $temp = $temp * $x / 0x10000000000000000
            $result -= 0x1B58D71F02D9DA4F7B6 * $temp / 0x10000000000000000
            $temp = $temp * $x / 0x10000000000000000
            $result += 0x1288E14C2FB8C4C1595 * $temp / 0x10000000000000000
            $temp = $temp * $x / 0x10000000000000000
            $result -= 0xA44C5BBEB599D5AB38 * $temp / 0x10000000000000000
            $temp = $temp * $x / 0x10000000000000000
            $result += 0x4A0E619C630B69BC17 * $temp / 0x10000000000000000
            $temp = $temp * $x / 0x10000000000000000
            $result -= 0x1AE8CAEA63CF2593A9 * $temp / 0x10000000000000000
            $temp = $temp * $x / 0x10000000000000000
            $result += 0x7C3EF5A5BFC21BA1F * $temp / 0x10000000000000000
            $temp = $temp * $x / 0x10000000000000000
            $result -= 0x1BD202FA82B683802 * $temp / 0x10000000000000000
            $temp = $temp * $x / 0x10000000000000000
            $result += 0x4A90858A0731AD74 * $temp / 0x10000000000000000
            $temp = $temp * $x / 0x10000000000000000
            $result -= 0x8CB3CD4376E76EF * $temp / 0x10000000000000000
            $temp = $temp * $x / 0x10000000000000000
            $result += 0xA6B8F8E68CD877 * $temp / 0x10000000000000000
            $temp = $temp * $x / 0x10000000000000000
            $result - 0x5D5316875D9E3 * $temp / 0x10000000000000000

macro fxLog2($x):
    with $y = fxFloorLog2($x):
        with $z = $x / 2 ** $y:
            $y * 0x10000000000000000 + fxLog2Small($z)

macro fxLog($x):
    fxLog2($x) * 0x10000000000000000 / 0x171547652B82FE177

macro fxExp2Small($x):
    with $result = 0x10000000000000000:
        with $temp = $x:
            $result += 0xB17217F7D1CF79AC * $temp / 0x10000000000000000
            $temp = $temp * $x / 0x10000000000000000
            $result += 0x3D7F7BFF058B1D56 * $temp / 0x10000000000000000
            $temp = $temp * $x / 0x10000000000000000
            $result += 0xE35846B82505F32 * $temp / 0x10000000000000000
            $temp = $temp * $x / 0x10000000000000000
            $result += 0x276556DF749D7C6 * $temp / 0x10000000000000000
            $temp = $temp * $x / 0x10000000000000000
            $result += 0x5761FF9E294A6F * $temp / 0x10000000000000000
            $temp = $temp * $x / 0x10000000000000000
            $result += 0xA184897C5558D * $temp / 0x10000000000000000
            $temp = $temp * $x / 0x10000000000000000
            $result += 0xFFE5FE24386C * $temp / 0x10000000000000000
            $temp = $temp * $x / 0x10000000000000000
            $result += 0x162C023B2A1D * $temp / 0x10000000000000000
            $temp = $temp * $x / 0x10000000000000000
            $result += 0x1B5250C02BF * $temp / 0x10000000000000000
            $temp = $temp * $x / 0x10000000000000000
            $result += 0x1E4D3F1A83 * $temp / 0x10000000000000000
            $temp = $temp * $x / 0x10000000000000000
            $result += 0x1E87B8E21 * $temp / 0x10000000000000000
            $temp = $temp * $x / 0x10000000000000000
            $result += 0x1C768AA3 * $temp / 0x10000000000000000
            $temp = $temp * $x / 0x10000000000000000
            $result += 0x164F0A9 * $temp / 0x10000000000000000
            $temp = $temp * $x / 0x10000000000000000
            $result + 0x1B08D3 * $temp / 0x10000000000000000

macro fxExp2($x):
    with $y = $x / 0x10000000000000000:
        with $z = $x % 0x10000000000000000:
            fxExp2Small($z) * 2 ** $y

macro fxExp($x):
    fxExp2($x * 0x10000000000000000 / 0xB17217F7D1CF79AC)

# Calculates the exponential function given a fixed point [base 2**64] number, so e**x
# @return fxp
def fxExp(fxpX):
    callstackCheck()
    return(fxExp(fxpX))
>>>>>>> 43454699

# Calculates the natural log function given a fixed point [base 2**64] number, so ln(x)
# @return fxp
def fxLog(fxpX):
    callstackCheck()
    return(fxLog(fxpX))<|MERGE_RESOLUTION|>--- conflicted
+++ resolved
@@ -1,7 +1,6 @@
-<<<<<<< HEAD
 inset('refund.se')
 
-macro fx_exp2_small($x):
+macro fxExp2Small($x):
     with $result = 0xDE0B6B3A7640000:
         with $temp = $x:
             $result += 0x99E8DB03256CE5D*$temp / 0xDE0B6B3A7640000
@@ -32,26 +31,19 @@
             $temp = $temp*$x / 0xDE0B6B3A7640000
             $result + 0x1772E*$temp / 0xDE0B6B3A7640000
 
-macro fx_exp2($x):
+macro fxExp2($x):
     with $y = $x / 0xDE0B6B3A7640000:
         with $z = $x % 0xDE0B6B3A7640000:
-            fx_exp2_small($z) * 2**$y
+            fxExp2Small($z) * 2**$y
 
-macro fx_exp($x):
-    fx_exp2($x * 0xDE0B6B3A7640000 / 0x99E8DB03256CE5D)
+macro fxExp($x):
+    fxExp2($x * 0xDE0B6B3A7640000 / 0x99E8DB03256CE5D)
 
-macro fx_floor_log2($x):
+macro fxFloorLog2($x):
     with $y = $x / 0xDE0B6B3A7640000:
         with $lo = 0:
             with $hi = 195:
                 with $mid = ($hi + $lo)/2:
-=======
-macro fxFloorLog2($x):
-    with $y = $x / 0x10000000000000000:
-        with $lo = 0:
-            with $hi = 191:
-                with $mid = ($hi + $lo) / 2:
->>>>>>> 43454699
                     while (($lo + 1) != $hi):
                         if $y < 2 ** $mid:
                             $hi = $mid
@@ -60,8 +52,7 @@
                         $mid = ($hi + $lo) / 2
                     $lo
 
-<<<<<<< HEAD
-macro fx_log2_small($x):
+macro fxLog2Small($x):
     with $result = -0x3A1FC51916C688B3:
         with $temp = $x:
             $result += 0xC565F219AF5978B2*$temp / 0xDE0B6B3A7640000
@@ -92,119 +83,20 @@
             $temp = $temp*$x / 0xDE0B6B3A7640000
             $result - 0x1D57FAAD753FF*$temp / 0xDE0B6B3A7640000
 
-macro fx_log2($x):
-    with $y = fx_floor_log2($x):
+macro fxLog2($x):
+    with $y = fxFloorLog2($x):
         with $z = $x / 2**$y:
-            $y * 0xDE0B6B3A7640000 + fx_log2_small($z)
+            $y * 0xDE0B6B3A7640000 + fxLog2Small($z)
 
-macro fx_log($x):
-    fx_log2($x) * 0xDE0B6B3A7640000 / 0x14057B7EF767814F
+macro fxLog($x):
+    fxLog2($x) * 0xDE0B6B3A7640000 / 0x14057B7EF767814F
 
 # Calculates the exponential function given a fixed point [base 10^18] number, so e^x
-def fx_exp(x):
+def fxExp(x):
     refund()
-    return(fx_exp(x))
+    return(fxExp(x))
 
 # Calculates the natural log function given a fixed point [base 10^18] number, so ln(x)
-def fx_log(x):
-    refund()
-    return(fx_log(x))
-=======
-macro fxLog2Small($x):
-    with $result = -0x48A49EAD9B2CD16BE:
-        with $temp = $x:
-            $result += 0x124DC64B2741E5F083 * $temp / 0x10000000000000000
-            $temp = $temp * $x / 0x10000000000000000
-            $result -= 0x36A569D528A96FF419 * $temp / 0x10000000000000000
-            $temp = $temp * $x / 0x10000000000000000
-            $result += 0x880785B1DE09970584 * $temp / 0x10000000000000000
-            $temp = $temp * $x / 0x10000000000000000
-            $result -= 0x10AF33C52EB996E92A6 * $temp / 0x10000000000000000
-            $temp = $temp * $x / 0x10000000000000000
-            $result += 0x19FD6E8AC1305DD6D3F * $temp / 0x10000000000000000
-            $temp = $temp * $x / 0x10000000000000000
-            $result -= 0x2086485A91622AE7378 * $temp / 0x10000000000000000
-            $temp = $temp * $x / 0x10000000000000000
-            $result += 0x210382DF5A3175686B4 * $temp / 0x10000000000000000
-            $temp = $temp * $x / 0x10000000000000000
-            $result -= 0x1B58D71F02D9DA4F7B6 * $temp / 0x10000000000000000
-            $temp = $temp * $x / 0x10000000000000000
-            $result += 0x1288E14C2FB8C4C1595 * $temp / 0x10000000000000000
-            $temp = $temp * $x / 0x10000000000000000
-            $result -= 0xA44C5BBEB599D5AB38 * $temp / 0x10000000000000000
-            $temp = $temp * $x / 0x10000000000000000
-            $result += 0x4A0E619C630B69BC17 * $temp / 0x10000000000000000
-            $temp = $temp * $x / 0x10000000000000000
-            $result -= 0x1AE8CAEA63CF2593A9 * $temp / 0x10000000000000000
-            $temp = $temp * $x / 0x10000000000000000
-            $result += 0x7C3EF5A5BFC21BA1F * $temp / 0x10000000000000000
-            $temp = $temp * $x / 0x10000000000000000
-            $result -= 0x1BD202FA82B683802 * $temp / 0x10000000000000000
-            $temp = $temp * $x / 0x10000000000000000
-            $result += 0x4A90858A0731AD74 * $temp / 0x10000000000000000
-            $temp = $temp * $x / 0x10000000000000000
-            $result -= 0x8CB3CD4376E76EF * $temp / 0x10000000000000000
-            $temp = $temp * $x / 0x10000000000000000
-            $result += 0xA6B8F8E68CD877 * $temp / 0x10000000000000000
-            $temp = $temp * $x / 0x10000000000000000
-            $result - 0x5D5316875D9E3 * $temp / 0x10000000000000000
-
-macro fxLog2($x):
-    with $y = fxFloorLog2($x):
-        with $z = $x / 2 ** $y:
-            $y * 0x10000000000000000 + fxLog2Small($z)
-
-macro fxLog($x):
-    fxLog2($x) * 0x10000000000000000 / 0x171547652B82FE177
-
-macro fxExp2Small($x):
-    with $result = 0x10000000000000000:
-        with $temp = $x:
-            $result += 0xB17217F7D1CF79AC * $temp / 0x10000000000000000
-            $temp = $temp * $x / 0x10000000000000000
-            $result += 0x3D7F7BFF058B1D56 * $temp / 0x10000000000000000
-            $temp = $temp * $x / 0x10000000000000000
-            $result += 0xE35846B82505F32 * $temp / 0x10000000000000000
-            $temp = $temp * $x / 0x10000000000000000
-            $result += 0x276556DF749D7C6 * $temp / 0x10000000000000000
-            $temp = $temp * $x / 0x10000000000000000
-            $result += 0x5761FF9E294A6F * $temp / 0x10000000000000000
-            $temp = $temp * $x / 0x10000000000000000
-            $result += 0xA184897C5558D * $temp / 0x10000000000000000
-            $temp = $temp * $x / 0x10000000000000000
-            $result += 0xFFE5FE24386C * $temp / 0x10000000000000000
-            $temp = $temp * $x / 0x10000000000000000
-            $result += 0x162C023B2A1D * $temp / 0x10000000000000000
-            $temp = $temp * $x / 0x10000000000000000
-            $result += 0x1B5250C02BF * $temp / 0x10000000000000000
-            $temp = $temp * $x / 0x10000000000000000
-            $result += 0x1E4D3F1A83 * $temp / 0x10000000000000000
-            $temp = $temp * $x / 0x10000000000000000
-            $result += 0x1E87B8E21 * $temp / 0x10000000000000000
-            $temp = $temp * $x / 0x10000000000000000
-            $result += 0x1C768AA3 * $temp / 0x10000000000000000
-            $temp = $temp * $x / 0x10000000000000000
-            $result += 0x164F0A9 * $temp / 0x10000000000000000
-            $temp = $temp * $x / 0x10000000000000000
-            $result + 0x1B08D3 * $temp / 0x10000000000000000
-
-macro fxExp2($x):
-    with $y = $x / 0x10000000000000000:
-        with $z = $x % 0x10000000000000000:
-            fxExp2Small($z) * 2 ** $y
-
-macro fxExp($x):
-    fxExp2($x * 0x10000000000000000 / 0xB17217F7D1CF79AC)
-
-# Calculates the exponential function given a fixed point [base 2**64] number, so e**x
-# @return fxp
-def fxExp(fxpX):
+def fxLog(x):
     callstackCheck()
-    return(fxExp(fxpX))
->>>>>>> 43454699
-
-# Calculates the natural log function given a fixed point [base 2**64] number, so ln(x)
-# @return fxp
-def fxLog(fxpX):
-    callstackCheck()
-    return(fxLog(fxpX))+    return(fxLog(x))