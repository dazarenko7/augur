import {
	BINARY,
	CATEGORICAL,
	SCALAR,
	COMBINATORIAL
} from '../modules/markets/constants/market-types';
import {
	INDETERMINATE_OUTCOME_ID,
	INDETERMINATE_OUTCOME_NAME,
	// YES,
	NO
} from '../modules/markets/constants/market-outcomes';
const CATEGORICAL_CHOICES_SEPARATOR = '~|>';
const CATEGORICAL_CHOICE_SEPARATOR = '|';
const CATEGORICAL_CHOICES_SEPARATOR2 = 'Choices:';
const CATEGORICAL_CHOICE_SEPARATOR2 = ',';

export function parseCategoricalOutcomeNamesFromDescription(marketData) {
	let splitDescription;
	let categoricalOutcomeNames;

	if (marketData.description.indexOf(CATEGORICAL_CHOICES_SEPARATOR) >= 0) {
		splitDescription = marketData.description.split(CATEGORICAL_CHOICES_SEPARATOR);
		categoricalOutcomeNames = splitDescription.pop().split(CATEGORICAL_CHOICE_SEPARATOR);
	} else if (marketData.description.indexOf(CATEGORICAL_CHOICES_SEPARATOR2) >= 0) {
		splitDescription = marketData.description.split(CATEGORICAL_CHOICES_SEPARATOR2);
		categoricalOutcomeNames = splitDescription.pop().split(CATEGORICAL_CHOICE_SEPARATOR2);
	} else {
		return [];
	}

	marketData.description = splitDescription.join('').trim();

	return categoricalOutcomeNames.map(name => name.trim());
}

export function parseMarketsData(marketsData) {
	const o = {
		marketsData: {},
		outcomesData: {}
	};
	let marketData;
	let outcomes;
	let categoricalOutcomeNames;

	Object.keys(marketsData).forEach(marketID => {
		marketData = marketsData[marketID];
		outcomes = marketData.outcomes;
		delete marketData.outcomes;

		if (!outcomes || !outcomes.length || !marketData.events || !marketData.events.length) {
			return;
		}

		marketData.eventID = marketData.events[0].id;
		marketData.minValue = marketData.events[0].minValue;
		marketData.maxValue = marketData.events[0].maxValue;
		marketData.numOutcomes = marketData.events[0].numOutcomes;
		marketData.reportedOutcome = marketData.events[0].outcome;
		marketData.tags = (marketData.tags || []).map(tag => tag && tag.toLowerCase().trim()).filter(tag => !!tag);

		delete marketData.events;

		o.marketsData[marketID] = marketData;

		// get outcomes embedded in market description for categorical
		if (marketData.description && (marketData.type === CATEGORICAL || marketData.type === BINARY)) {
			categoricalOutcomeNames =
				parseCategoricalOutcomeNamesFromDescription(marketData);
		}
<<<<<<< HEAD
		console.log('***', outcomes);
=======

>>>>>>> 793690e4
		// reduce array-of-outcomes to object-of-outcomes, with outcome ids as the object keys
		o.outcomesData[marketID] = outcomes.reduce((p, outcome, i) => {
			p[outcome.id] = {
				...outcome,
				originalSort: i
			};

			if (outcome.id === INDETERMINATE_OUTCOME_ID) {
				p[outcome.id].name = INDETERMINATE_OUTCOME_NAME;
				return p;
			}

			switch (marketData.type) {
			case BINARY:
				if (categoricalOutcomeNames) {
					p[outcome.id].name = categoricalOutcomeNames[i] &&
					categoricalOutcomeNames[i].trim() ||
					(parseInt(outcome.id, 10) === NO ? 'No' : 'Yes');
				} else {
					p[outcome.id].name = parseInt(outcome.id, 10) === NO ? 'No' : 'Yes';
				}
				return p;

			case CATEGORICAL:
				if (categoricalOutcomeNames) {
					p[outcome.id].name = categoricalOutcomeNames[i] &&
					categoricalOutcomeNames[i].trim() || outcome.id.toString();
				} else {
					p[outcome.id].name = outcome.id.toString();
				}
				return p;

			case SCALAR:
				p[outcome.id].name = parseInt(outcome.id, 10) === NO ? '⇩' : '⇧';
				return p;

			case COMBINATORIAL:
				return p;

			default:
				console.info('Unknown type:', marketData.type, marketData);
				return p;
			}
		}, {});
	});

	return o;
}

export function makeDescriptionFromCategoricalOutcomeNames(market) {
	const description = market.description +
		CATEGORICAL_CHOICES_SEPARATOR +
		market.outcomes.map(outcome =>
			outcome.name).join(CATEGORICAL_CHOICE_SEPARATOR);
	return description;
}

/*
export function ParseMinMaxNumOutcomes(marketData) {
	switch(marketData.type) {
		case BINARY:
			marketData.minValue = 1;
			marketData.maxValue = 2;
			marketData.numOutcomes = 2;
			return;

		case CATEGORICAL:
			marketData.scalarSmallNum = 1;
			marketData.scalarBigNum = 2;
			marketData.numOutcomes = marketData.outcomes.length;
			return;

		case SCALAR:
			marketData.minValue = 1;
			marketData.maxValue = 2;
			marketData.numOutcomes = 2;
			return;
	}
}
*/<|MERGE_RESOLUTION|>--- conflicted
+++ resolved
@@ -57,7 +57,9 @@
 		marketData.maxValue = marketData.events[0].maxValue;
 		marketData.numOutcomes = marketData.events[0].numOutcomes;
 		marketData.reportedOutcome = marketData.events[0].outcome;
-		marketData.tags = (marketData.tags || []).map(tag => tag && tag.toLowerCase().trim()).filter(tag => !!tag);
+		marketData.tags =
+			(marketData.tags || []).map(tag =>
+				tag && tag.toLowerCase().trim()).filter(tag => !!tag);
 
 		delete marketData.events;
 
@@ -68,11 +70,7 @@
 			categoricalOutcomeNames =
 				parseCategoricalOutcomeNamesFromDescription(marketData);
 		}
-<<<<<<< HEAD
-		console.log('***', outcomes);
-=======
 
->>>>>>> 793690e4
 		// reduce array-of-outcomes to object-of-outcomes, with outcome ids as the object keys
 		o.outcomesData[marketID] = outcomes.reduce((p, outcome, i) => {
 			p[outcome.id] = {
