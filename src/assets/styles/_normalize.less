@import '../../../node_modules/normalize.css/normalize.css';

h1,
h2,
h3,
h4,
h5,
h6 {
  font-weight: 400;
  margin: 0;
  padding: 0;
}

button {
  background-color: transparent;
  border: none;
  color: inherit;
  cursor: pointer;
  font-family: inherit;
  padding: 0;

  &:focus {
    outline: none;
  }
}

ul {
  list-style: none;
  margin: 0;
  padding: 0;
}

a {
  color: inherit;
  text-decoration: inherit;
}

<<<<<<< HEAD
input {
  border: none;

  &:focus {
    outline: none;
  }
=======
select,
input {
  &:focus {
    outline: none;
  }
}

select {
  appearance: none;
  background-color: transparent;
  border: none;
  color: inherit;
  cursor: pointer;
  font-family: inherit;
}

input {
  font-family: inherit;
>>>>>>> a9064a7e
}<|MERGE_RESOLUTION|>--- conflicted
+++ resolved
@@ -35,14 +35,6 @@
   text-decoration: inherit;
 }
 
-<<<<<<< HEAD
-input {
-  border: none;
-
-  &:focus {
-    outline: none;
-  }
-=======
 select,
 input {
   &:focus {
@@ -60,6 +52,6 @@
 }
 
 input {
+  border: none;
   font-family: inherit;
->>>>>>> a9064a7e
 }