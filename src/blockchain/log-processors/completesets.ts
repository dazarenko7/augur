--- conflicted
+++ resolved
@@ -10,52 +10,13 @@
 
 export async function processCompleteSetsPurchasedOrSoldLog(db: Knex, augur: Augur, log: FormattedEventLog) {
   const marketId = log.market;
-<<<<<<< HEAD
-  db.first("minPrice", "maxPrice", "numTicks", "numOutcomes").from("markets").where({ marketId }).asCallback((err: Error|null, marketsRow?: Partial<MarketsRow<BigNumber>>): void => {
-    if (err) return callback(err);
-    if (!marketsRow) return callback(new Error("market min price, max price, category, and/or num ticks not found"));
-    const minPrice = marketsRow.minPrice!;
-    const maxPrice = marketsRow.maxPrice!;
-    const numTicks = marketsRow.numTicks!;
-    const numOutcomes = marketsRow.numOutcomes!;
-    const tickSize = numTicksToTickSize(numTicks, minPrice, maxPrice);
-    const numCompleteSets = new BigNumber(log.numCompleteSets, 10);
-    const numCompleteSetsString = augur.utils.convertOnChainAmountToDisplayAmount(numCompleteSets, tickSize).toString();
-    const completeSetPurchasedData: CompleteSetsRow<string> = {
-      marketId,
-      account: log.account,
-      blockNumber: log.blockNumber,
-      universe: log.universe,
-      eventName: log.eventName,
-      transactionHash: log.transactionHash,
-      logIndex: log.logIndex,
-      tradeGroupId: log.tradeGroupId,
-      numCompleteSets: numCompleteSetsString,
-      numPurchasedOrSold: numCompleteSetsString,
-    };
-    const eventName = log.eventName as keyof typeof SubscriptionEventNames;
-    db.insert(completeSetPurchasedData).into("completeSets").asCallback((err: Error) => {
-      if (err) return callback(err);
-      augurEmitter.emit(SubscriptionEventNames[eventName], completeSetPurchasedData);
-      updateOpenInterest(db, marketId, (err: Error) => {
-        if (err) return callback(err);
-        // Don't process FillOrder buying and selling complete sets for profit loss
-        if (log.account == augur.contracts.addresses[augur.rpc.getNetworkID()].FillOrder) return callback(null);
-        if (log.eventName == "CompleteSetsPurchased") {
-          updateProfitLossBuyShares(db, marketId, log.account, numCompleteSets, Array.from(Array(numOutcomes).keys()), log.transactionHash, callback);
-        } else {
-          updateProfitLossSellShares(db, marketId, numCompleteSets, log.account, Array.from(Array(numOutcomes).keys()), numCompleteSets, log.transactionHash, callback);
-        }
-      });
-    });
-  });
-=======
   const marketsRow: MarketsRow<BigNumber>|undefined = await db.first("minPrice", "maxPrice", "numTicks").from("markets").where({ marketId });
 
   if (!marketsRow) throw new Error("market min price, max price, category, and/or num ticks not found");
   const minPrice = marketsRow.minPrice!;
   const maxPrice = marketsRow.maxPrice!;
   const numTicks = marketsRow.numTicks!;
+  const numOutcomes = marketsRow.numOutcomes!;
   const tickSize = numTicksToTickSize(numTicks, minPrice, maxPrice);
   const numCompleteSets = augur.utils.convertOnChainAmountToDisplayAmount(new BigNumber(log.numCompleteSets, 10), tickSize).toString();
   const completeSetPurchasedData: CompleteSetsRow<string> = {
@@ -73,8 +34,14 @@
   const eventName = log.eventName as keyof typeof SubscriptionEventNames;
   await db.insert(completeSetPurchasedData).into("completeSets");
   augurEmitter.emit(SubscriptionEventNames[eventName], completeSetPurchasedData);
-  return updateOpenInterest(db, marketId);
->>>>>>> e2a71894
+  await updateOpenInterest(db, marketId);
+  // Don't process FillOrder buying and selling complete sets for profit loss
+  if (log.account === augur.contracts.addresses[augur.rpc.getNetworkID()].FillOrder) return;
+  if (log.eventName === "CompleteSetsPurchased") {
+    await updateProfitLossBuyShares(db, marketId, log.account, numCompleteSets, Array.from(Array(numOutcomes).keys()), log.transactionHash);
+  } else {
+    await updateProfitLossSellShares(db, marketId, numCompleteSets, log.account, Array.from(Array(numOutcomes).keys()), numCompleteSets, log.transactionHash);
+  }
 }
 
 export async function processCompleteSetsPurchasedOrSoldLogRemoval(db: Knex, augur: Augur, log: FormattedEventLog) {
