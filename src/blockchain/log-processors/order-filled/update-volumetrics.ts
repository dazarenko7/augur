--- conflicted
+++ resolved
@@ -53,7 +53,6 @@
           if (err) return callback(err);
           if (!tradesRow) return callback(new Error("trade not found"));
           const { numCreatorShares, numCreatorTokens, price, orderType } = tradesRow;
-<<<<<<< HEAD
           let amount = calculateNumberOfSharesTraded(numCreatorShares!, numCreatorTokens!, calculateFillPrice(augur, price!, minPrice, maxPrice, orderType!));
           if (isIncrease !== true) amount = amount.negated();
 
@@ -62,21 +61,6 @@
             outcome: (next) => incrementOutcomeVolume(db, marketId, outcome, amount, next),
             category: (next) => incrementCategoryPopularity(db, category, amount, next),
           }, callback);
-
-=======
-          let amount = new BigNumber(calculateNumberOfSharesTraded(numCreatorShares!, numCreatorTokens!, calculateFillPrice(augur, price!, minPrice, maxPrice, orderType!)), 10);
-          if (isIncrease !== true) amount = amount.negated();
-          db.raw(`UPDATE markets SET volume = volume + :amount WHERE "marketId" = :marketId`, { amount: amount.toFixed(), marketId }).asCallback((err: Error|null): void => {
-            if (err) return callback(err);
-            db.raw(`UPDATE outcomes SET volume = volume + :amount WHERE "marketId" = :marketId AND outcome = :outcome`, { amount: amount.toFixed(), marketId, outcome }).asCallback((err: Error|null): void => {
-              if (err) return callback(err);
-              db.raw(`UPDATE categories SET popularity = popularity + :amount WHERE category = :category`, { amount: amount.toFixed(), category }).asCallback((err: Error|null): void => {
-                if (err) return callback(err);
-                callback(null);
-              });
-            });
-          });
->>>>>>> 7180bbd3
         });
       });
     });
