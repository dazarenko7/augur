--- conflicted
+++ resolved
@@ -71,17 +71,10 @@
           db.first("numCreatorShares", "numCreatorTokens", "price", "orderType", "amount").from("trades")
             .where({ marketId, outcome, orderId, blockNumber })
             .asCallback((err: Error|null, tradesRow?: Partial<TradesRow<BigNumber>>): void => {
-<<<<<<< HEAD
               if (err) return callback(err);
               if (!tradesRow) return callback(new Error(`trade not found, orderId: ${orderId}`));
               let amount = tradesRow.amount!;
               if (!isIncrease) amount = amount.negated();
-=======
-            if (err) return callback(err);
-            if (!tradesRow) return callback(new Error(`trade not found, orderId: ${orderId}`));
-            let amount = tradesRow.amount!;
-            if (!isIncrease) amount = new BigNumber(amount, 10).negated();
->>>>>>> 6f5d90cf
 
               series({
                 market: (next) => incrementMarketVolume(db, marketId, amount, next),
