import Augur from "augur.js";
import * as Knex from "knex";
<<<<<<< HEAD
import { BigNumber } from "bignumber.js";
import { Bytes32, FormattedEventLog, ErrorCallback, OrderState } from "../../types";
=======
import { Bytes32, FormattedEventLog, OrderState } from "../../types";
>>>>>>> e2a71894
import { augurEmitter } from "../../events";
import { SubscriptionEventNames } from "../../constants";
import { updateOutcomeValueFromOrders, removeOutcomeValue } from "./profit-loss/update-outcome-value";
import { updateProfitLossNumEscrowed, updateProfitLossRemoveRow } from "./profit-loss/update-profit-loss";

interface MarketIDAndOutcomeAndPrice {
  marketId: Bytes32;
  outcome: number;
  price: string|number;
  orderType: string|number;
  orderCreator: string;
  sharesEscrowed: string|number;
}

interface MarketNumOutcomes {
  numOutcomes: number;
}

export async function processOrderCanceledLog(db: Knex, augur: Augur, log: FormattedEventLog) {
  const orderTypeLabel = log.orderType === "0" ? "buy" : "sell";
<<<<<<< HEAD
  db.from("orders").where("orderId", log.orderId).update({ orderState: OrderState.CANCELED }).asCallback((err: Error|null): void => {
    if (err) return callback(err);
    db.into("orders_canceled").insert({ orderId: log.orderId, transactionHash: log.transactionHash, logIndex: log.logIndex, blockNumber: log.blockNumber }).asCallback((err: Error|null): void => {
      if (err) return callback(err);
      db.first("marketId", "outcome", "price", "sharesEscrowed", "orderCreator").from("orders").where("orderId", log.orderId).asCallback((err: Error|null, ordersRow: MarketIDAndOutcomeAndPrice): void => {
        if (err) return callback(err);
        updateOutcomeValueFromOrders(db, ordersRow.marketId, ordersRow.outcome, log.transactionHash, (err: Error) => {
          if (err) return callback(err);
          const sharesEscrowed = new BigNumber(ordersRow.sharesEscrowed);
          if (sharesEscrowed.eq(0)) return callback(null);
          db.first("numOutcomes").from("markets").where({ marketId: ordersRow.marketId }).asCallback((err: Error, marketNumOutcomes: MarketNumOutcomes) => {
            if (err) return callback(err);
            const numOutcomes = marketNumOutcomes.numOutcomes;
            const otherOutcomes = Array.from(Array(numOutcomes).keys())
            otherOutcomes.splice(ordersRow.outcome, 1);
            const outcomes = orderTypeLabel == "buy" ? otherOutcomes : [ordersRow.outcome];
            updateProfitLossNumEscrowed(db, ordersRow.marketId, sharesEscrowed.negated(), ordersRow.orderCreator, outcomes, log.transactionHash, (err: Error) => {
              if (err) return callback(err);
              ordersRow.orderType = orderTypeLabel;
              augurEmitter.emit(SubscriptionEventNames.OrderCanceled, Object.assign({}, log, ordersRow));
              return callback(null);
            });
          });
        });
      });
    });
  });
=======
  await db.from("orders").where("orderId", log.orderId).update({ orderState: OrderState.CANCELED });
  await  db.into("orders_canceled").insert({ orderId: log.orderId, transactionHash: log.transactionHash, logIndex: log.logIndex, blockNumber: log.blockNumber });
  const ordersRow: MarketIDAndOutcomeAndPrice = await  db.first("marketId", "outcome", "price").from("orders").where("orderId", log.orderId);
  if (ordersRow) ordersRow.orderType = orderTypeLabel;
  augurEmitter.emit(SubscriptionEventNames.OrderCanceled, Object.assign({}, log, ordersRow));
>>>>>>> e2a71894
}

export async function processOrderCanceledLogRemoval(db: Knex, augur: Augur, log: FormattedEventLog) {
  const orderTypeLabel = log.orderType === "0" ? "buy" : "sell";
<<<<<<< HEAD
  db.from("orders").where("orderId", log.orderId).update({ orderState: OrderState.OPEN }).asCallback((err: Error|null): void => {
    if (err) return callback(err);
    db.from("orders_canceled").where("orderId", log.orderId).delete().asCallback((err: Error|null): void => {
      if (err) return callback(err);
      db.first("marketId", "outcome", "price").from("orders").where("orderId", log.orderId).asCallback((err: Error|null, ordersRow?: MarketIDAndOutcomeAndPrice): void => {
        if (err) return callback(err);
        removeOutcomeValue(db, log.transactionHash, (err: Error|null): void => {
          if (err) return callback(err);
          if (ordersRow) ordersRow.orderType = orderTypeLabel;
          updateProfitLossRemoveRow(db, log.transactionHash, (err: Error) => {
            if (err) return callback(err);
            augurEmitter.emit(SubscriptionEventNames.OrderCanceled, Object.assign({}, log, ordersRow));
            return callback(null);
          })
        });
      });
    });
  });
=======
  await db.from("orders").where("orderId", log.orderId).update({ orderState: OrderState.OPEN });
  await db.from("orders_canceled").where("orderId", log.orderId).delete();
  const ordersRow: MarketIDAndOutcomeAndPrice = await db.first("marketId", "outcome", "price").from("orders").where("orderId", log.orderId);
  if (ordersRow) ordersRow.orderType = orderTypeLabel;
  augurEmitter.emit(SubscriptionEventNames.OrderCanceled, Object.assign({}, log, ordersRow));
>>>>>>> e2a71894
}<|MERGE_RESOLUTION|>--- conflicted
+++ resolved
@@ -1,11 +1,7 @@
 import Augur from "augur.js";
 import * as Knex from "knex";
-<<<<<<< HEAD
 import { BigNumber } from "bignumber.js";
-import { Bytes32, FormattedEventLog, ErrorCallback, OrderState } from "../../types";
-=======
 import { Bytes32, FormattedEventLog, OrderState } from "../../types";
->>>>>>> e2a71894
 import { augurEmitter } from "../../events";
 import { SubscriptionEventNames } from "../../constants";
 import { updateOutcomeValueFromOrders, removeOutcomeValue } from "./profit-loss/update-outcome-value";
@@ -14,10 +10,10 @@
 interface MarketIDAndOutcomeAndPrice {
   marketId: Bytes32;
   outcome: number;
-  price: string|number;
+  price: BigNumber,
   orderType: string|number;
   orderCreator: string;
-  sharesEscrowed: string|number;
+  sharesEscrowed: BigNumber
 }
 
 interface MarketNumOutcomes {
@@ -26,69 +22,31 @@
 
 export async function processOrderCanceledLog(db: Knex, augur: Augur, log: FormattedEventLog) {
   const orderTypeLabel = log.orderType === "0" ? "buy" : "sell";
-<<<<<<< HEAD
-  db.from("orders").where("orderId", log.orderId).update({ orderState: OrderState.CANCELED }).asCallback((err: Error|null): void => {
-    if (err) return callback(err);
-    db.into("orders_canceled").insert({ orderId: log.orderId, transactionHash: log.transactionHash, logIndex: log.logIndex, blockNumber: log.blockNumber }).asCallback((err: Error|null): void => {
-      if (err) return callback(err);
-      db.first("marketId", "outcome", "price", "sharesEscrowed", "orderCreator").from("orders").where("orderId", log.orderId).asCallback((err: Error|null, ordersRow: MarketIDAndOutcomeAndPrice): void => {
-        if (err) return callback(err);
-        updateOutcomeValueFromOrders(db, ordersRow.marketId, ordersRow.outcome, log.transactionHash, (err: Error) => {
-          if (err) return callback(err);
-          const sharesEscrowed = new BigNumber(ordersRow.sharesEscrowed);
-          if (sharesEscrowed.eq(0)) return callback(null);
-          db.first("numOutcomes").from("markets").where({ marketId: ordersRow.marketId }).asCallback((err: Error, marketNumOutcomes: MarketNumOutcomes) => {
-            if (err) return callback(err);
-            const numOutcomes = marketNumOutcomes.numOutcomes;
-            const otherOutcomes = Array.from(Array(numOutcomes).keys())
-            otherOutcomes.splice(ordersRow.outcome, 1);
-            const outcomes = orderTypeLabel == "buy" ? otherOutcomes : [ordersRow.outcome];
-            updateProfitLossNumEscrowed(db, ordersRow.marketId, sharesEscrowed.negated(), ordersRow.orderCreator, outcomes, log.transactionHash, (err: Error) => {
-              if (err) return callback(err);
-              ordersRow.orderType = orderTypeLabel;
-              augurEmitter.emit(SubscriptionEventNames.OrderCanceled, Object.assign({}, log, ordersRow));
-              return callback(null);
-            });
-          });
-        });
-      });
-    });
-  });
-=======
   await db.from("orders").where("orderId", log.orderId).update({ orderState: OrderState.CANCELED });
   await  db.into("orders_canceled").insert({ orderId: log.orderId, transactionHash: log.transactionHash, logIndex: log.logIndex, blockNumber: log.blockNumber });
-  const ordersRow: MarketIDAndOutcomeAndPrice = await  db.first("marketId", "outcome", "price").from("orders").where("orderId", log.orderId);
-  if (ordersRow) ordersRow.orderType = orderTypeLabel;
+  const ordersRow: MarketIDAndOutcomeAndPrice = await  db.first("marketId", "outcome", "price", "sharesEscrowed", "orderCreator").from("orders").where("orderId", log.orderId);
+  await updateOutcomeValueFromOrders(db, ordersRow.marketId, ordersRow.outcome, log.transactionHash);
+
+  if (ordersRow.sharesEscrowed.eq(0)) return;
+
+  const marketNumOutcomes: MarketNumOutcomes = await db.first("numOutcomes").from("markets").where({ marketId: ordersRow.marketId });
+  const numOutcomes = marketNumOutcomes.numOutcomes;
+  const otherOutcomes = Array.from(Array(numOutcomes).keys())
+  otherOutcomes.splice(ordersRow.outcome, 1);
+  const outcomes = orderTypeLabel == "buy" ? otherOutcomes : [ordersRow.outcome];
+  await updateProfitLossNumEscrowed(db, ordersRow.marketId, ordersRow.sharesEscrowed.negated(), ordersRow.orderCreator, outcomes, log.transactionHash);
+
+  ordersRow.orderType = orderTypeLabel;
   augurEmitter.emit(SubscriptionEventNames.OrderCanceled, Object.assign({}, log, ordersRow));
->>>>>>> e2a71894
 }
 
 export async function processOrderCanceledLogRemoval(db: Knex, augur: Augur, log: FormattedEventLog) {
   const orderTypeLabel = log.orderType === "0" ? "buy" : "sell";
-<<<<<<< HEAD
-  db.from("orders").where("orderId", log.orderId).update({ orderState: OrderState.OPEN }).asCallback((err: Error|null): void => {
-    if (err) return callback(err);
-    db.from("orders_canceled").where("orderId", log.orderId).delete().asCallback((err: Error|null): void => {
-      if (err) return callback(err);
-      db.first("marketId", "outcome", "price").from("orders").where("orderId", log.orderId).asCallback((err: Error|null, ordersRow?: MarketIDAndOutcomeAndPrice): void => {
-        if (err) return callback(err);
-        removeOutcomeValue(db, log.transactionHash, (err: Error|null): void => {
-          if (err) return callback(err);
-          if (ordersRow) ordersRow.orderType = orderTypeLabel;
-          updateProfitLossRemoveRow(db, log.transactionHash, (err: Error) => {
-            if (err) return callback(err);
-            augurEmitter.emit(SubscriptionEventNames.OrderCanceled, Object.assign({}, log, ordersRow));
-            return callback(null);
-          })
-        });
-      });
-    });
-  });
-=======
   await db.from("orders").where("orderId", log.orderId).update({ orderState: OrderState.OPEN });
   await db.from("orders_canceled").where("orderId", log.orderId).delete();
   const ordersRow: MarketIDAndOutcomeAndPrice = await db.first("marketId", "outcome", "price").from("orders").where("orderId", log.orderId);
+  removeOutcomeValue(db, log.transactionHash);
   if (ordersRow) ordersRow.orderType = orderTypeLabel;
+  await updateProfitLossRemoveRow(db, log.transactionHash);
   augurEmitter.emit(SubscriptionEventNames.OrderCanceled, Object.assign({}, log, ordersRow));
->>>>>>> e2a71894
 }