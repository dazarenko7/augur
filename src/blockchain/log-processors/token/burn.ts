--- conflicted
+++ resolved
@@ -27,26 +27,8 @@
     augurEmitter.emit(SubscriptionEventNames[eventName], Object.assign({}, log, tokenBurnDataToInsert));
     await db.insert(tokenBurnDataToInsert).into("transfers");
     await decreaseTokenSupply(db, augur, token, value);
-    await decreaseTokenBalance(db, augur, token, log.target, value);
+    await decreaseTokenBalance(db, augur, token, log.target, value, log);
   };
-<<<<<<< HEAD
-  const eventName = log.eventName as keyof typeof SubscriptionEventNames;
-  augurEmitter.emit(SubscriptionEventNames[eventName], Object.assign({}, log, tokenBurnDataToInsert));
-  await db.insert(tokenBurnDataToInsert).into("transfers");
-  await decreaseTokenSupply(db, augur, token, value);
-  await decreaseTokenBalance(db, augur, token, log.target, value, log);
-}
-
-export async function processBurnLogRemoval(db: Knex, augur: Augur, log: FormattedEventLog) {
-  const value = new BigNumber(log.amount || log.value);
-  const token = log.token || log.address;
-  const eventName = log.eventName as keyof typeof SubscriptionEventNames;
-  augurEmitter.emit(SubscriptionEventNames[eventName], log);
-  await db.from("transfers").where({ transactionHash: log.transactionHash, logIndex: log.logIndex }).del();
-  await increaseTokenSupply(db, augur, token, value);
-  await increaseTokenBalance(db, augur, token, log.target, value, log);
-  await updateProfitLossRemoveRow(db, log.transactionHash);
-=======
 }
 
 export async function processBurnLogRemoval(augur: Augur, log: FormattedEventLog) {
@@ -57,7 +39,7 @@
     augurEmitter.emit(SubscriptionEventNames[eventName], log);
     await db.from("transfers").where({ transactionHash: log.transactionHash, logIndex: log.logIndex }).del();
     await increaseTokenSupply(db, augur, token, value);
-    await increaseTokenBalance(db, augur, token, log.target, value);
+    await increaseTokenBalance(db, augur, token, log.target, value, log);
+    await updateProfitLossRemoveRow(db, log.transactionHash);
   };
->>>>>>> 581be4fb
 }