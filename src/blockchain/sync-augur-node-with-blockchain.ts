import Augur from "augur.js";
import * as Knex from "knex";
import { EthereumNodeEndpoints, UploadBlockNumbers, FormattedEventLog, ErrorCallback, Block } from "../types";
import { startAugurListeners } from "./start-augur-listeners";
import { downloadAugurLogs } from "./download-augur-logs";

interface HighestBlockNumberRow {
  highestBlockNumber: number;
}

interface NetworkIDRow {
  networkID: string;
}

function getNetworkID(db: Knex, augur: Augur, callback: (err: Error|null, networkID: string|null) => void) {
  const networkID: string = augur.rpc.getNetworkID();
  db.select("networkID").from("network_id").limit(1).asCallback( (err: Error|null, rows: Array<NetworkIDRow>): void => {
    if (rows.length === 0) {
      db.insert({networkID}).into("network_id").asCallback( (err: Error|null): void => {
        callback(err, networkID);
      });
    } else {
      const lastNetworkID: string = rows[0].networkID;
      if (networkID === lastNetworkID) {
        db("network_id").update({lastLaunched: db.fn.now()}).asCallback( (err: Error|null): void => callback(err, networkID) );
      } else {
        callback(new Error(`NetworkID mismatch: current: ${networkID}, expected ${lastNetworkID}`), networkID);
      }
    }
  });
}

export function syncAugurNodeWithBlockchain(db: Knex,  augur: Augur, ethereumNodeEndpoints: EthereumNodeEndpoints, uploadBlockNumbers: UploadBlockNumbers, callback: ErrorCallback): void {
  augur.connect({ ethereumNode: ethereumNodeEndpoints }, (): void => {
<<<<<<< HEAD
    console.log("Waiting for first block...");
    getNetworkID(db, augur, (err: Error|null, networkID: string|null) => {
      if (err) {
        augur.events.stopListeners();
        return callback(err);
      }
      augur.rpc.eth.getBlockByNumber(["latest", false], (block: any): void => {
        db.max("block as highestBlockNumber").from(function(this: Knex.QueryBuilder): void {
          this.max("highestBlockNumber as block").from("blockchain_sync_history").unionAll(function(this: Knex.QueryBuilder): void {
            this.max("blockNumber as block").from("blocks");
          }).as("maxBlocks");
        }).asCallback((err: Error|null, rows?: Array<HighestBlockNumberRow>): void => {
          if (err) return callback(err);
          if (!rows || !rows.length || !rows[0]) return callback(new Error("blockchain_sync_history lookup failed"));
          const row: HighestBlockNumberRow = rows[0];
          const fromBlock: number = (!row || !row.highestBlockNumber) ? uploadBlockNumbers[networkID!] : row.highestBlockNumber + 1;
          const highestBlockNumber: number = parseInt(block.number, 16) - 1;
          if (fromBlock >= highestBlockNumber) return callback(null); // augur-node is already up-to-date
          downloadAugurLogs(db, augur, fromBlock, highestBlockNumber, (err?: Error|null): void => {
            if (err) return callback(err);
            db.insert({ highestBlockNumber }).into("blockchain_sync_history").asCallback(callback);
            // TODO: Modify this function (and all calls down to blockstream) to take highestBlockNumber
            startAugurListeners(db, augur);
          });
=======
    startAugurListeners(db, augur, (err: Error|null): void => {
      if (err) return callback(err);
      console.log("Started blockchain event listeners", augur.rpc.getCurrentBlock());
      getNetworkID(db, augur, (err: Error|null, networkID: string|null) => {
        if (err) return callback(err);
        db("blockchain_sync_history").max("blockNumber as highestBlockNumber").asCallback((err: Error|null, rows?: Array<HighestBlockNumberRow>): void => {
          if (err) return callback(err);
          if (!rows || !rows.length || !rows[0]) return callback(new Error("blockchain_sync_history lookup failed"));
          const row: HighestBlockNumberRow = rows[0];
          if (row.highestBlockNumber === null) { // sync from scratch
            const fromBlock = uploadBlockNumbers[networkID!];
            const highestBlockNumber: number = parseInt(augur.rpc.getCurrentBlock().number, 16) - 1;
            if (fromBlock >= highestBlockNumber) return callback(null); // augur-node is already up-to-date
            downloadAugurLogs(db, augur, fromBlock, highestBlockNumber, (err?: Error|null): void => {
              if (err) return callback(err);
              db.insert({ highestBlockNumber }).into("blockchain_sync_history").asCallback(callback);
            });
          } else {
            callback(new Error("Please clear your augur.db and start over (must sync from scratch until issue #4386 is resolved)"));
          }
>>>>>>> a3a1c0bd
        });
      });
    });
  });
}<|MERGE_RESOLUTION|>--- conflicted
+++ resolved
@@ -32,53 +32,26 @@
 
 export function syncAugurNodeWithBlockchain(db: Knex,  augur: Augur, ethereumNodeEndpoints: EthereumNodeEndpoints, uploadBlockNumbers: UploadBlockNumbers, callback: ErrorCallback): void {
   augur.connect({ ethereumNode: ethereumNodeEndpoints }, (): void => {
-<<<<<<< HEAD
-    console.log("Waiting for first block...");
+    console.log("Started blockchain event listeners", augur.rpc.getCurrentBlock());
     getNetworkID(db, augur, (err: Error|null, networkID: string|null) => {
-      if (err) {
-        augur.events.stopListeners();
-        return callback(err);
-      }
+      if (err) return callback(err);
       augur.rpc.eth.getBlockByNumber(["latest", false], (block: any): void => {
-        db.max("block as highestBlockNumber").from(function(this: Knex.QueryBuilder): void {
-          this.max("highestBlockNumber as block").from("blockchain_sync_history").unionAll(function(this: Knex.QueryBuilder): void {
-            this.max("blockNumber as block").from("blocks");
-          }).as("maxBlocks");
-        }).asCallback((err: Error|null, rows?: Array<HighestBlockNumberRow>): void => {
-          if (err) return callback(err);
-          if (!rows || !rows.length || !rows[0]) return callback(new Error("blockchain_sync_history lookup failed"));
-          const row: HighestBlockNumberRow = rows[0];
-          const fromBlock: number = (!row || !row.highestBlockNumber) ? uploadBlockNumbers[networkID!] : row.highestBlockNumber + 1;
-          const highestBlockNumber: number = parseInt(block.number, 16) - 1;
-          if (fromBlock >= highestBlockNumber) return callback(null); // augur-node is already up-to-date
-          downloadAugurLogs(db, augur, fromBlock, highestBlockNumber, (err?: Error|null): void => {
-            if (err) return callback(err);
-            db.insert({ highestBlockNumber }).into("blockchain_sync_history").asCallback(callback);
-            // TODO: Modify this function (and all calls down to blockstream) to take highestBlockNumber
-            startAugurListeners(db, augur);
-          });
-=======
-    startAugurListeners(db, augur, (err: Error|null): void => {
-      if (err) return callback(err);
-      console.log("Started blockchain event listeners", augur.rpc.getCurrentBlock());
-      getNetworkID(db, augur, (err: Error|null, networkID: string|null) => {
-        if (err) return callback(err);
         db("blockchain_sync_history").max("blockNumber as highestBlockNumber").asCallback((err: Error|null, rows?: Array<HighestBlockNumberRow>): void => {
           if (err) return callback(err);
           if (!rows || !rows.length || !rows[0]) return callback(new Error("blockchain_sync_history lookup failed"));
           const row: HighestBlockNumberRow = rows[0];
           if (row.highestBlockNumber === null) { // sync from scratch
-            const fromBlock = uploadBlockNumbers[networkID!];
+            const fromBlock: number = (!row || !row.highestBlockNumber) ? uploadBlockNumbers[networkID!] : row.highestBlockNumber + 1;
             const highestBlockNumber: number = parseInt(augur.rpc.getCurrentBlock().number, 16) - 1;
             if (fromBlock >= highestBlockNumber) return callback(null); // augur-node is already up-to-date
             downloadAugurLogs(db, augur, fromBlock, highestBlockNumber, (err?: Error|null): void => {
               if (err) return callback(err);
               db.insert({ highestBlockNumber }).into("blockchain_sync_history").asCallback(callback);
+              startAugurListeners(db, augur);
             });
           } else {
             callback(new Error("Please clear your augur.db and start over (must sync from scratch until issue #4386 is resolved)"));
           }
->>>>>>> a3a1c0bd
         });
       });
     });
