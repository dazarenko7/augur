--- conflicted
+++ resolved
@@ -193,16 +193,10 @@
     const minPrice = newMarket.type === SCALAR ? newMarket.scalarSmallNum : 0
     const maxPrice = newMarket.type === SCALAR ? newMarket.scalarBigNum : 1
     const shareBalances = newMarket.outcomes.map(outcome => 0)
-<<<<<<< HEAD
-    const outcome = order.outcome
-    let initialLiquidityEth
-    let initialLiquidityGas
-=======
     const [outcome] = order
     let initialLiquidityEth
     let initialLiquidityGas
 
->>>>>>> 6279595d
     const orderInfo = {
       orderType: order.type === BID ? 0 : 1,
       outcome,
