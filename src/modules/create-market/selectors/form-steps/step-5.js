import { formatNumber, formatPercent, formatRealEtherEstimate, formatEtherEstimate } from '../../../../utils/format-number';
import { formatDate } from '../../../../utils/format-date';
import { abi, augur } from '../../../../services/augurjs';
import { BINARY, CATEGORICAL, SCALAR } from '../../../markets/constants/market-types';
import { EXPIRY_SOURCE_SPECIFIC } from '../../../create-market/constants/market-values-constraints';

import { submitNewMarket } from '../../../create-market/actions/submit-new-market';

<<<<<<< HEAD
export const select = (formState, currentBlockNumber, currentBlockMillisSinceEpoch, periodLength, baseReporters, numEventsCreatedInPast24Hours, numEventsInReportPeriod, dispatch) => {
	const tradingFee = augur.calculateTradingFees(formState.makerFee, formState.takerFee).tradingFee;
	const validityBond = augur.calculateValidityBond(tradingFee, periodLength, baseReporters, numEventsCreatedInPast24Hours, numEventsInReportPeriod);
	const o = { ...formState };
	o.type = formState.type;
	o.endDate = formatDate(formState.endDate);
	o.takerFeePercent = formatPercent(formState.takerFee);
	o.makerFeePercent = formatPercent(formState.makerFee);
	o.volume = formatNumber(0);
	o.expirySource = formState.expirySource === EXPIRY_SOURCE_SPECIFIC ? formState.expirySourceUrl : formState.expirySource;
	o.formattedDescription = o.description;
	o.outcomes = selectOutcomesFromForm(
=======
export const select = (formState, currentBlockNumber, currentBlockMillisSinceEpoch, dispatch) => {
  const o = { ...formState };

  o.type = formState.type;
  o.endDate = formatDate(formState.endDate);
  o.endBlock = selectEndBlockFromEndDate(
								formState.endDate.getTime(),
								currentBlockNumber,
								currentBlockMillisSinceEpoch);

	// o.tradingFee = formState.tradingFeePercent / 100;
  o.takerFeePercent = formatPercent(formState.takerFee);
  o.makerFeePercent = formatPercent(formState.makerFee);
  o.volume = formatNumber(0);
  o.expirySource = formState.expirySource === EXPIRY_SOURCE_SPECIFIC ? formState.expirySourceUrl : formState.expirySource;

  o.formattedDescription = o.description;

  o.outcomes = selectOutcomesFromForm(
>>>>>>> a91e88c9
		formState.type,
		formState.categoricalOutcomes,
		formState.scalarSmallNum,
		formState.scalarBigNum);
<<<<<<< HEAD
	o.isFavorite = false;
	o.eventBond = formatEtherEstimate(validityBond);
	o.gasFees = formatRealEtherEstimate(augur.getTxGasEth({ ...augur.api.functions.CreateMarket.createMarket }, augur.rpc.gasPrice));
	o.marketCreationFee = formatRealEtherEstimate(abi.unfix(augur.calculateRequiredMarketValue(augur.rpc.gasPrice)));
=======
  o.isFavorite = false;
  o.eventBond = formatEther(0); // 0 for testing
  o.gasFees = formatRealEtherEstimate(augur.getTxGasEth({ ...augur.tx.CreateMarket.createMarket }, augur.rpc.gasPrice));
  o.marketCreationFee = formatRealEther(abi.bignum(augur.calculateRequiredMarketValue(augur.rpc.gasPrice)).dividedBy(constants.ETHER));
>>>>>>> a91e88c9

  if (o.isCreatingOrderBook) {
    const formattedFairPrices = [];

    o.initialFairPrices.values.map((cV, i) => {
      formattedFairPrices[i] = formatNumber(cV.value, { decimals: 2, minimized: true, denomination: `ETH | ${cV.label}` });
      return formattedFairPrices;
    });

    o.initialFairPrices = {
      ...o.initialFairPrices,
      formatted: formattedFairPrices
    };

    o.initialLiquidityFormatted = formatNumber(o.initialLiquidity, { denomination: 'ETH' });
    o.bestStartingQuantityFormatted = formatNumber(o.bestStartingQuantity, { denomination: 'Shares' });
    o.startingQuantityFormatted = formatNumber(o.startingQuantity, { denomination: 'Shares' });
    o.priceWidthFormatted = formatNumber(o.priceWidth, { decimals: 2, minimized: true, denomination: 'ETH' });
  }

  o.onSubmit = () => { dispatch(submitNewMarket(o)); };

  return o;
};

export const selectOutcomesFromForm = (
	type,
	categoricalOutcomes,
	scalarSmallNum,
	scalarBigNum) => {
  switch (type) {
    case BINARY:
      return [{ id: 1, name: 'No' }, { id: 2, name: 'Yes' }];
    case CATEGORICAL:
      return categoricalOutcomes.map((outcome, i) => {
        const obj = { id: i, name: outcome };
        return obj;
      });
    case SCALAR:
      return [{ id: 1, name: scalarSmallNum }, { id: 2, name: scalarBigNum }];
    default:
      break;
  }
};<|MERGE_RESOLUTION|>--- conflicted
+++ resolved
@@ -6,7 +6,6 @@
 
 import { submitNewMarket } from '../../../create-market/actions/submit-new-market';
 
-<<<<<<< HEAD
 export const select = (formState, currentBlockNumber, currentBlockMillisSinceEpoch, periodLength, baseReporters, numEventsCreatedInPast24Hours, numEventsInReportPeriod, dispatch) => {
 	const tradingFee = augur.calculateTradingFees(formState.makerFee, formState.takerFee).tradingFee;
 	const validityBond = augur.calculateValidityBond(tradingFee, periodLength, baseReporters, numEventsCreatedInPast24Hours, numEventsInReportPeriod);
@@ -19,42 +18,14 @@
 	o.expirySource = formState.expirySource === EXPIRY_SOURCE_SPECIFIC ? formState.expirySourceUrl : formState.expirySource;
 	o.formattedDescription = o.description;
 	o.outcomes = selectOutcomesFromForm(
-=======
-export const select = (formState, currentBlockNumber, currentBlockMillisSinceEpoch, dispatch) => {
-  const o = { ...formState };
-
-  o.type = formState.type;
-  o.endDate = formatDate(formState.endDate);
-  o.endBlock = selectEndBlockFromEndDate(
-								formState.endDate.getTime(),
-								currentBlockNumber,
-								currentBlockMillisSinceEpoch);
-
-	// o.tradingFee = formState.tradingFeePercent / 100;
-  o.takerFeePercent = formatPercent(formState.takerFee);
-  o.makerFeePercent = formatPercent(formState.makerFee);
-  o.volume = formatNumber(0);
-  o.expirySource = formState.expirySource === EXPIRY_SOURCE_SPECIFIC ? formState.expirySourceUrl : formState.expirySource;
-
-  o.formattedDescription = o.description;
-
-  o.outcomes = selectOutcomesFromForm(
->>>>>>> a91e88c9
 		formState.type,
 		formState.categoricalOutcomes,
 		formState.scalarSmallNum,
 		formState.scalarBigNum);
-<<<<<<< HEAD
 	o.isFavorite = false;
 	o.eventBond = formatEtherEstimate(validityBond);
 	o.gasFees = formatRealEtherEstimate(augur.getTxGasEth({ ...augur.api.functions.CreateMarket.createMarket }, augur.rpc.gasPrice));
 	o.marketCreationFee = formatRealEtherEstimate(abi.unfix(augur.calculateRequiredMarketValue(augur.rpc.gasPrice)));
-=======
-  o.isFavorite = false;
-  o.eventBond = formatEther(0); // 0 for testing
-  o.gasFees = formatRealEtherEstimate(augur.getTxGasEth({ ...augur.tx.CreateMarket.createMarket }, augur.rpc.gasPrice));
-  o.marketCreationFee = formatRealEther(abi.bignum(augur.calculateRequiredMarketValue(augur.rpc.gasPrice)).dividedBy(constants.ETHER));
->>>>>>> a91e88c9
 
   if (o.isCreatingOrderBook) {
     const formattedFairPrices = [];
