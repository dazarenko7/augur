<<<<<<< HEAD
import async from 'async'
import { augur, constants } from 'services/augurjs'
import { convertLogsToTransactions } from 'modules/transactions/actions/convert-logs-to-transactions'
import { MARKET_CREATED, TRADING_FEE_UPDATED } from 'modules/transactions/constants/types'
=======
import { augur } from 'services/augurjs'
>>>>>>> 4e88a616
import logError from 'utils/log-error'

export function loadCreateMarketHistory(options, callback = logError) {
  return (dispatch, getState) => {
<<<<<<< HEAD
    const { branch, loginAccount } = getState()
    const filter = {
      ...options,
      sender: loginAccount.address,
      branch: branch.id
    }
    if (!filter.fromBlock && loginAccount.registerBlockNumber) {
      filter.fromBlock = loginAccount.registerBlockNumber
    }
    async.eachLimit([
      MARKET_CREATED,
      TRADING_FEE_UPDATED
    ], constants.PARALLEL_LIMIT, (label, nextLabel) => {
      augur.logs.getLogsChunked({ label, filter, aux: null }, (logs) => {
        if (Array.isArray(logs) && logs.length) dispatch(convertLogsToTransactions(label, logs))
      }, nextLabel)
    }, callback)
=======
    const { universe, loginAccount } = getState()
    if (!loginAccount.address) return callback(null)
    augur.markets.getMarketsCreatedByUser({ ...options, creator: loginAccount.address, universe: universe.id }, (err, marketsCreatedByUser) => {
      // note: marketsCreatedByUser is an array of market IDs
      if (err) return callback(err)
      if (marketsCreatedByUser == null) return callback(null)
      // TODO save markets created by user to state
      callback(null, marketsCreatedByUser)
    })
>>>>>>> 4e88a616
  }
}<|MERGE_RESOLUTION|>--- conflicted
+++ resolved
@@ -1,34 +1,8 @@
-<<<<<<< HEAD
-import async from 'async'
-import { augur, constants } from 'services/augurjs'
-import { convertLogsToTransactions } from 'modules/transactions/actions/convert-logs-to-transactions'
-import { MARKET_CREATED, TRADING_FEE_UPDATED } from 'modules/transactions/constants/types'
-=======
 import { augur } from 'services/augurjs'
->>>>>>> 4e88a616
 import logError from 'utils/log-error'
 
 export function loadCreateMarketHistory(options, callback = logError) {
   return (dispatch, getState) => {
-<<<<<<< HEAD
-    const { branch, loginAccount } = getState()
-    const filter = {
-      ...options,
-      sender: loginAccount.address,
-      branch: branch.id
-    }
-    if (!filter.fromBlock && loginAccount.registerBlockNumber) {
-      filter.fromBlock = loginAccount.registerBlockNumber
-    }
-    async.eachLimit([
-      MARKET_CREATED,
-      TRADING_FEE_UPDATED
-    ], constants.PARALLEL_LIMIT, (label, nextLabel) => {
-      augur.logs.getLogsChunked({ label, filter, aux: null }, (logs) => {
-        if (Array.isArray(logs) && logs.length) dispatch(convertLogsToTransactions(label, logs))
-      }, nextLabel)
-    }, callback)
-=======
     const { universe, loginAccount } = getState()
     if (!loginAccount.address) return callback(null)
     augur.markets.getMarketsCreatedByUser({ ...options, creator: loginAccount.address, universe: universe.id }, (err, marketsCreatedByUser) => {
@@ -38,6 +12,5 @@
       // TODO save markets created by user to state
       callback(null, marketsCreatedByUser)
     })
->>>>>>> 4e88a616
   }
 }