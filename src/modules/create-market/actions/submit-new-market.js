--- conflicted
+++ resolved
@@ -35,10 +35,10 @@
     let createMarket
     switch (newMarket.type) {
       case CATEGORICAL:
-<<<<<<< HEAD
         formattedNewMarket._minDisplayPrice = '0'
         formattedNewMarket._maxDisplayPrice = '1'
         formattedNewMarket._numOutcomes = newMarket.outcomes.length
+        formattedNewMarket._numTicks = newMarket.outcomes.length
         formattedNewMarket._extraInfo.outcomeNames = newMarket.outcomes
         createMarket = augur.createMarket.createCategoricalMarket
         break
@@ -46,6 +46,7 @@
         formattedNewMarket._minDisplayPrice = newMarket.scalarSmallNum.toString()
         formattedNewMarket._maxDisplayPrice = newMarket.scalarBigNum.toString()
         formattedNewMarket._numOutcomes = 2
+        formattedNewMarket._numTicks = 2 // TODO make this a user-specifiable value, can be any multiple of 2
         createMarket = augur.createMarket.createScalarMarket
         break
       case BINARY:
@@ -53,30 +54,8 @@
         formattedNewMarket._minDisplayPrice = '0'
         formattedNewMarket._maxDisplayPrice = '1'
         formattedNewMarket._numOutcomes = 2
+        formattedNewMarket._numTicks = 2
         createMarket = augur.createMarket.createCategoricalMarket
-=======
-        formattedNewMarket._minDisplayPrice = '0';
-        formattedNewMarket._maxDisplayPrice = '1';
-        formattedNewMarket._numOutcomes = newMarket.outcomes.length;
-        formattedNewMarket._numTicks = newMarket.outcomes.length;
-        formattedNewMarket._extraInfo.outcomeNames = newMarket.outcomes;
-        createMarket = augur.createMarket.createCategoricalMarket;
-        break;
-      case SCALAR:
-        formattedNewMarket._minDisplayPrice = newMarket.scalarSmallNum.toString();
-        formattedNewMarket._maxDisplayPrice = newMarket.scalarBigNum.toString();
-        formattedNewMarket._numOutcomes = 2;
-        formattedNewMarket._numTicks = 2; // TODO make this a user-specifiable value, can be any multiple of 2
-        createMarket = augur.createMarket.createScalarMarket;
-        break;
-      case BINARY:
-      default:
-        formattedNewMarket._minDisplayPrice = '0';
-        formattedNewMarket._maxDisplayPrice = '1';
-        formattedNewMarket._numOutcomes = 2;
-        formattedNewMarket._numTicks = 2;
-        createMarket = augur.createMarket.createCategoricalMarket;
->>>>>>> b8e9a125
     }
 
     createMarket({
