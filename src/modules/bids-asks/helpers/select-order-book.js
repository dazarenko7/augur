import memoizerific from 'memoizerific';

import store from 'src/store';

import { abi } from 'services/augurjs';

import { CANCELLED } from 'modules/bids-asks/constants/order-status';
import { ZERO } from 'modules/trade/constants/numbers';
import { isOrderOfUser } from 'modules/bids-asks/helpers/is-order-of-user';

import { BIDS, ASKS } from 'modules/order-book/constants/order-book-order-types';

import { formatShares, formatEther } from 'utils/format-number';

/**
 * @param {String} outcomeID
 * @param {Object} marketOrderBook
 */
export const selectAggregateOrderBook = memoizerific(100)((outcomeID, marketOrderBook, orderCancellation) => {
<<<<<<< HEAD
	if (marketOrderBook == null) {
		return {
			[BIDS]: [],
			[ASKS]: []
		};
	}

	return {
		bids: selectAggregatePricePoints(outcomeID, marketOrderBook.buy, orderCancellation).sort(sortPricePointsByPriceDesc),
		asks: selectAggregatePricePoints(outcomeID, marketOrderBook.sell, orderCancellation).sort(sortPricePointsByPriceAsc)
	};
=======
  if (marketOrderBook == null) {
    return {
      bids: [],
      asks: []
    };
  }

  return {
    bids: selectAggregatePricePoints(outcomeID, marketOrderBook.buy, orderCancellation).sort(sortPricePointsByPriceDesc),
    asks: selectAggregatePricePoints(outcomeID, marketOrderBook.sell, orderCancellation).sort(sortPricePointsByPriceAsc)
  };
>>>>>>> facf8d20
});

export const selectTopBid = memoizerific(10)((marketOrderBook, excludeCurrentUser) => {
  let topBid;
  if (excludeCurrentUser) {
    const numBids = marketOrderBook.bids.length;
    if (numBids) {
      for (let i = 0; i < numBids; ++i) {
        if (!marketOrderBook.bids[i].isOfCurrentUser) {
          topBid = marketOrderBook.bids[i];
          break;
        }
      }
    }
  } else {
    topBid = marketOrderBook.bids[0];
  }
  return topBid != null ? topBid : null;
});

export const selectTopAsk = memoizerific(10)((marketOrderBook, excludeCurrentUser) => {
  let topAsk;
  if (excludeCurrentUser) {
    const numAsks = marketOrderBook.asks.length;
    if (numAsks) {
      for (let i = 0; i < numAsks; ++i) {
        if (!marketOrderBook.asks[i].isOfCurrentUser) {
          topAsk = marketOrderBook.asks[i];
          break;
        }
      }
    }
  } else {
    topAsk = marketOrderBook.asks[0];
  }
  return topAsk != null ? topAsk : null;
});

/**
 * Selects price points with aggregated amount of shares
 *
 * @param {String} outcomeID
 * @param {{String, Object}} orders Key is order ID, value is order
 */
const selectAggregatePricePoints = memoizerific(100)((outcomeID, orders, orderCancellation) => {
  if (orders == null) {
    return [];
  }
  const currentUserAddress = store.getState().loginAccount.address;

  const shareCountPerPrice = Object.keys(orders)
		.map(orderId => orders[orderId])
		.filter(order => order.outcome === outcomeID && orderCancellation[order.id] !== CANCELLED)
		.map(order => ({
  ...order,
  isOfCurrentUser: isOrderOfUser(order, currentUserAddress)
}))
		.reduce(reduceSharesCountByPrice, {});

  return Object.keys(shareCountPerPrice)
		.map((price) => {
  const obj = {
    isOfCurrentUser: shareCountPerPrice[price].isOfCurrentUser,
    shares: formatShares(shareCountPerPrice[price].shares),
    price: formatEther(parseFloat(price))
  };
  return obj;
});
});

/**
 *
 *
 * @param {Object} aggregateOrdersPerPrice
 * @param order
 * @return {Object} aggregateOrdersPerPrice
 */
function reduceSharesCountByPrice(aggregateOrdersPerPrice, order) {
  const key = abi.bignum(order.price).toFixed();
  if (aggregateOrdersPerPrice[key] == null) {
    aggregateOrdersPerPrice[key] = {
      shares: ZERO,
      isOfCurrentUser: false
    };
  }

  aggregateOrdersPerPrice[key].shares = aggregateOrdersPerPrice[key].shares.plus(abi.bignum(order.amount));
  aggregateOrdersPerPrice[key].isOfCurrentUser = aggregateOrdersPerPrice[key].isOfCurrentUser || order.isOfCurrentUser;

  return aggregateOrdersPerPrice;
}

function sortPricePointsByPriceAsc(pricePoint1, pricePoint2) {
  return pricePoint1.price.value - pricePoint2.price.value;
}

function sortPricePointsByPriceDesc(pricePoint1, pricePoint2) {
  return pricePoint2.price.value - pricePoint1.price.value;
}<|MERGE_RESOLUTION|>--- conflicted
+++ resolved
@@ -17,7 +17,6 @@
  * @param {Object} marketOrderBook
  */
 export const selectAggregateOrderBook = memoizerific(100)((outcomeID, marketOrderBook, orderCancellation) => {
-<<<<<<< HEAD
 	if (marketOrderBook == null) {
 		return {
 			[BIDS]: [],
@@ -29,19 +28,6 @@
 		bids: selectAggregatePricePoints(outcomeID, marketOrderBook.buy, orderCancellation).sort(sortPricePointsByPriceDesc),
 		asks: selectAggregatePricePoints(outcomeID, marketOrderBook.sell, orderCancellation).sort(sortPricePointsByPriceAsc)
 	};
-=======
-  if (marketOrderBook == null) {
-    return {
-      bids: [],
-      asks: []
-    };
-  }
-
-  return {
-    bids: selectAggregatePricePoints(outcomeID, marketOrderBook.buy, orderCancellation).sort(sortPricePointsByPriceDesc),
-    asks: selectAggregatePricePoints(outcomeID, marketOrderBook.sell, orderCancellation).sort(sortPricePointsByPriceAsc)
-  };
->>>>>>> facf8d20
 });
 
 export const selectTopBid = memoizerific(10)((marketOrderBook, excludeCurrentUser) => {
