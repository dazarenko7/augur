--- conflicted
+++ resolved
@@ -42,15 +42,10 @@
 	if (orders == null) {
 		return [];
 	}
-
-<<<<<<< HEAD
 	const currentUserAddress = store.getState().loginAccount.address;
 
-	const shareCountPerPrice = orders
-=======
 	const shareCountPerPrice = Object.keys(orders)
 		.map(orderId => orders[orderId])
->>>>>>> 3aa5516c
 		.filter(order => order.outcome === outcomeId)
 		.map(order => ({
 			...order,
