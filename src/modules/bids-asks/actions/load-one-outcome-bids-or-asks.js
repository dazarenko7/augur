<<<<<<< HEAD
import { augur } from 'services/augurjs'
import { BUY } from 'modules/transactions/constants/types'
import { updateIsFirstOrderBookChunkLoaded } from 'modules/bids-asks/actions/update-order-book'
import insertOrderBookChunkToOrderBook from 'modules/bids-asks/actions/insert-order-book-chunk-to-order-book'
import logError from 'utils/log-error'
=======
import { augur } from 'services/augurjs';
import { updateIsFirstOrderBookChunkLoaded } from 'modules/bids-asks/actions/update-order-book';
import insertOrderBookChunkToOrderBook from 'modules/bids-asks/actions/insert-order-book-chunk-to-order-book';
import logError from 'utils/log-error';
>>>>>>> b8e9a125

const loadOneOutcomeBidsOrAsks = (marketID, outcome, orderTypeLabel, callback = logError) => (dispatch, getState) => {
  const { marketsData } = getState()
  if (marketID == null || outcome == null || orderTypeLabel == null) {
    return callback(`must specify market ID, outcome, and order type: ${marketID} ${outcome} ${orderTypeLabel}`)
  }
<<<<<<< HEAD
  const market = marketsData[marketID]
  if (!market) {
    return callback(`market ${marketID} data not found`)
  }
  if (market.minPrice == null || market.maxPrice == null) {
    return callback(`minPrice and maxPrice not found for market ${marketID}: ${market.minPrice} ${market.maxPrice}`)
  }
  const orderType = (orderTypeLabel === BUY) ? 0 : 1
  augur.api.Orders.getBestOrderId({
    _orderType: orderType,
    _market: marketID,
    _outcome: outcome
  }, (err, bestOrderId) => {
    if (err || !parseInt(bestOrderId, 16)) {
      return callback(`best order ID not found for market ${marketID}: ${JSON.stringify(bestOrderId)}`)
    }
    dispatch(updateIsFirstOrderBookChunkLoaded(marketID, outcome, orderTypeLabel, false))
    augur.trading.orderBook.getOrderBookChunked({
      _orderType: orderType,
      _market: marketID,
      _outcome: outcome,
      _startingOrderId: bestOrderId,
      _numOrdersToLoad: null,
      minPrice: market.minPrice,
      maxPrice: market.maxPrice
    }, orderBookChunk => dispatch(insertOrderBookChunkToOrderBook(marketID, outcome, orderTypeLabel, orderBookChunk)), (err, orderBook) => {
      if (err) {
        return callback(`outcome order book not loaded for market ${marketID}: ${JSON.stringify(orderBook)}`)
      }
      callback(null)
    })
  })
}
=======
  const market = marketsData[marketID];
  if (!market) return callback(`market ${marketID} data not found`);
  dispatch(updateIsFirstOrderBookChunkLoaded(marketID, outcome, orderTypeLabel, false));
  augur.trading.getOpenOrders({ marketID, outcome, orderType: orderTypeLabel }, (err, openOrders) => {
    if (err) return callback(err);
    if (openOrders != null) {
      // TODO verify that openOrders is the correct shape for insertion
      dispatch(insertOrderBookChunkToOrderBook(marketID, outcome, orderTypeLabel, openOrders));
    }
    callback(null);
  });
};
>>>>>>> b8e9a125

export default loadOneOutcomeBidsOrAsks<|MERGE_RESOLUTION|>--- conflicted
+++ resolved
@@ -1,68 +1,24 @@
-<<<<<<< HEAD
 import { augur } from 'services/augurjs'
-import { BUY } from 'modules/transactions/constants/types'
 import { updateIsFirstOrderBookChunkLoaded } from 'modules/bids-asks/actions/update-order-book'
 import insertOrderBookChunkToOrderBook from 'modules/bids-asks/actions/insert-order-book-chunk-to-order-book'
 import logError from 'utils/log-error'
-=======
-import { augur } from 'services/augurjs';
-import { updateIsFirstOrderBookChunkLoaded } from 'modules/bids-asks/actions/update-order-book';
-import insertOrderBookChunkToOrderBook from 'modules/bids-asks/actions/insert-order-book-chunk-to-order-book';
-import logError from 'utils/log-error';
->>>>>>> b8e9a125
 
 const loadOneOutcomeBidsOrAsks = (marketID, outcome, orderTypeLabel, callback = logError) => (dispatch, getState) => {
   const { marketsData } = getState()
   if (marketID == null || outcome == null || orderTypeLabel == null) {
     return callback(`must specify market ID, outcome, and order type: ${marketID} ${outcome} ${orderTypeLabel}`)
   }
-<<<<<<< HEAD
   const market = marketsData[marketID]
-  if (!market) {
-    return callback(`market ${marketID} data not found`)
-  }
-  if (market.minPrice == null || market.maxPrice == null) {
-    return callback(`minPrice and maxPrice not found for market ${marketID}: ${market.minPrice} ${market.maxPrice}`)
-  }
-  const orderType = (orderTypeLabel === BUY) ? 0 : 1
-  augur.api.Orders.getBestOrderId({
-    _orderType: orderType,
-    _market: marketID,
-    _outcome: outcome
-  }, (err, bestOrderId) => {
-    if (err || !parseInt(bestOrderId, 16)) {
-      return callback(`best order ID not found for market ${marketID}: ${JSON.stringify(bestOrderId)}`)
+  if (!market) return callback(`market ${marketID} data not found`)
+  dispatch(updateIsFirstOrderBookChunkLoaded(marketID, outcome, orderTypeLabel, false))
+  augur.trading.getOpenOrders({ marketID, outcome, orderType: orderTypeLabel }, (err, openOrders) => {
+    if (err) return callback(err)
+    if (openOrders != null) {
+      // TODO verify that openOrders is the correct shape for insertion
+      dispatch(insertOrderBookChunkToOrderBook(marketID, outcome, orderTypeLabel, openOrders))
     }
-    dispatch(updateIsFirstOrderBookChunkLoaded(marketID, outcome, orderTypeLabel, false))
-    augur.trading.orderBook.getOrderBookChunked({
-      _orderType: orderType,
-      _market: marketID,
-      _outcome: outcome,
-      _startingOrderId: bestOrderId,
-      _numOrdersToLoad: null,
-      minPrice: market.minPrice,
-      maxPrice: market.maxPrice
-    }, orderBookChunk => dispatch(insertOrderBookChunkToOrderBook(marketID, outcome, orderTypeLabel, orderBookChunk)), (err, orderBook) => {
-      if (err) {
-        return callback(`outcome order book not loaded for market ${marketID}: ${JSON.stringify(orderBook)}`)
-      }
-      callback(null)
-    })
+    callback(null)
   })
 }
-=======
-  const market = marketsData[marketID];
-  if (!market) return callback(`market ${marketID} data not found`);
-  dispatch(updateIsFirstOrderBookChunkLoaded(marketID, outcome, orderTypeLabel, false));
-  augur.trading.getOpenOrders({ marketID, outcome, orderType: orderTypeLabel }, (err, openOrders) => {
-    if (err) return callback(err);
-    if (openOrders != null) {
-      // TODO verify that openOrders is the correct shape for insertion
-      dispatch(insertOrderBookChunkToOrderBook(marketID, outcome, orderTypeLabel, openOrders));
-    }
-    callback(null);
-  });
-};
->>>>>>> b8e9a125
 
 export default loadOneOutcomeBidsOrAsks