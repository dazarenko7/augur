--- conflicted
+++ resolved
@@ -1,34 +1,4 @@
 import { augur } from 'services/augurjs'
-<<<<<<< HEAD
-import { updateOrderStatus } from 'modules/bids-asks/actions/update-order-status'
-import getOrder from 'modules/bids-asks/helpers/get-order'
-
-import { CLOSE_DIALOG_CLOSING, CLOSE_DIALOG_FAILED } from 'modules/market/constants/close-dialog-status'
-
-const TIME_TO_WAIT_BEFORE_FINAL_ACTION_MILLIS = 3000
-
-export function cancelOrder(orderID, marketID, type) {
-  return (dispatch, getState) => {
-    const { loginAccount, orderBooks, outcomesData, marketsData } = getState()
-    const order = getOrder(orderID, marketID, type, orderBooks)
-    const market = marketsData[marketID]
-    if (order != null && market != null && outcomesData[marketID] != null) {
-      const outcome = outcomesData[marketID][order.outcome]
-      if (outcome != null) {
-        dispatch(updateOrderStatus(orderID, CLOSE_DIALOG_CLOSING, marketID, type))
-        augur.trading.cancel({
-          _signer: loginAccount.privateKey,
-          trade_id: orderID,
-          onSent: res => console.log('cancel sent:', res),
-          onSuccess: res => console.log('cancel success:', res),
-          onFailed: (err) => {
-            console.error('cancel failed:', err)
-            dispatch(updateOrderStatus(orderID, CLOSE_DIALOG_FAILED, marketID, type))
-            setTimeout(() => dispatch(updateOrderStatus(orderID, null, marketID, type)), TIME_TO_WAIT_BEFORE_FINAL_ACTION_MILLIS)
-          }
-        })
-      }
-=======
 import { BUY } from 'modules/transactions/constants/types'
 import { CLOSE_DIALOG_CLOSING, CLOSE_DIALOG_FAILED } from 'modules/market/constants/close-dialog-status'
 import { updateOrderStatus } from 'modules/bids-asks/actions/update-order-status'
@@ -60,7 +30,6 @@
           callback(err)
         }
       })
->>>>>>> 4e88a616
     }
   }
 }