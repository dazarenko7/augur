<<<<<<< HEAD
import selectMyReports from 'modules/my-reports/selectors/my-reports'
import { abi } from 'services/augurjs'
=======
import BigNumber from 'bignumber.js'
import selectMyReports from 'modules/my-reports/selectors/my-reports'
>>>>>>> 4e88a616
import { ZERO } from 'modules/trade/constants/numbers'

export default function () {
  const reports = selectMyReports()

  const numReports = reports.length
  const netRep = reports.reduce((prevNet, report) => (
<<<<<<< HEAD
        report.repEarned && report.repEarned.value ?
            prevNet.plus(abi.bignum(report.repEarned.value)) :
            prevNet
=======
      report.repEarned && report.repEarned.value ?
        prevNet.plus(new BigNumber(report.repEarned.value, 10)) :
        prevNet
>>>>>>> 4e88a616
    ), ZERO).toNumber()

  return {
    numReports,
    netRep
  }
}<|MERGE_RESOLUTION|>--- conflicted
+++ resolved
@@ -1,10 +1,5 @@
-<<<<<<< HEAD
-import selectMyReports from 'modules/my-reports/selectors/my-reports'
-import { abi } from 'services/augurjs'
-=======
 import BigNumber from 'bignumber.js'
 import selectMyReports from 'modules/my-reports/selectors/my-reports'
->>>>>>> 4e88a616
 import { ZERO } from 'modules/trade/constants/numbers'
 
 export default function () {
@@ -12,15 +7,9 @@
 
   const numReports = reports.length
   const netRep = reports.reduce((prevNet, report) => (
-<<<<<<< HEAD
-        report.repEarned && report.repEarned.value ?
-            prevNet.plus(abi.bignum(report.repEarned.value)) :
-            prevNet
-=======
       report.repEarned && report.repEarned.value ?
         prevNet.plus(new BigNumber(report.repEarned.value, 10)) :
         prevNet
->>>>>>> 4e88a616
     ), ZERO).toNumber()
 
   return {
