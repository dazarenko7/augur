import { augur } from '../../../services/augurjs';

import { LOGIN } from '../../auth/constants/auth-types';
import {
PASSWORDS_DO_NOT_MATCH,
USERNAME_REQUIRED
} from '../../auth/constants/form-errors';

import { authError } from '../../auth/actions/auth-error';
import { updateLoginAccount } from '../../auth/actions/update-login-account';
import { selectAuthLink } from '../../link/selectors/links';
import { addFundNewAccount } from '../../transactions/actions/add-fund-new-account-transaction';

<<<<<<< HEAD
export function register(name, password, password2, loginID, rememberMe, loginAccount, cb) {
	return (dispatch, getState) => {
		const { links } = require('../../../selectors');
		const localStorageRef = typeof window !== 'undefined' && window.localStorage;

		if (loginID && links && links.marketsLink && !cb && loginAccount.keystore)	{
			if (rememberMe && localStorageRef && localStorageRef.setItem) {
				const persistentAccount = Object.assign({}, loginAccount);
				if (Buffer.isBuffer(persistentAccount.privateKey)) {
					persistentAccount.privateKey = persistentAccount.privateKey.toString('hex');
				}
				if (Buffer.isBuffer(persistentAccount.derivedKey)) {
					persistentAccount.derivedKey = persistentAccount.derivedKey.toString('hex');
				}
				localStorageRef.setItem('account', JSON.stringify(persistentAccount));
			}

			dispatch(loadLoginAccountLocalStorage(loginAccount.id));
			dispatch(updateLoginAccount(loginAccount));
			dispatch(loadLoginAccountDependents());

			return links.marketsLink.onClick(links.marketsLink.href);
=======
export function register(name, password, password2) {
	return (dispatch, getState) => {
		if (!name || !name.length) {
			return dispatch(authError({ code: USERNAME_REQUIRED }));
>>>>>>> 9e436ec2
		}
		if (password !== password2) {
			return dispatch(authError({ code: PASSWORDS_DO_NOT_MATCH }));
		}
<<<<<<< HEAD

		// const passCheck = validatePassword(password);
		//
		// if (!passCheck.valid) {
		// 	return dispatch(authError({ ...passCheck }));
		// }

=======
>>>>>>> 9e436ec2
		augur.web.register(name, password, (account) => {
			if (!account) {
				return dispatch(authError({ code: 0, message: 'failed to register' }));
			} else if (account.error) {
				return dispatch(authError({ code: account.error, message: account.message }));
			}
<<<<<<< HEAD
			const localLoginAccount = { ...account, id: account.address, loginID: account.loginID || account.secureLoginID };
			if (!localLoginAccount || !localLoginAccount.id) {
				return;
			}

			dispatch(addFundNewAccount(localLoginAccount.address));
			dispatch(updateLoginAccount({ loginID: localLoginAccount.loginID }));

			if (typeof cb === 'function') {
				cb(localLoginAccount);
			}
=======
			const loginAccount = { ...account, id: account.address };
			dispatch(updateLoginAccount({ secureLoginID: loginAccount.secureLoginID }));
			dispatch(addFundNewAccount(loginAccount.address));
			selectAuthLink(LOGIN, false, dispatch).onClick();
>>>>>>> 9e436ec2
		});
	};
}<|MERGE_RESOLUTION|>--- conflicted
+++ resolved
@@ -11,7 +11,6 @@
 import { selectAuthLink } from '../../link/selectors/links';
 import { addFundNewAccount } from '../../transactions/actions/add-fund-new-account-transaction';
 
-<<<<<<< HEAD
 export function register(name, password, password2, loginID, rememberMe, loginAccount, cb) {
 	return (dispatch, getState) => {
 		const { links } = require('../../../selectors');
@@ -34,33 +33,22 @@
 			dispatch(loadLoginAccountDependents());
 
 			return links.marketsLink.onClick(links.marketsLink.href);
-=======
-export function register(name, password, password2) {
-	return (dispatch, getState) => {
-		if (!name || !name.length) {
-			return dispatch(authError({ code: USERNAME_REQUIRED }));
->>>>>>> 9e436ec2
 		}
 		if (password !== password2) {
 			return dispatch(authError({ code: PASSWORDS_DO_NOT_MATCH }));
 		}
-<<<<<<< HEAD
+		const passCheck = validatePassword(password);
 
-		// const passCheck = validatePassword(password);
-		//
-		// if (!passCheck.valid) {
-		// 	return dispatch(authError({ ...passCheck }));
-		// }
+		if (!passCheck.valid) {
+			return dispatch(authError({ ...passCheck }));
+		}
 
-=======
->>>>>>> 9e436ec2
 		augur.web.register(name, password, (account) => {
 			if (!account) {
 				return dispatch(authError({ code: 0, message: 'failed to register' }));
 			} else if (account.error) {
 				return dispatch(authError({ code: account.error, message: account.message }));
 			}
-<<<<<<< HEAD
 			const localLoginAccount = { ...account, id: account.address, loginID: account.loginID || account.secureLoginID };
 			if (!localLoginAccount || !localLoginAccount.id) {
 				return;
@@ -72,12 +60,6 @@
 			if (typeof cb === 'function') {
 				cb(localLoginAccount);
 			}
-=======
-			const loginAccount = { ...account, id: account.address };
-			dispatch(updateLoginAccount({ secureLoginID: loginAccount.secureLoginID }));
-			dispatch(addFundNewAccount(loginAccount.address));
-			selectAuthLink(LOGIN, false, dispatch).onClick();
->>>>>>> 9e436ec2
 		});
 	};
 }