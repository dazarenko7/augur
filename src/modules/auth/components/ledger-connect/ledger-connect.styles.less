--- conflicted
+++ resolved
@@ -28,12 +28,7 @@
 .LedgerConnect__button {
   &:extend(.button--purple all);
 
-<<<<<<< HEAD
-  padding-left: 2rem;
-  padding-right: 2rem;
-=======
-  padding: 0 2.2rem 0.166rem;
->>>>>>> 1e0e5ed8
+  padding: 0 2rem;
 }
 
 .LedgerConnect__messages {
