import React, { Component, PropTypes } from 'react';
import classnames from 'classnames';
import Link from '../../link/components/link';
import Input from '../../common/components/input';
import Checkbox from '../../common/components/checkbox';

export default class AuthForm extends Component {
	static propTypes = {
		className: PropTypes.string,
		title: PropTypes.string,
		secureLoginID: PropTypes.string,
		rememberMe: PropTypes.bool,
		passwordPlaceholder: PropTypes.string,
		password2Placeholder: PropTypes.string,
		isVisibleName: PropTypes.bool,
		isVisiblePassword: PropTypes.bool,
		isVisiblePassword2: PropTypes.bool,
		isVisibleID: PropTypes.bool,
		isVisibleRememberMe: PropTypes.bool,
		clearName: PropTypes.bool,
		clearPassword: PropTypes.bool,
		clearCode: PropTypes.bool,
		msg: PropTypes.string,
		msgClass: PropTypes.string,
		topLinkText: PropTypes.string,
		topLink: PropTypes.object,
		botttomLinkText: PropTypes.string,
		botttomLink: PropTypes.object,
		closeLink: PropTypes.object,
		submitButtonText: PropTypes.string,
		submitButtonClass: PropTypes.string,
		onSubmit: PropTypes.func
	};

	static defaultProps = {
		rememberMe: false
	};

	constructor(props) {
		super(props);
		this.handleSubmit = this.handleSubmit.bind(this);
		this.state = {
			msg: this.props.msg,
			secureLoginID: this.props.secureLoginID,
			rememberMe: this.props.rememberMe
		};
	}

	componentWillReceiveProps(nextProps) {
		this.setState({ msg: nextProps.msg, secureLoginID: nextProps.secureLoginID });
	}

	componentDidUpdate() {
		if (this.props.clearName) {
			this.refs.name.value = '';
		}
		if (this.props.clearPassword) {
			this.refs.password.value = '';
			this.refs.password2.value = '';
		}
		if (this.props.clearCode) {
			this.refs.code.value = '';
		}
	}

	handleSubmit = (e) => {
		e.preventDefault();
		const name = this.refs.name.value;
		const secureLoginID = this.state.secureLoginID;
		const password = this.refs.password.value;
		const password2 = this.refs.password2.value;
		const rememberMe = this.state.rememberMe;
		this.setState({ msg: '' });
		setTimeout(() =>
			this.props.onSubmit(name, password, password2, secureLoginID, rememberMe), 100);
	}

	render() {
		const p = this.props;
		const s = this.state;

		return (
			<form className={p.className} onSubmit={this.handleSubmit}>
				<h1 className="title">
					{p.title}
					{p.topLinkText &&
						<Link
							className="top-link"
							href={p.topLink.href}
							onClick={p.topLink.onClick}
						>
							{p.topLinkText}
						</Link>
					}
				</h1>
				{s.msg &&
					<span className={classnames('msg', p.msgClass)}>
						{s.msg}
					</span>
				}
				<input
					ref="name"
					className={classnames('auth-input', { displayNone: !p.isVisibleName })}
					type="text"
					placeholder="name"
					maxLength="30"
					autoFocus="autofocus"
				/>
				<Input
					name="secureLoginID"
					ref={(ref) => { if (ref && ref.state.value !== s.secureLoginID) { this.setState({ secureLoginID: ref.state.value }); } }}
					className={classnames('secure-login-id-input', { displayNone: !p.isVisibleID })}
					type="text"
					value={s.secureLoginID}
					placeholder="secure login ID"
					autoFocus="autofocus"
					onChange={(secureLoginID) => this.setState({ secureLoginID })}
				/>
				<input
					ref="password"
					className={classnames('auth-input', { displayNone: !p.isVisiblePassword })}
					type="password"
					defaultValue={p.password}
					placeholder={p.passwordPlaceholder || 'password'}
					maxLength="256"
				/>
				<input
					ref="password2"
					className={classnames('auth-input', { displayNone: !p.isVisiblePassword2 })}
					type="password"
					placeholder={p.password2Placeholder || 'confirm password'}
					maxLength="256"
				/>
				<Checkbox
<<<<<<< HEAD
					className={classnames('', { displayNone: !p.isVisibleRememberMe })}
=======
					className={classnames({ displayNone: !p.isVisibleRememberMe })}
>>>>>>> 763f67e5
					title="Click Here to remember your account information locally."
					text="Remember Me"
					isChecked={s.rememberMe}
					onClick={() => this.setState({ rememberMe: !s.rememberMe })}
				/>
				{p.bottomLinkText &&
					<Link
						className="bottom-link"
						href={p.bottomLinkHref}
						onClick={p.onClickBottomLink}
					>
						{p.bottomLinkText}
					</Link>
				}
				<input
					className={classnames('button', 'submit-button', p.submitButtonClass)}
					type="submit"
					value={p.submitButtonText}
				/>
				<Link
					type="button"
					className="button x-button"
					title="Close"
					href={p.closeLink.href}
					onClick={p.closeLink.onClick}
				>
					&#xf057;
				</Link>
			</form>
		);
	}
}<|MERGE_RESOLUTION|>--- conflicted
+++ resolved
@@ -132,11 +132,7 @@
 					maxLength="256"
 				/>
 				<Checkbox
-<<<<<<< HEAD
-					className={classnames('', { displayNone: !p.isVisibleRememberMe })}
-=======
 					className={classnames({ displayNone: !p.isVisibleRememberMe })}
->>>>>>> 763f67e5
 					title="Click Here to remember your account information locally."
 					text="Remember Me"
 					isChecked={s.rememberMe}
