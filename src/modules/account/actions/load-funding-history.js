import async from 'async';
import { augur, constants } from 'services/augurjs';
import { convertLogsToTransactions } from 'modules/transactions/actions/convert-logs-to-transactions';
<<<<<<< HEAD
import logError from 'utils/log-error';

export function loadFundingHistory(callback = logError) {
=======

export function loadFundingHistory(options, cb) {
>>>>>>> 62903b57
  return (dispatch, getState) => {
    const { branch, loginAccount } = getState();
    const params = {
      ...options,
      sender: loginAccount.address,
      branch: branch.id
    };
    if (!params.fromBlock && loginAccount.registerBlockNumber) {
      params.fromBlock = loginAccount.registerBlockNumber;
    }
    async.eachLimit([
      'fundedAccount',
      'registration',
      'deposit',
      'withdraw',
      'Approval'
    ], constants.PARALLEL_LIMIT, (label, nextLabel) => {
      augur.logs.getLogsChunked({
        label,
        filter: label === 'fundedAccount' ? { ...params, fromBlock: null } : params,
        aux: null
      }, (logs) => {
        if (Array.isArray(logs) && logs.length) dispatch(convertLogsToTransactions(label, logs));
      }, nextLabel);
    }, callback);
  };
}

<<<<<<< HEAD
export function loadTransferHistory(callback = logError) {
=======
export function loadTransferHistory(options, cb) {
>>>>>>> 62903b57
  return (dispatch, getState) => {
    const { loginAccount } = getState();
    const params = {
      ...options
    };
    if (!params.fromBlock && loginAccount.registerBlockNumber) {
      params.fromBlock = loginAccount.registerBlockNumber;
    }
    async.eachLimit([
      'Transfer',
      'sentCash'
    ], constants.PARALLEL_LIMIT, (label, nextLabel) => {
      augur.logs.getLogsChunked({
        label,
        filter: { ...params, _from: loginAccount.address },
        aux: null
      }, (logs) => {
        if (Array.isArray(logs) && logs.length) dispatch(convertLogsToTransactions(label, logs));
      }, (err) => {
        augur.logs.getLogsChunked({
          label,
          filter: { ...params, _to: loginAccount.address },
          aux: null
        }, (logs) => {
          if (Array.isArray(logs) && logs.length) dispatch(convertLogsToTransactions(label, logs));
        }, nextLabel);
      });
    }, callback);
  };
}<|MERGE_RESOLUTION|>--- conflicted
+++ resolved
@@ -1,14 +1,9 @@
 import async from 'async';
 import { augur, constants } from 'services/augurjs';
 import { convertLogsToTransactions } from 'modules/transactions/actions/convert-logs-to-transactions';
-<<<<<<< HEAD
 import logError from 'utils/log-error';
 
-export function loadFundingHistory(callback = logError) {
-=======
-
-export function loadFundingHistory(options, cb) {
->>>>>>> 62903b57
+export function loadFundingHistory(options, callback = logError) {
   return (dispatch, getState) => {
     const { branch, loginAccount } = getState();
     const params = {
@@ -37,11 +32,7 @@
   };
 }
 
-<<<<<<< HEAD
-export function loadTransferHistory(callback = logError) {
-=======
-export function loadTransferHistory(options, cb) {
->>>>>>> 62903b57
+export function loadTransferHistory(options, callback = logError) {
   return (dispatch, getState) => {
     const { loginAccount } = getState();
     const params = {
