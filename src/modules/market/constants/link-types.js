--- conflicted
+++ resolved
@@ -1,8 +1,4 @@
 export const TYPE_MARKET = 'market'
 export const TYPE_REPORT = 'report'
-<<<<<<< HEAD
-export const TYPE_DISPUTE = 'dispute'
-export const TYPE_TRADE = 'trade'
-=======
 export const TYPE_CHALLENGE = 'challenge'
->>>>>>> a2ee0a6a
+export const TYPE_TRADE = 'trade'