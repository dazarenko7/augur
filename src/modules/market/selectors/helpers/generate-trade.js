import memoizerific from 'memoizerific';
import { formatPercent, formatEther, formatShares, formatRealEther } from 'utils/format-number';
import { augur, abi } from 'services/augurjs';
import { calculateMaxPossibleShares } from 'modules/market/selectors/helpers/calculate-max-possible-shares';
import { BUY, SELL } from 'modules/trade/constants/types';
import { BID, ASK } from 'modules/bids-asks/constants/bids-asks-types';
import { BIDS, ASKS } from 'modules/order-book/constants/order-book-order-types';
import { ZERO } from 'modules/trade/constants/numbers';
import * as TRANSACTIONS_TYPES from 'modules/transactions/constants/types';
import { updateTradesInProgress } from 'modules/trade/actions/update-trades-in-progress';
import { selectAggregateOrderBook } from 'modules/bids-asks/helpers/select-order-book';
import store from 'src/store';

/**
 * @param {Object} market
 * @param {Object} outcome
 * @param {Object} outcomeTradeInProgress
 * @param {Object} loginAccount
 * @param {Object} orderBooks Orders for market
 */
export const generateTrade = memoizerific(5)((market, outcome, outcomeTradeInProgress, loginAccount, orderBooks) => {
  const side = (outcomeTradeInProgress && outcomeTradeInProgress.side) || BUY;
  const numShares = (outcomeTradeInProgress && outcomeTradeInProgress.numShares) || null;
  const limitPrice = (outcomeTradeInProgress && outcomeTradeInProgress.limitPrice) || null;
  const totalFee = (outcomeTradeInProgress && outcomeTradeInProgress.totalFee) || 0;
  const gasFeesRealEth = (outcomeTradeInProgress && outcomeTradeInProgress.gasFeesRealEth) || 0;
  const totalCost = (outcomeTradeInProgress && outcomeTradeInProgress.totalCost) || 0;

  let maxNumShares;
  if (limitPrice != null) {
    const orders = augur.filterByPriceAndOutcomeAndUserSortByPrice(
			orderBooks[side === BUY ? ASK : BID],
			side,
			limitPrice,
			outcome.id,
			loginAccount.address);
    maxNumShares = formatShares(calculateMaxPossibleShares(
			loginAccount,
			orders,
			market.makerFee,
			market.takerFee,
			market.cumulativeScale,
			outcomeTradeInProgress,
			market.type === 'scalar' ? market.minValue : null));
  } else {
    maxNumShares = formatShares(0);
  }

  return {
    side,
    numShares,
    limitPrice,
    maxNumShares,

    totalFee: formatEther(totalFee, { blankZero: true }),
    gasFeesRealEth: formatEther(gasFeesRealEth, { blankZero: true }),
    totalCost: formatEther(totalCost, { blankZero: true }),

    tradeTypeOptions: [
			{ label: BUY, value: BUY },
			{ label: SELL, value: SELL }
    ],

    tradeSummary: generateTradeSummary(generateTradeOrders(market, outcome, outcomeTradeInProgress)),
    updateTradeOrder: (shares, limitPrice, side) => store.dispatch(updateTradesInProgress(market.id, outcome.id, side, shares, limitPrice)),
    totalSharesUpToOrder: (orderIndex, side) => totalSharesUpToOrder(market.id, outcome.id, side, orderIndex, orderBooks)
  };
});

const totalSharesUpToOrder = memoizerific(5)((marketID, outcomeID, side, orderIndex, orderBooks) => {
  const { orderCancellation } = store.getState();

  const sideOrders = selectAggregateOrderBook(outcomeID, orderBooks, orderCancellation)[side === TRANSACTIONS_TYPES.BID ? BIDS : ASKS];

  return sideOrders.filter((order, i) => i <= orderIndex).reduce((p, order) => p + order.shares.value, 0);
});

export const generateTradeSummary = memoizerific(5)((tradeOrders) => {
  let tradeSummary = { totalGas: ZERO, tradeOrders: [] };

  if (tradeOrders && tradeOrders.length) {
    tradeSummary = tradeOrders.reduce((p, tradeOrder) => {

			// total gas
      if (tradeOrder.data && tradeOrder.data.gasFees && tradeOrder.data.gasFees.value) {
        p.totalGas = p.totalGas.plus(abi.bignum(tradeOrder.data.gasFees.value));
      }

			// trade order
      p.tradeOrders.push(tradeOrder);

      return p;

    }, tradeSummary);
  }

  tradeSummary.totalGas = formatRealEther(tradeSummary.totalGas);

  return tradeSummary;
});

export const generateTradeOrders = memoizerific(5)((market, outcome, outcomeTradeInProgress) => {
<<<<<<< HEAD
	const tradeActions = outcomeTradeInProgress && outcomeTradeInProgress.tradeActions;
	if (!market || !outcome || !outcomeTradeInProgress || !tradeActions || !tradeActions.length) {
		return [];
	}
	const marketID = market.id;
	const outcomeID = outcome.id;
	const marketType = market.type;
	const outcomeName = outcome.name;
	const description = market.description;
	return tradeActions.map((tradeAction) => {
		const numShares = abi.bignum(tradeAction.shares);
		const costEth = abi.bignum(tradeAction.costEth).abs();
		const avgPrice = tradeAction.action === 'SHORT_SELL' ?
			costEth.minus(numShares).dividedBy(numShares) :
			abi.bignum(costEth).dividedBy(abi.bignum(numShares));
		const noFeePrice = market.type === 'scalar' ? outcomeTradeInProgress.limitPrice : tradeAction.noFeePrice;
		return {
			type: TRANSACTIONS_TYPES[tradeAction.action],
			data: { marketID, outcomeID, marketType, outcomeName },
			description,
			numShares: formatShares(tradeAction.shares),
			avgPrice: formatEther(avgPrice),
			noFeePrice: formatEther(noFeePrice),
			tradingFees: formatEther(tradeAction.feeEth),
			feePercent: formatPercent(tradeAction.feePercent),
			gasFees: formatRealEther(tradeAction.gasEth)
		};
	});
=======
  const tradeActions = outcomeTradeInProgress && outcomeTradeInProgress.tradeActions;

  if (!market || !outcome || !outcomeTradeInProgress || !tradeActions || !tradeActions.length) {
    return [];
  }

  return tradeActions.map((tradeAction) => {
    const noFeePrice = (market.type === 'scalar') ?
			outcomeTradeInProgress.limitPrice :
			tradeAction.noFeePrice;
    if (tradeAction.action === 'SHORT_SELL') {
      return makeShortSellTransaction(
				market.id,
				outcome.id,
				market.type,
				market.description,
				outcome.name,
				tradeAction.shares,
				noFeePrice,
				abi.bignum(tradeAction.costEth).abs().toFixed(),
				tradeAction.feeEth,
				tradeAction.feePercent,
				tradeAction.gasEth,
				store.dispatch);
    }
    return makeTradeTransaction(
			TRANSACTIONS_TYPES[tradeAction.action],
			market.id,
			outcome.id,
			market.type,
			market.description,
			outcome.name,
			tradeAction.shares,
			noFeePrice,
			abi.bignum(tradeAction.costEth).abs().toFixed(),
			tradeAction.feeEth,
			tradeAction.feePercent,
			tradeAction.gasEth,
			store.dispatch);
  });
>>>>>>> a91e88c9
});<|MERGE_RESOLUTION|>--- conflicted
+++ resolved
@@ -100,7 +100,6 @@
 });
 
 export const generateTradeOrders = memoizerific(5)((market, outcome, outcomeTradeInProgress) => {
-<<<<<<< HEAD
 	const tradeActions = outcomeTradeInProgress && outcomeTradeInProgress.tradeActions;
 	if (!market || !outcome || !outcomeTradeInProgress || !tradeActions || !tradeActions.length) {
 		return [];
@@ -129,46 +128,4 @@
 			gasFees: formatRealEther(tradeAction.gasEth)
 		};
 	});
-=======
-  const tradeActions = outcomeTradeInProgress && outcomeTradeInProgress.tradeActions;
-
-  if (!market || !outcome || !outcomeTradeInProgress || !tradeActions || !tradeActions.length) {
-    return [];
-  }
-
-  return tradeActions.map((tradeAction) => {
-    const noFeePrice = (market.type === 'scalar') ?
-			outcomeTradeInProgress.limitPrice :
-			tradeAction.noFeePrice;
-    if (tradeAction.action === 'SHORT_SELL') {
-      return makeShortSellTransaction(
-				market.id,
-				outcome.id,
-				market.type,
-				market.description,
-				outcome.name,
-				tradeAction.shares,
-				noFeePrice,
-				abi.bignum(tradeAction.costEth).abs().toFixed(),
-				tradeAction.feeEth,
-				tradeAction.feePercent,
-				tradeAction.gasEth,
-				store.dispatch);
-    }
-    return makeTradeTransaction(
-			TRANSACTIONS_TYPES[tradeAction.action],
-			market.id,
-			outcome.id,
-			market.type,
-			market.description,
-			outcome.name,
-			tradeAction.shares,
-			noFeePrice,
-			abi.bignum(tradeAction.costEth).abs().toFixed(),
-			tradeAction.feeEth,
-			tradeAction.feePercent,
-			tradeAction.gasEth,
-			store.dispatch);
-  });
->>>>>>> a91e88c9
 });