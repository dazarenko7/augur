--- conflicted
+++ resolved
@@ -208,13 +208,7 @@
       market.isReportTabVisible = market.isRequiredToReportByAccount && !isReportRevealPhase;
       market.isSnitchTabVisible = market.tradingPeriod === reportPeriod;
 
-<<<<<<< HEAD
-      market.marketLink = selectMarketLink(market, dispatch);
-      market.onClickToggleFavorite = () => dispatch(toggleFavorite(marketID));
       market.onSubmitPlaceTrade = outcomeID => dispatch(placeTrade(marketID, outcomeID, marketTradeInProgress[outcomeID]));
-=======
-      market.onSubmitPlaceTrade = outcomeID => dispatch(placeTrade(marketID, outcomeID, marketTradeInProgress));
->>>>>>> 31509384
 
       market.report = {
         ...marketReport,
