--- conflicted
+++ resolved
@@ -20,32 +20,18 @@
 This is true for all selectors, but especially important for this one.
 */
 
-<<<<<<< HEAD
-=======
 import BigNumber from 'bignumber.js'
->>>>>>> 4e88a616
 import memoize from 'memoizee'
 import { formatShares, formatEtherTokens, formatPercent, formatNumber } from 'utils/format-number'
 import { formatDate } from 'utils/format-date'
 import { isMarketDataOpen, isMarketDataExpired } from 'utils/is-market-data-open'
 
-<<<<<<< HEAD
-import { BRANCH_ID } from 'modules/app/constants/network'
-import { BINARY, CATEGORICAL, SCALAR } from 'modules/markets/constants/market-types'
-import { BINARY_INDETERMINATE_OUTCOME_ID, CATEGORICAL_SCALAR_INDETERMINATE_OUTCOME_ID, INDETERMINATE_OUTCOME_NAME } from 'modules/markets/constants/market-outcomes'
-import { abi } from 'services/augurjs'
-
-import { placeTrade } from 'modules/trade/actions/place-trade'
-import { commitReport } from 'modules/reports/actions/commit-report'
-import { slashRep } from 'modules/reports/actions/slash-rep'
-=======
 import { UNIVERSE_ID } from 'modules/app/constants/network'
 import { BINARY, CATEGORICAL, SCALAR } from 'modules/markets/constants/market-types'
 import { BINARY_INDETERMINATE_OUTCOME_ID, CATEGORICAL_SCALAR_INDETERMINATE_OUTCOME_ID, INDETERMINATE_OUTCOME_NAME } from 'modules/markets/constants/market-outcomes'
 
 import { placeTrade } from 'modules/trade/actions/place-trade'
 import { submitReport } from 'modules/reports/actions/submit-report'
->>>>>>> 4e88a616
 
 import store from 'src/store'
 
@@ -74,11 +60,7 @@
 export const selectSelectedMarket = state => selectMarket(state.selectedMarketID)
 
 export const selectMarket = (marketID) => {
-<<<<<<< HEAD
-  const { marketsData, marketLoading, favorites, reports, outcomesData, netEffectiveTrades, accountTrades, tradesInProgress, priceHistory, orderBooks, branch, orderCancellation, smallestPositions, loginAccount } = store.getState()
-=======
   const { marketsData, marketLoading, favorites, reports, outcomesData, accountTrades, tradesInProgress, priceHistory, orderBooks, universe, orderCancellation, smallestPositions, loginAccount } = store.getState()
->>>>>>> 4e88a616
   const accountPositions = selectAccountPositions()
 
   if (!marketID || !marketsData || !marketsData[marketID]) {
@@ -205,25 +187,6 @@
       // market.isExpired = isExpired;
       market.isFavorite = isFavorite
 
-<<<<<<< HEAD
-      market.takerFeePercent = formatPercent(marketData.takerFee * 100, { positiveSign: false })
-      market.makerFeePercent = formatPercent(marketData.makerFee * 100, { positiveSign: false })
-      market.volume = formatShares(marketData.volume, { positiveSign: false })
-
-      market.isRequiredToReportByAccount = !!marketReport // was the user chosen to report on this market
-      market.isPendingReport = market.isRequiredToReportByAccount && !marketReport.reportHash && !isReportRevealPhase // account is required to report on this unreported market during reporting phase
-      market.isReportSubmitted = market.isRequiredToReportByAccount && !!marketReport.reportHash // the user submitted a report that is not yet confirmed (reportHash === true)
-      market.isReported = market.isReportSubmitted && !!marketReport.reportHash.length // the user fully reported on this market (reportHash === [string])
-      market.isMissedReport = market.isRequiredToReportByAccount && !market.isReported && !market.isReportSubmitted && isReportRevealPhase // the user submitted a report that is not yet confirmed
-      market.isReportTabVisible = market.isRequiredToReportByAccount && !isReportRevealPhase
-      market.isSnitchTabVisible = market.tradingPeriod === reportPeriod
-
-      market.onSubmitPlaceTrade = outcomeID => dispatch(placeTrade(marketID, outcomeID, marketTradeInProgress))
-
-      market.report = {
-        ...marketReport,
-        onSubmitReport: (reportedOutcomeID, isUnethical, isIndeterminate, history) => dispatch(commitReport(market, reportedOutcomeID, isUnethical, isIndeterminate, history))
-=======
       market.settlementFeePercent = formatPercent(marketData.settlementFee * 100, { positiveSign: false })
       market.volume = formatShares(marketData.volume, { positiveSign: false })
 
@@ -237,7 +200,6 @@
       market.report = {
         ...marketReport,
         onSubmitReport: (reportedOutcomeID, amountToStake, isIndeterminate, history) => dispatch(submitReport(market, reportedOutcomeID, amountToStake, isIndeterminate, history))
->>>>>>> 4e88a616
       }
 
       market.outcomes = []
@@ -266,11 +228,7 @@
               zeroStyled: true
             })
           } else {
-<<<<<<< HEAD
-            const midPoint = (abi.bignum(market.minValue).plus(abi.bignum(market.maxValue))).dividedBy(2)
-=======
             const midPoint = (new BigNumber(market.minPrice, 10).plus(new BigNumber(market.maxPrice, 10))).dividedBy(2)
->>>>>>> 4e88a616
             outcome.lastPricePercent = formatNumber(midPoint, {
               decimals: 2,
               decimalsRounded: 1,
@@ -310,10 +268,6 @@
       market.reportableOutcomes = selectReportableOutcomes(market.type, market.outcomes)
       const indeterminateOutcomeID = market.type === BINARY ? BINARY_INDETERMINATE_OUTCOME_ID : CATEGORICAL_SCALAR_INDETERMINATE_OUTCOME_ID
       market.reportableOutcomes.push({ id: indeterminateOutcomeID, name: INDETERMINATE_OUTCOME_NAME })
-<<<<<<< HEAD
-      market.onSubmitSlashRep = (salt, report, address, isIndeterminate, isUnethical) => dispatch(slashRep(market, salt, report, address, isIndeterminate, isUnethical))
-=======
->>>>>>> 4e88a616
 
       market.userOpenOrdersSummary = selectUserOpenOrdersSummary(market.outcomes)
 
@@ -338,11 +292,7 @@
           if (marketOutcome) market.consensus.outcomeName = marketOutcome.name
         }
         if (market.consensus.proportionCorrect) {
-<<<<<<< HEAD
-          market.consensus.percentCorrect = formatPercent(abi.bignum(market.consensus.proportionCorrect).times(100))
-=======
           market.consensus.percentCorrect = formatPercent(new BigNumber(market.consensus.proportionCorrect, 10).times(100))
->>>>>>> 4e88a616
         }
       } else {
         market.consensus = null
@@ -355,15 +305,6 @@
   return assembledMarketsCache[marketID].apply(this, arguments) // eslint-disable-line prefer-rest-params
 }
 
-<<<<<<< HEAD
-export const selectMarketReport = (marketID, branchReports) => {
-  if (marketID && branchReports) {
-    const branchReportsEventIDs = Object.keys(branchReports)
-    const numBranchReports = branchReportsEventIDs.length
-    for (let i = 0; i < numBranchReports; ++i) {
-      if (branchReports[branchReportsEventIDs[i]].marketID === marketID) {
-        return branchReports[branchReportsEventIDs[i]]
-=======
 export const selectMarketReport = (marketID, universeReports) => {
   if (marketID && universeReports) {
     const universeReportsMarketIDs = Object.keys(universeReports)
@@ -371,7 +312,6 @@
     for (let i = 0; i < numUniverseReports; ++i) {
       if (universeReports[universeReportsMarketIDs[i]].marketID === marketID) {
         return universeReports[universeReportsMarketIDs[i]]
->>>>>>> 4e88a616
       }
     }
   }
@@ -379,20 +319,6 @@
 
 export const selectScalarMinimum = (market) => {
   const scalarMinimum = {}
-<<<<<<< HEAD
-  if (market && market.type === SCALAR) scalarMinimum.minValue = market.minValue
-  return scalarMinimum
-}
-
-export const selectMarketIDFromEventID = (eventID) => {
-  const marketIDs = store.getState().eventMarketsMap[eventID]
-  if (marketIDs && marketIDs.length) return marketIDs[0]
-  return null
-}
-
-export const selectMarketFromEventID = eventID => selectMarket(selectMarketIDFromEventID(eventID))
-=======
   if (market && market.type === SCALAR) scalarMinimum.minPrice = market.minPrice
   return scalarMinimum
-}
->>>>>>> 4e88a616
+}