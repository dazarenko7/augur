--- conflicted
+++ resolved
@@ -58,15 +58,9 @@
 };
 
 const mapDispatchToProps = dispatch => ({
-<<<<<<< HEAD
   sellCompleteSets: (marketId, numCompleteSets, cb) =>
     dispatch(sellCompleteSets(marketId, numCompleteSets, cb)),
-  cancelOrphanedOrder: order => dispatch(cancelOrphanedOrder(order))
-=======
-  sellCompleteSets: (marketId, numCompleteSets) =>
-    dispatch(sellCompleteSets(marketId, numCompleteSets)),
   cancelOrphanedOrder: (order, cb) => dispatch(cancelOrphanedOrder(order, cb))
->>>>>>> 5abd1b84
 });
 
 const MarketOutcomesAndPositionsContainer = withRouter(
