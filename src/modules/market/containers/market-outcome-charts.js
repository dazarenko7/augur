import { connect } from 'react-redux'
import memoize from 'memoizee'
import { isEmpty } from 'lodash'

import { createBigNumber } from 'utils/create-big-number'

import MarketOutcomeCharts from 'modules/market/components/market-outcome-charts/market-outcome-charts'

import { selectMarket } from 'modules/market/selectors/market'

<<<<<<< HEAD
  return (outcome.priceTimeSeries || []).reduce((p, item, i) => {
    const currentItem = item[1]

    if (i === 0) {
      return {
        min: currentItem,
        max: currentItem,
      }
    }

    return {
      min: currentItem.lt(p.min) ? currentItem : p.min,
      max: currentItem.lt(p.max) ? currentItem : p.max,
    }
  }, DEFAULT_BOUNDS)
})
=======
import { BIDS, ASKS } from 'modules/order-book/constants/order-book-order-types'
>>>>>>> 96e89bce

const orderAndAssignCumulativeShares = memoize((orderBook) => {
  const rawBids = ((orderBook || {})[BIDS] || []).slice()
  const bids = rawBids
    .sort((a, b) => b.price.value - a.price.value)
    .reduce((p, order, i, orders) => [
      ...p,
      {
        price: order.price,
        shares: order.shares,
        cumulativeShares: p[i - 1] != null ? p[i - 1].cumulativeShares + order.shares.value : order.shares.value,
      },
    ], [])

  const rawAsks = ((orderBook || {})[ASKS] || []).slice()
  const asks = rawAsks
    .sort((a, b) => a.price.value - b.price.value)
    .reduce((p, order, i, orders) => [
      ...p,
      {
        price: order.price,
        shares: order.shares,
        cumulativeShares: p[i - 1] != null ? p[i - 1].cumulativeShares + order.shares.value : order.shares.value,
      },
    ], [])
    .sort((a, b) => b.price.value - a.price.value)

  return {
    bids,
    asks,
  }
})

const orderForMarketDepth = memoize((orderBook) => {
  const rawBids = ((orderBook || {})[BIDS] || []).slice()
  const bids = rawBids
    .reduce((p, order) => [...p, [order.cumulativeShares, order.price.value, order.shares.value]], [])
  const rawAsks = ((orderBook || {})[ASKS] || []).slice()
  const asks = rawAsks
    .sort((a, b) => a.price.value - b.price.value)
    .reduce((p, order) => [...p, [order.cumulativeShares, order.price.value, order.shares.value]], [])

  return {
    [BIDS]: bids,
    [ASKS]: asks,
  }
})

const getOrderBookKeys = memoize((marketDepth) => {
  const min = marketDepth[BIDS].reduce((p, order, i) => {
    if (i === 0) return order[1]
    return order[1] < p ? order[1] : p
  }, null)

  const mid = () => {
    if (marketDepth[ASKS].length === 0 && marketDepth[BIDS].length === 0) {
      return null
    } else if (marketDepth[ASKS].length === 0 && marketDepth[BIDS].length > 0) {
      return marketDepth[BIDS][0][1]
    } else if (marketDepth[ASKS].length > 0 && marketDepth[BIDS].length === 0) {
      return marketDepth[ASKS][0][1]
    }

    return (marketDepth[ASKS][0][1] + marketDepth[BIDS][0][1]) / 2
  }

  const max = marketDepth[ASKS].reduce((p, order, i) => {
    if (i === 0) return order[1]
    return order[1] > p ? order[1] : p
  }, null)

  return {
    min,
    mid: mid(),
    max,
  }
})

// Mock priceTimeSeries Data
// const now = Date.now()
// const timeDiff = (now - new Date(2017, 8).getTime()) // Can tweak this for more range
// const startTime = now - timeDiff
// const priceTimeSeries = [...new Array(1000000)].map((value, i, array) => ({
//   timestamp: startTime + (i * (timeDiff / array.length)),
//   price: Math.random(),
//   amount: (Math.random() * (10 - 1)) + 1,
// }))

const mapStateToProps = (state, ownProps) => {
  const market = selectMarket(ownProps.marketId)
  const outcome = (market.outcomes || []).find(outcome => outcome.id === ownProps.selectedOutcome) || {}
  const priceTimeSeries = outcome.priceTimeSeries || []
  const cumulativeOrderBook = orderAndAssignCumulativeShares(outcome.orderBook)
  const marketDepth = orderForMarketDepth(cumulativeOrderBook)
  const orderBookKeys = getOrderBookKeys(marketDepth)

  return {
    currentBlock: state.blockchain.currentBlockNumber || 0,
<<<<<<< HEAD
    minPrice: market.minPrice || createBigNumber(0),
    maxPrice: market.maxPrice || createBigNumber(0),
    outcomeBounds: findBounds(outcome),
=======
    minPrice: market.minPrice || 0,
    maxPrice: market.maxPrice || 0,
>>>>>>> 96e89bce
    orderBook: cumulativeOrderBook,
    priceTimeSeries,
    marketDepth,
    orderBookKeys,
    hasPriceHistory: priceTimeSeries.length !== 0,
    hasOrders: !isEmpty(cumulativeOrderBook[BIDS]) && !isEmpty(cumulativeOrderBook[ASKS]),
  }
}

export default connect(mapStateToProps)(MarketOutcomeCharts)<|MERGE_RESOLUTION|>--- conflicted
+++ resolved
@@ -8,26 +8,7 @@
 
 import { selectMarket } from 'modules/market/selectors/market'
 
-<<<<<<< HEAD
-  return (outcome.priceTimeSeries || []).reduce((p, item, i) => {
-    const currentItem = item[1]
-
-    if (i === 0) {
-      return {
-        min: currentItem,
-        max: currentItem,
-      }
-    }
-
-    return {
-      min: currentItem.lt(p.min) ? currentItem : p.min,
-      max: currentItem.lt(p.max) ? currentItem : p.max,
-    }
-  }, DEFAULT_BOUNDS)
-})
-=======
 import { BIDS, ASKS } from 'modules/order-book/constants/order-book-order-types'
->>>>>>> 96e89bce
 
 const orderAndAssignCumulativeShares = memoize((orderBook) => {
   const rawBids = ((orderBook || {})[BIDS] || []).slice()
@@ -126,14 +107,8 @@
 
   return {
     currentBlock: state.blockchain.currentBlockNumber || 0,
-<<<<<<< HEAD
     minPrice: market.minPrice || createBigNumber(0),
     maxPrice: market.maxPrice || createBigNumber(0),
-    outcomeBounds: findBounds(outcome),
-=======
-    minPrice: market.minPrice || 0,
-    maxPrice: market.maxPrice || 0,
->>>>>>> 96e89bce
     orderBook: cumulativeOrderBook,
     priceTimeSeries,
     marketDepth,
