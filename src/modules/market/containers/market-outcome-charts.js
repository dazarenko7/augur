import { connect } from 'react-redux'
import { isEmpty } from 'lodash'

<<<<<<< HEAD
import { createBigNumber } from 'utils/create-big-number'
=======
import { selectCurrentTimestamp } from 'src/select-state'
>>>>>>> b91a79f3

import MarketOutcomeCharts from 'modules/market/components/market-outcome-charts/market-outcome-charts'

import orderAndAssignCumulativeShares from 'modules/market/helpers/order-and-assign-cumulative-shares'
import orderForMarketDepth from 'modules/market/helpers/order-for-market-depth'
import getOrderBookKeys from 'modules/market/helpers/get-orderbook-keys'

import { selectMarket } from 'modules/market/selectors/market'

import { BIDS, ASKS } from 'modules/order-book/constants/order-book-order-types'

// Mock priceTimeSeries Data
// const now = Date.now()
// const timeDiff = (now - new Date(2017, 8).getTime()) // Can tweak this for more range
// const startTime = now - timeDiff
// const priceTimeSeries = [...new Array(1000000)].map((value, i, array) => ({
//   timestamp: startTime + (i * (timeDiff / array.length)),
//   price: Math.random(),
//   amount: (Math.random() * (10 - 1)) + 1,
// }))

const mapStateToProps = (state, ownProps) => {
  const market = selectMarket(ownProps.marketId)
  const outcome = (market.outcomes || []).find(outcome => outcome.id === ownProps.selectedOutcome) || {}
  const priceTimeSeries = outcome.priceTimeSeries || []
  const cumulativeOrderBook = orderAndAssignCumulativeShares(outcome.orderBook)
  const marketDepth = orderForMarketDepth(cumulativeOrderBook)
  const orderBookKeys = getOrderBookKeys(marketDepth)

  return {
    currentBlock: state.blockchain.currentBlockNumber || 0,
<<<<<<< HEAD
    minPrice: market.minPrice || createBigNumber(0),
    maxPrice: market.maxPrice || createBigNumber(0),
=======
    currentTimestamp: selectCurrentTimestamp(state),
    minPrice: market.minPrice || 0,
    maxPrice: market.maxPrice || 0,
>>>>>>> b91a79f3
    orderBook: cumulativeOrderBook,
    priceTimeSeries,
    marketDepth,
    orderBookKeys,
    hasPriceHistory: priceTimeSeries.length !== 0,
    hasOrders: !isEmpty(cumulativeOrderBook[BIDS]) && !isEmpty(cumulativeOrderBook[ASKS]),
  }
}

export default connect(mapStateToProps)(MarketOutcomeCharts)<|MERGE_RESOLUTION|>--- conflicted
+++ resolved
@@ -1,11 +1,8 @@
 import { connect } from 'react-redux'
 import { isEmpty } from 'lodash'
 
-<<<<<<< HEAD
 import { createBigNumber } from 'utils/create-big-number'
-=======
 import { selectCurrentTimestamp } from 'src/select-state'
->>>>>>> b91a79f3
 
 import MarketOutcomeCharts from 'modules/market/components/market-outcome-charts/market-outcome-charts'
 
@@ -37,14 +34,9 @@
 
   return {
     currentBlock: state.blockchain.currentBlockNumber || 0,
-<<<<<<< HEAD
+    currentTimestamp: selectCurrentTimestamp(state),
     minPrice: market.minPrice || createBigNumber(0),
     maxPrice: market.maxPrice || createBigNumber(0),
-=======
-    currentTimestamp: selectCurrentTimestamp(state),
-    minPrice: market.minPrice || 0,
-    maxPrice: market.maxPrice || 0,
->>>>>>> b91a79f3
     orderBook: cumulativeOrderBook,
     priceTimeSeries,
     marketDepth,
