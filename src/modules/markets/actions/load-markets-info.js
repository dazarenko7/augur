--- conflicted
+++ resolved
@@ -3,44 +3,20 @@
 
 export function loadMarketsInfo(marketIDs, cb) {
 	return (dispatch, getState) => {
-<<<<<<< HEAD
-		if (marketIDs) {
-			let marketArray;
-			if (marketIDs.constructor === Array) {
-				console.log('marketIDs:', marketIDs.length);
-				if (marketIDs.length > 10) {
-					marketArray = marketIDs.slice(0, 10);
-				} else {
-					marketArray = marketIDs;
+		augur.batchGetMarketInfo(marketIDs, (marketsData) => {
+			if (marketsData && marketsData.error) {
+				return console.error('ERROR loadMarketsInfo()', marketsData);
+			}
+			const branchID = getState().branch.id;
+			let marketID;
+			for (marketID in marketsData) {
+				if (!marketsData.hasOwnProperty(marketID)) continue;
+				if (marketsData[marketID].branchId !== branchID) {
+					delete marketsData[marketID];
 				}
-			} else {
-				marketArray = [marketIDs];
-=======
-		if (!marketIDs || !marketIDs.length) {
-			return;
-		}
-
-		AugurJS.batchGetMarketInfo(marketIDs, (err, marketsData) => {
-			if (err) {
-				console.error('ERROR loadMarketsInfo()', err, 'marketIDs:', marketIDs);
-				return;
->>>>>>> 94dccac8
 			}
-			augur.batchGetMarketInfo(marketArray, (marketsData) => {
-				if (marketsData && marketsData.error) {
-					return console.error('ERROR loadMarketsInfo()', marketsData);
-				}
-				const branchID = getState().branch.id;
-				let marketID;
-				for (marketID in marketsData) {
-					if (!marketsData.hasOwnProperty(marketID)) continue;
-					if (marketsData[marketID].branchId !== branchID) {
-						delete marketsData[marketID];
-					}
-				}
-				dispatch(updateMarketsData(marketsData));
-				cb && cb();
-			});
-		}
+			dispatch(updateMarketsData(marketsData));
+			cb && cb();
+		});
 	};
 }