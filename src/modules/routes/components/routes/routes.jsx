import React from 'react'
import { Route, Switch, Redirect } from 'react-router-dom'

import App from 'modules/app/containers/app'

import AuthenticatedRoute from 'modules/routes/components/authenticated-route/authenticated-route'
import makePath from 'modules/routes/helpers/make-path'

import * as VIEWS from 'modules/routes/constants/views'
import * as COMPONENTS from 'modules/routes/constants/components'

const Routes = p => (
  <App>
    <Switch>
<<<<<<< HEAD
      <Route exact path={makePath(VIEWS.DEFAULT_VIEW)} component={COMPONENTS.Topics} />
      <Route path={makePath(VIEWS.MARKETS)} component={COMPONENTS.Markets} />
      <Route path={makePath(VIEWS.MARKET)} component={COMPONENTS.Market} />
      <Route path={makePath(VIEWS.AUTHENTICATION)} component={COMPONENTS.Auth} />
      <Route path={makePath(VIEWS.CONNECT)} component={COMPONENTS.Connect} />
      <Route path={makePath(VIEWS.CREATE)} component={COMPONENTS.Create} />
      <Route path={makePath(VIEWS.STYLE_SANDBOX)} component={COMPONENTS.StyleSandbox} />
      <AuthenticatedRoute path={makePath(VIEWS.FAVORITES)} component={COMPONENTS.Markets} />
      <AuthenticatedRoute path={makePath(VIEWS.MY_POSITIONS)} component={COMPONENTS.Portfolio} />
      <AuthenticatedRoute path={makePath(VIEWS.MY_MARKETS)} component={COMPONENTS.Portfolio} />
      <AuthenticatedRoute path={makePath(VIEWS.MY_REPORTS)} component={COMPONENTS.Portfolio} />
      <AuthenticatedRoute path={makePath(VIEWS.ACCOUNT)} component={COMPONENTS.Account} />
      <AuthenticatedRoute path={makePath(VIEWS.TRANSACTIONS)} component={COMPONENTS.Transactions} />
      <AuthenticatedRoute path={makePath(VIEWS.CREATE_MARKET)} component={COMPONENTS.CreateMarket} />
      <Redirect to={makePath(VIEWS.TOPICS)} />
=======
      <Route exact path={makePath(VIEWS.DEFAULT_VIEW)} component={Topics} />
      <Route path={makePath(VIEWS.MARKETS)} component={Markets} />
      <Route path={makePath(VIEWS.MARKET)} component={Market} />
      <Route path={makePath(VIEWS.AUTHENTICATION)} component={AuthLander} />
      <Route path={makePath(VIEWS.SIGNUP)} component={Signup} />
      <Route path={makePath(VIEWS.LOGIN)} component={Login} />
      <Route path={makePath(VIEWS.STYLE_SANDBOX)} component={StyleSandbox} />
      <AuthenticatedRoute path={makePath(VIEWS.FAVORITES)} component={Markets} />
      <AuthenticatedRoute path={makePath(VIEWS.MY_POSITIONS)} component={Portfolio} />
      <AuthenticatedRoute path={makePath(VIEWS.MY_MARKETS)} component={Portfolio} />
      <AuthenticatedRoute path={makePath(VIEWS.MY_REPORTS)} component={Portfolio} />
      <AuthenticatedRoute path={makePath(VIEWS.ACCOUNT)} component={Account} />
      <AuthenticatedRoute path={makePath(VIEWS.TRANSACTIONS)} component={Transactions} />
      <AuthenticatedRoute path={makePath(VIEWS.CREATE_MARKET)} component={CreateMarket} />
      <Redirect to={makePath(VIEWS.CATEGORIES)} />
>>>>>>> e1061b80
    </Switch>
  </App>
)

export default Routes<|MERGE_RESOLUTION|>--- conflicted
+++ resolved
@@ -12,7 +12,6 @@
 const Routes = p => (
   <App>
     <Switch>
-<<<<<<< HEAD
       <Route exact path={makePath(VIEWS.DEFAULT_VIEW)} component={COMPONENTS.Topics} />
       <Route path={makePath(VIEWS.MARKETS)} component={COMPONENTS.Markets} />
       <Route path={makePath(VIEWS.MARKET)} component={COMPONENTS.Market} />
@@ -28,23 +27,6 @@
       <AuthenticatedRoute path={makePath(VIEWS.TRANSACTIONS)} component={COMPONENTS.Transactions} />
       <AuthenticatedRoute path={makePath(VIEWS.CREATE_MARKET)} component={COMPONENTS.CreateMarket} />
       <Redirect to={makePath(VIEWS.TOPICS)} />
-=======
-      <Route exact path={makePath(VIEWS.DEFAULT_VIEW)} component={Topics} />
-      <Route path={makePath(VIEWS.MARKETS)} component={Markets} />
-      <Route path={makePath(VIEWS.MARKET)} component={Market} />
-      <Route path={makePath(VIEWS.AUTHENTICATION)} component={AuthLander} />
-      <Route path={makePath(VIEWS.SIGNUP)} component={Signup} />
-      <Route path={makePath(VIEWS.LOGIN)} component={Login} />
-      <Route path={makePath(VIEWS.STYLE_SANDBOX)} component={StyleSandbox} />
-      <AuthenticatedRoute path={makePath(VIEWS.FAVORITES)} component={Markets} />
-      <AuthenticatedRoute path={makePath(VIEWS.MY_POSITIONS)} component={Portfolio} />
-      <AuthenticatedRoute path={makePath(VIEWS.MY_MARKETS)} component={Portfolio} />
-      <AuthenticatedRoute path={makePath(VIEWS.MY_REPORTS)} component={Portfolio} />
-      <AuthenticatedRoute path={makePath(VIEWS.ACCOUNT)} component={Account} />
-      <AuthenticatedRoute path={makePath(VIEWS.TRANSACTIONS)} component={Transactions} />
-      <AuthenticatedRoute path={makePath(VIEWS.CREATE_MARKET)} component={CreateMarket} />
-      <Redirect to={makePath(VIEWS.CATEGORIES)} />
->>>>>>> e1061b80
     </Switch>
   </App>
 )
