import { UPDATE_TRANSACTIONS_DATA } from '../../transactions/actions/update-transactions-data';
import { DELETE_TRANSACTION } from '../../transactions/actions/delete-transaction';
import { CLEAR_LOGIN_ACCOUNT } from '../../auth/actions/update-login-account';

export default function (transactionsData = {}, action) {
  switch (action.type) {
    case UPDATE_TRANSACTIONS_DATA:
      return Object.keys(action.transactionsData).reduce((p, transactionID) => {
        p[transactionID] = {
          ...transactionsData[transactionID],
          ...action.transactionsData[transactionID],
          id: transactionID
        };
        return p;
      }, { ...transactionsData });

<<<<<<< HEAD
		case DELETE_TRANSACTION: {
			const updatedTransactionsData = Object.assign({}, transactionsData);
			delete updatedTransactionsData[action.transactionID];
			return updatedTransactionsData;
		}

		case CLEAR_LOGIN_ACCOUNT:
			return {};
=======
    case CLEAR_LOGIN_ACCOUNT:
      return {};
>>>>>>> a91e88c9

    default:
      return transactionsData;
  }
}<|MERGE_RESOLUTION|>--- conflicted
+++ resolved
@@ -14,7 +14,6 @@
         return p;
       }, { ...transactionsData });
 
-<<<<<<< HEAD
 		case DELETE_TRANSACTION: {
 			const updatedTransactionsData = Object.assign({}, transactionsData);
 			delete updatedTransactionsData[action.transactionID];
@@ -23,10 +22,6 @@
 
 		case CLEAR_LOGIN_ACCOUNT:
 			return {};
-=======
-    case CLEAR_LOGIN_ACCOUNT:
-      return {};
->>>>>>> a91e88c9
 
     default:
       return transactionsData;
