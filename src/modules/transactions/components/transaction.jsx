import React from 'react';
import classnames from 'classnames';
import Link from 'modules/link/components/link';
import { CREATE_MARKET, BUY, SELL, BID, ASK, SHORT_SELL, SHORT_ASK, MATCH_BID, MATCH_ASK, COMMIT_REPORT, REVEAL_REPORT, GENERATE_ORDER_BOOK, CANCEL_ORDER, SELL_COMPLETE_SETS } from 'modules/transactions/constants/types';
import { FUND_ACCOUNT } from 'modules/auth/constants/auth-types';
import { SCALAR, CATEGORICAL } from 'modules/markets/constants/market-types';
import ValueDenomination from 'modules/common/components/value-denomination';
import ValueTimestamp from 'modules/common/components/value-timestamp';
import TransactionMessage from 'modules/transactions/components/transaction-message';
import TransactionDescription from 'modules/transactions/components/transaction-description';
import ReportEthics from 'modules/my-reports/components/report-ethics';

const Transaction = (p) => {
  const nodes = {};

<<<<<<< HEAD
	switch (p.type) {
		case BUY:
		case BID:
		case SELL:
		case ASK:
		case SHORT_SELL:
		case SHORT_ASK:
		case MATCH_BID:
		case MATCH_ASK:
			switch (p.type) {
				case BUY:
					nodes.action = 'Buy';
					break;
				case BID:
					nodes.action = 'Bid';
					break;
				case SELL:
					nodes.action = 'Sell';
					break;
				case ASK:
					nodes.action = 'Ask';
					break;
				case SHORT_SELL:
					nodes.action = 'Short Sell';
					break;
				case SHORT_ASK:
					nodes.action = 'Short Ask';
					break;
				case MATCH_BID:
					nodes.action = 'Bid Filled';
					break;
				case MATCH_ASK:
					nodes.action = 'Ask Filled';
					break;
				default:
					break;
			}
=======
  const buildDescription = (fullDescription) => {
    if (!fullDescription) return <span />;
    let shortDescription;
    if (fullDescription.indexOf('\n') > -1) {
      shortDescription = fullDescription.split('\n').map(text => <li key={text}>{text}</li>);
      shortDescription = <ul>{shortDescription}</ul>;
    } else {
      shortDescription = fullDescription.substring(0, 100) + ((fullDescription.length > 100 && '...') || '');
    }
    const description = (isShortened) => {
      if (isShortened) {
        return (
          <span className="market-description" data-tip={fullDescription}>
            {shortDescription}
          </span>
        );
      }
      return (
        <span className="market-description">
          {shortDescription}
        </span>
      );
    };
    const isShortened = shortDescription !== fullDescription;
    if (shortDescription && p.data.marketLink) {
      return (
        <Link href={p.data.marketLink.href} onClick={p.data.marketLink.onClick}>
          {description(isShortened)}
        </Link>
      );
    }
    return <span>{description(isShortened)}</span>;
  };

  switch (p.type) {
    case BUY:
    case BID:
    case SELL:
    case ASK:
    case SHORT_SELL:
    case SHORT_ASK:
      switch (p.type) {
        case BUY:
          nodes.action = 'BUY';
          break;
        case BID:
          nodes.action = 'BID';
          break;
        case SELL:
          nodes.action = 'SELL';
          break;
        case ASK:
          nodes.action = 'ASK';
          break;
        case SHORT_SELL:
          nodes.action = 'SHORT SELL';
          break;
        case SHORT_ASK:
          nodes.action = 'SHORT ASK';
          break;
        default:
          break;
      }
>>>>>>> a91e88c9

      nodes.description = (
        <span className="description">
          <span className="action">{nodes.action}</span>
          <ValueDenomination className="shares" {...p.numShares} />
          {p.data.marketType === CATEGORICAL &&
          <span>
            <span className="of">of</span> <span className="outcome-name">{p.data.outcomeName && p.data.outcomeName.toString().substring(0, 35) + ((p.data.outcomeName.toString().length > 35 && '...') || '')}</span>
          </span>
					}
<<<<<<< HEAD
					<span className="at">@</span>
					<ValueDenomination className="noFeePrice" {...p.noFeePrice} />
					<br className="hide-in-tx-display" />
					<ValueDenomination className="avgPrice" {...p.avgPrice} prefix="estimated total (including trading fees):" postfix="/ share" />
					<br />
					<TransactionDescription description={p.description} marketLink={p.data.marketLink} />
					<br className="hide-in-trade-summary-display" />
					{p.timestamp &&
						<ValueTimestamp className="property-value" {...p.timestamp} />
=======
          <span className="at">@</span>
          <ValueDenomination className="noFeePrice" {...p.noFeePrice} />
          <br className="hide-in-tx-display" />
          <ValueDenomination className="avgPrice" {...p.avgPrice} prefix="estimated total (including trading fees):" postfix="/ share" />
          <br />
          {buildDescription(p.data.marketDescription)}
          <br className="hide-in-trade-summary-display" />
          {p.timestamp &&
          <ValueTimestamp className="property-value" {...p.timestamp} />
>>>>>>> a91e88c9
					}
        </span>
			);

      break;

<<<<<<< HEAD
		case SELL_COMPLETE_SETS:
			nodes.action = `Redeem ${p.numShares.formatted} Complete Sets`;
			nodes.description = (
				<span className="description">
					<span className="action">{nodes.action}</span>
					<br />
					<TransactionDescription description={p.description} marketLink={p.data.marketLink} />
					<br />
					{p.timestamp &&
						<ValueTimestamp className="property-value" {...p.timestamp} />
=======
    case SELL_COMPLETE_SETS:
      nodes.action = `REDEEM ${p.numShares.formatted} COMPLETE SETS`;
      nodes.description = (
        <span className="description">
          <span className="action">{nodes.action}</span>
          <br />
          {buildDescription(p.data.marketDescription)}
          <br />
          {p.timestamp &&
          <ValueTimestamp className="property-value" {...p.timestamp} />
>>>>>>> a91e88c9
					}
        </span>
			);
      break;

<<<<<<< HEAD
		case FUND_ACCOUNT:
			nodes.action = 'Fund Account';
			nodes.description = (
				<span className="description">
					<span className="action">{nodes.action}</span>
					<br />
					<span className="market-description">Request testnet Ether and Reputation</span>
					<br />
					{p.timestamp &&
						<ValueTimestamp className="property-value" {...p.timestamp} />
=======
    case FUND_ACCOUNT:
      nodes.action = 'REGISTER NEW ACCOUNT';
      nodes.description = (
        <span className="description">
          <span className="action">{nodes.action}</span>
          <br />
          <span className="market-description">Request testnet Ether and Reputation</span>
          <br />
          {p.timestamp &&
          <ValueTimestamp className="property-value" {...p.timestamp} />
>>>>>>> a91e88c9
					}
        </span>
			);
      break;

<<<<<<< HEAD
		case CREATE_MARKET:
			nodes.action = 'Create Market';
			nodes.description = (
				<span className="description">
					<span className="action">{nodes.action}</span>
					<br />
					<TransactionDescription description={p.description} marketLink={p.data.marketLink} />
					<br />
					{p.timestamp &&
						<ValueTimestamp className="property-value" {...p.timestamp} />
=======
    case CREATE_MARKET:
      nodes.action = 'Create market';
      nodes.description = (
        <span className="description">
          <span className="action">{nodes.action}</span>
          <br />
          {buildDescription(p.data.description)}
          <br />
          {p.timestamp &&
          <ValueTimestamp className="property-value" {...p.timestamp} />
>>>>>>> a91e88c9
					}
        </span>
			);
      break;

<<<<<<< HEAD
		case COMMIT_REPORT:
		case REVEAL_REPORT: {
			nodes.action = p.type === COMMIT_REPORT ? 'Commit Report' : 'Reveal Report';
			const reportedOutcome = (p.data.isScalar || (p.data.market && p.data.market.type === SCALAR)) ?
				p.data.reportedOutcomeID :
				p.data.outcome && p.data.outcome.name && p.data.outcome.name.substring(0, 35) + ((p.data.outcome.name.length > 35 && '...') || '');
			nodes.description = (
				<span className="description">
					<span className="action">{nodes.action}</span>
					<strong>{reportedOutcome}</strong>
					<ReportEthics isUnethical={p.data.isUnethical} />
					<br />
					<TransactionDescription description={p.description} marketLink={p.data.marketLink} />
					<br />
					{p.timestamp &&
						<ValueTimestamp className="property-value" {...p.timestamp} />
=======
    case COMMIT_REPORT:
    case REVEAL_REPORT: {
      let isScalar;
      switch (p.type) {
        case COMMIT_REPORT:
          nodes.action = 'Commit report';
          isScalar = p.data.market.type === SCALAR;
          break;
        case REVEAL_REPORT:
          nodes.action = 'Reveal report';
          isScalar = p.data.isScalar;
          break;
        default:
          break;
      }
      const reportedOutcome = isScalar ?
				p.data.reportedOutcomeID :
				p.data.outcome && p.data.outcome.name && p.data.outcome.name.substring(0, 35) + ((p.data.outcome.name.length > 35 && '...') || '');
      nodes.description = (
        <span className="description">
          <span className="action">{nodes.action}</span>
          <strong>{reportedOutcome}</strong>
          {!!p.data.isUnethical &&
          <strong className="unethical"> and Unethical</strong>
					}
          <br />
          {buildDescription(p.data.description || p.data.marketDescription)}
          <br />
          {p.timestamp &&
          <ValueTimestamp className="property-value" {...p.timestamp} />
>>>>>>> a91e88c9
					}
        </span>
			);
<<<<<<< HEAD
			break;
		}
		case GENERATE_ORDER_BOOK:
			nodes.action = 'Generate order book';
			nodes.description = (
				<span className="description">
					<span className="action">{nodes.action}</span>
					<br />
					<TransactionDescription description={p.description} marketLink={p.data.marketLink} />
					<br />
					{p.timestamp &&
						<ValueTimestamp className="property-value" {...p.timestamp} />
=======
      break;
    }
    case GENERATE_ORDER_BOOK:
      nodes.action = 'Generate order book';
      nodes.description = (
        <span className="description">
          <span className="action">{nodes.action}</span>
          <br />
          {buildDescription(p.data.description)}
          <br />
          {p.timestamp &&
          <ValueTimestamp className="property-value" {...p.timestamp} />
>>>>>>> a91e88c9
					}
        </span>
			);
      break;

<<<<<<< HEAD
		case CANCEL_ORDER: {
			nodes.description = (
				<span className="description">
					<span className="action">Cancel order</span>
					<span className="at">to {p.data.order.type}</span>
					<ValueDenomination className="shares" {...p.data.order.shares} />
					<span className="of">of</span>
					<span className="outcome-name">{p.data.outcome.name && p.data.outcome.name.substring(0, 35) + ((p.data.outcome.name.length > 35 && '...') || '')}</span>
					<br />
					<TransactionDescription description={p.description} marketLink={p.data.marketLink} />
					<br />
					{p.timestamp &&
						<ValueTimestamp className="property-value" {...p.timestamp} />
=======
    case CANCEL_ORDER: {
      nodes.description = (
        <span className="description">
          <span className="action">Cancel order</span>
          <span className="at">to {p.data.order.type}</span>
          <ValueDenomination className="shares" {...p.data.order.shares} />
          <span className="of">of</span>
          <span className="outcome-name">{p.data.outcome.name && p.data.outcome.name.substring(0, 35) + ((p.data.outcome.name.length > 35 && '...') || '')}</span>
          <br />
          {buildDescription(p.data.description)}
          <br />
          {p.timestamp &&
          <ValueTimestamp className="property-value" {...p.timestamp} />
>>>>>>> a91e88c9
					}
        </span>

			);
<<<<<<< HEAD
			break;
		}
		default:
			nodes.description = (
				<span className="description">
					<span className="action">{p.type}</span>
					<br />
					<TransactionDescription description={p.description} marketLink={p.data.marketLink} />
					<br />
					{p.timestamp &&
						<ValueTimestamp className="property-value" {...p.timestamp} />
=======
      break;
    }
    default:
      nodes.description = (
        <span className="description">
          <span className="action">{p.type}</span>
          <br />
          {buildDescription(p.data.description)}
          <br />
          {p.timestamp &&
          <ValueTimestamp className="property-value" {...p.timestamp} />
>>>>>>> a91e88c9
					}
        </span>
			);
      break;
  }

  return (
    <article className={classnames('transaction-item', p.className, p.status)}>
      {p.index &&
      <span className="index">{`${p.index}.`}</span>
			}

      {nodes.description}

      <span className="value-changes">
        {!!p.tradingFees && p.tradingFees.value !== null && p.tradingFees.value !== undefined &&
        <ValueDenomination className="value-change tradingFees" {...p.tradingFees} prefix="trading fees:" />
				}
        <span className="spacer">&nbsp;</span>
        {!!p.feePercent && p.feePercent.value !== null && p.feePercent !== undefined &&
        <ValueDenomination className="value-change feePercent" {...p.feePercent} prefix="[" postfix="]" />
				}
        <br />
        {!!p.gasFees && !!p.gasFees.value &&
        <ValueDenomination className="value-change gasFees" {...p.gasFees} prefix="estimated gas cost:" />
				}
      </span>

<<<<<<< HEAD
			{p.status && p.hash ?
				<Link href={`https://testnet.etherscan.io/tx/${p.hash}`} target="_blank">
					<TransactionMessage {...p} />
				</Link> :
				<TransactionMessage {...p} />
=======
      {p.status && p.hash ?
        <Link href={`https://testnet.etherscan.io/tx/${p.hash}`} target="_blank">
          <div className="status-and-message">
            <span className="message" dangerouslySetInnerHTML={liveDangerously(p.message)} />
            <br />
            {!!p.tradingFees && p.tradingFees.value !== null && p.tradingFees.value !== undefined &&
            <span>
              <ValueDenomination
                className="tradingFees-message"
                {...p.tradingFees}
                prefix="trading fees:"
              />
              <br />
            </span>
						}
            {!!p.freeze &&
            <span className="freeze-message">
              {p.freeze.noFeeCost &&
              <ValueDenomination
                className="freeze-noFeeCost-message"
                {...p.freeze.noFeeCost}
                prefix={p.freeze.verb}
                postfix="+ "
              />
								}
              <ValueDenomination
                className="freeze-tradingFees-message"
                {...p.freeze.tradingFees}
                prefix={!p.freeze.noFeeCost && p.freeze.verb}
                postfix="in potential trading fees"
              />
              <br />
            </span>
						}
            {!!p.totalCost && p.totalCost.value !== null && p.totalCost.value !== undefined &&
            <span>
              <ValueDenomination
                className="totalCost-message"
                {...p.totalCost}
                prefix="total cost:"
              />
              <br />
            </span>
						}
            {!!p.totalReturn && p.totalReturn.value !== null && p.totalReturn.value !== undefined &&
            <span>
              <ValueDenomination
                className="totalReturn-message"
                {...p.totalReturn}
                prefix="total return:"
              />
              <br />
            </span>
						}
            {!!p.marketCreationFee && p.marketCreationFee.value !== null && p.marketCreationFee !== undefined &&
            <span>
              <ValueDenomination
                className="marketCreationFee-message"
                {...p.marketCreationFee}
                prefix="market creation fee:"
              />
              <br />
            </span>
						}
            {!!p.eventBond && p.eventBond.value !== null && p.eventBond !== undefined &&
            <span>
              <ValueDenomination
                className="eventBond-message"
                {...p.eventBond}
                prefix="event creation bond:"
              />
              <br />
            </span>
						}
            {!!p.gasFees && p.gasFees.value !== null && p.gasFees.value !== undefined &&
            <span>
              <ValueDenomination
                className="gasFees-message"
                {...p.gasFees}
                prefix="gas cost:"
              />
              <br />
            </span>
						}
            <span className="status">{p.status}</span>
          </div>
        </Link> :
        <div className="status-and-message">
          <span className="message" dangerouslySetInnerHTML={liveDangerously(p.message)} />
          <br />
          {!!p.tradingFees && p.tradingFees.value !== null && p.tradingFees.value !== undefined &&
          <span>
            <ValueDenomination
              className="tradingFees-message"
              {...p.tradingFees}
              prefix="trading fees:"
            />
            <br />
          </span>
					}
          {!!p.freeze &&
          <span className="freeze-message">
            {p.freeze.noFeeCost &&
            <ValueDenomination
              className="freeze-noFeeCost-message"
              {...p.freeze.noFeeCost}
              prefix={p.freeze.verb}
              postfix="+ "
            />
							}
            <ValueDenomination
              className="freeze-tradingFees-message"
              {...p.freeze.tradingFees}
              prefix={!p.freeze.noFeeCost && p.freeze.verb}
              postfix="in potential trading fees"
            />
            <br />
          </span>
					}
          {!!p.totalCost && p.totalCost.value !== null && p.totalCost.value !== undefined &&
          <span>
            <ValueDenomination
              className="totalCost-message"
              {...p.totalCost}
              prefix="total cost:"
            />
            <br />
          </span>
					}
          {!!p.totalReturn && p.totalReturn.value !== null && p.totalReturn.value !== undefined &&
          <span>
            <ValueDenomination
              className="totalReturn-message"
              {...p.totalReturn}
              prefix="total return:"
            />
            <br />
          </span>
					}
          {!!p.gasFees && p.gasFees.value !== null && p.gasFees.value !== undefined &&
          <span>
            <ValueDenomination
              className="gasFees-message"
              {...p.gasFees}
              prefix="gas cost:"
            />
            <br />
          </span>
					}
          <span className="status">{p.status}</span>
        </div>
>>>>>>> a91e88c9
			}
    </article>
  );
};

Transaction.propTypes = {
<<<<<<< HEAD
	className: React.PropTypes.string,
	index: React.PropTypes.number,
	type: React.PropTypes.string,
	status: React.PropTypes.string,
	data: React.PropTypes.object,
	description: React.PropTypes.string,
	shares: React.PropTypes.object,
	gas: React.PropTypes.object,
	hash: React.PropTypes.string,
	freeze: React.PropTypes.object,
	gasFees: React.PropTypes.object,
	tradingFees: React.PropTypes.object,
	marketCreationFee: React.PropTypes.object,
	bond: React.PropTypes.object,
	totalCost: React.PropTypes.object,
	totalReturn: React.PropTypes.object,
	timestamp: React.PropTypes.object
=======
  className: React.PropTypes.string,
  index: React.PropTypes.number,
  type: React.PropTypes.string,
  status: React.PropTypes.string,
  data: React.PropTypes.object,
  shares: React.PropTypes.object,
  gas: React.PropTypes.object,
  hash: React.PropTypes.string,
  freeze: React.PropTypes.object,
  gasFees: React.PropTypes.object,
  tradingFees: React.PropTypes.object,
  marketCreationFee: React.PropTypes.object,
  eventBond: React.PropTypes.object,
  totalCost: React.PropTypes.object,
  totalReturn: React.PropTypes.object,
  timestamp: React.PropTypes.object
>>>>>>> a91e88c9
};

export default Transaction;<|MERGE_RESOLUTION|>--- conflicted
+++ resolved
@@ -13,7 +13,6 @@
 const Transaction = (p) => {
   const nodes = {};
 
-<<<<<<< HEAD
 	switch (p.type) {
 		case BUY:
 		case BID:
@@ -51,71 +50,6 @@
 				default:
 					break;
 			}
-=======
-  const buildDescription = (fullDescription) => {
-    if (!fullDescription) return <span />;
-    let shortDescription;
-    if (fullDescription.indexOf('\n') > -1) {
-      shortDescription = fullDescription.split('\n').map(text => <li key={text}>{text}</li>);
-      shortDescription = <ul>{shortDescription}</ul>;
-    } else {
-      shortDescription = fullDescription.substring(0, 100) + ((fullDescription.length > 100 && '...') || '');
-    }
-    const description = (isShortened) => {
-      if (isShortened) {
-        return (
-          <span className="market-description" data-tip={fullDescription}>
-            {shortDescription}
-          </span>
-        );
-      }
-      return (
-        <span className="market-description">
-          {shortDescription}
-        </span>
-      );
-    };
-    const isShortened = shortDescription !== fullDescription;
-    if (shortDescription && p.data.marketLink) {
-      return (
-        <Link href={p.data.marketLink.href} onClick={p.data.marketLink.onClick}>
-          {description(isShortened)}
-        </Link>
-      );
-    }
-    return <span>{description(isShortened)}</span>;
-  };
-
-  switch (p.type) {
-    case BUY:
-    case BID:
-    case SELL:
-    case ASK:
-    case SHORT_SELL:
-    case SHORT_ASK:
-      switch (p.type) {
-        case BUY:
-          nodes.action = 'BUY';
-          break;
-        case BID:
-          nodes.action = 'BID';
-          break;
-        case SELL:
-          nodes.action = 'SELL';
-          break;
-        case ASK:
-          nodes.action = 'ASK';
-          break;
-        case SHORT_SELL:
-          nodes.action = 'SHORT SELL';
-          break;
-        case SHORT_ASK:
-          nodes.action = 'SHORT ASK';
-          break;
-        default:
-          break;
-      }
->>>>>>> a91e88c9
 
       nodes.description = (
         <span className="description">
@@ -126,7 +60,6 @@
             <span className="of">of</span> <span className="outcome-name">{p.data.outcomeName && p.data.outcomeName.toString().substring(0, 35) + ((p.data.outcomeName.toString().length > 35 && '...') || '')}</span>
           </span>
 					}
-<<<<<<< HEAD
 					<span className="at">@</span>
 					<ValueDenomination className="noFeePrice" {...p.noFeePrice} />
 					<br className="hide-in-tx-display" />
@@ -136,24 +69,12 @@
 					<br className="hide-in-trade-summary-display" />
 					{p.timestamp &&
 						<ValueTimestamp className="property-value" {...p.timestamp} />
-=======
-          <span className="at">@</span>
-          <ValueDenomination className="noFeePrice" {...p.noFeePrice} />
-          <br className="hide-in-tx-display" />
-          <ValueDenomination className="avgPrice" {...p.avgPrice} prefix="estimated total (including trading fees):" postfix="/ share" />
-          <br />
-          {buildDescription(p.data.marketDescription)}
-          <br className="hide-in-trade-summary-display" />
-          {p.timestamp &&
-          <ValueTimestamp className="property-value" {...p.timestamp} />
->>>>>>> a91e88c9
-					}
-        </span>
-			);
-
-      break;
-
-<<<<<<< HEAD
+					}
+        </span>
+			);
+
+      break;
+
 		case SELL_COMPLETE_SETS:
 			nodes.action = `Redeem ${p.numShares.formatted} Complete Sets`;
 			nodes.description = (
@@ -164,24 +85,11 @@
 					<br />
 					{p.timestamp &&
 						<ValueTimestamp className="property-value" {...p.timestamp} />
-=======
-    case SELL_COMPLETE_SETS:
-      nodes.action = `REDEEM ${p.numShares.formatted} COMPLETE SETS`;
-      nodes.description = (
-        <span className="description">
-          <span className="action">{nodes.action}</span>
-          <br />
-          {buildDescription(p.data.marketDescription)}
-          <br />
-          {p.timestamp &&
-          <ValueTimestamp className="property-value" {...p.timestamp} />
->>>>>>> a91e88c9
-					}
-        </span>
-			);
-      break;
-
-<<<<<<< HEAD
+					}
+        </span>
+			);
+      break;
+
 		case FUND_ACCOUNT:
 			nodes.action = 'Fund Account';
 			nodes.description = (
@@ -192,24 +100,11 @@
 					<br />
 					{p.timestamp &&
 						<ValueTimestamp className="property-value" {...p.timestamp} />
-=======
-    case FUND_ACCOUNT:
-      nodes.action = 'REGISTER NEW ACCOUNT';
-      nodes.description = (
-        <span className="description">
-          <span className="action">{nodes.action}</span>
-          <br />
-          <span className="market-description">Request testnet Ether and Reputation</span>
-          <br />
-          {p.timestamp &&
-          <ValueTimestamp className="property-value" {...p.timestamp} />
->>>>>>> a91e88c9
-					}
-        </span>
-			);
-      break;
-
-<<<<<<< HEAD
+					}
+        </span>
+			);
+      break;
+
 		case CREATE_MARKET:
 			nodes.action = 'Create Market';
 			nodes.description = (
@@ -220,24 +115,11 @@
 					<br />
 					{p.timestamp &&
 						<ValueTimestamp className="property-value" {...p.timestamp} />
-=======
-    case CREATE_MARKET:
-      nodes.action = 'Create market';
-      nodes.description = (
-        <span className="description">
-          <span className="action">{nodes.action}</span>
-          <br />
-          {buildDescription(p.data.description)}
-          <br />
-          {p.timestamp &&
-          <ValueTimestamp className="property-value" {...p.timestamp} />
->>>>>>> a91e88c9
-					}
-        </span>
-			);
-      break;
-
-<<<<<<< HEAD
+					}
+        </span>
+			);
+      break;
+
 		case COMMIT_REPORT:
 		case REVEAL_REPORT: {
 			nodes.action = p.type === COMMIT_REPORT ? 'Commit Report' : 'Reveal Report';
@@ -254,42 +136,9 @@
 					<br />
 					{p.timestamp &&
 						<ValueTimestamp className="property-value" {...p.timestamp} />
-=======
-    case COMMIT_REPORT:
-    case REVEAL_REPORT: {
-      let isScalar;
-      switch (p.type) {
-        case COMMIT_REPORT:
-          nodes.action = 'Commit report';
-          isScalar = p.data.market.type === SCALAR;
-          break;
-        case REVEAL_REPORT:
-          nodes.action = 'Reveal report';
-          isScalar = p.data.isScalar;
-          break;
-        default:
-          break;
-      }
-      const reportedOutcome = isScalar ?
-				p.data.reportedOutcomeID :
-				p.data.outcome && p.data.outcome.name && p.data.outcome.name.substring(0, 35) + ((p.data.outcome.name.length > 35 && '...') || '');
-      nodes.description = (
-        <span className="description">
-          <span className="action">{nodes.action}</span>
-          <strong>{reportedOutcome}</strong>
-          {!!p.data.isUnethical &&
-          <strong className="unethical"> and Unethical</strong>
-					}
-          <br />
-          {buildDescription(p.data.description || p.data.marketDescription)}
-          <br />
-          {p.timestamp &&
-          <ValueTimestamp className="property-value" {...p.timestamp} />
->>>>>>> a91e88c9
-					}
-        </span>
-			);
-<<<<<<< HEAD
+					}
+        </span>
+			);
 			break;
 		}
 		case GENERATE_ORDER_BOOK:
@@ -302,26 +151,11 @@
 					<br />
 					{p.timestamp &&
 						<ValueTimestamp className="property-value" {...p.timestamp} />
-=======
-      break;
-    }
-    case GENERATE_ORDER_BOOK:
-      nodes.action = 'Generate order book';
-      nodes.description = (
-        <span className="description">
-          <span className="action">{nodes.action}</span>
-          <br />
-          {buildDescription(p.data.description)}
-          <br />
-          {p.timestamp &&
-          <ValueTimestamp className="property-value" {...p.timestamp} />
->>>>>>> a91e88c9
-					}
-        </span>
-			);
-      break;
-
-<<<<<<< HEAD
+					}
+        </span>
+			);
+      break;
+
 		case CANCEL_ORDER: {
 			nodes.description = (
 				<span className="description">
@@ -335,26 +169,10 @@
 					<br />
 					{p.timestamp &&
 						<ValueTimestamp className="property-value" {...p.timestamp} />
-=======
-    case CANCEL_ORDER: {
-      nodes.description = (
-        <span className="description">
-          <span className="action">Cancel order</span>
-          <span className="at">to {p.data.order.type}</span>
-          <ValueDenomination className="shares" {...p.data.order.shares} />
-          <span className="of">of</span>
-          <span className="outcome-name">{p.data.outcome.name && p.data.outcome.name.substring(0, 35) + ((p.data.outcome.name.length > 35 && '...') || '')}</span>
-          <br />
-          {buildDescription(p.data.description)}
-          <br />
-          {p.timestamp &&
-          <ValueTimestamp className="property-value" {...p.timestamp} />
->>>>>>> a91e88c9
-					}
-        </span>
-
-			);
-<<<<<<< HEAD
+					}
+        </span>
+
+			);
 			break;
 		}
 		default:
@@ -366,19 +184,6 @@
 					<br />
 					{p.timestamp &&
 						<ValueTimestamp className="property-value" {...p.timestamp} />
-=======
-      break;
-    }
-    default:
-      nodes.description = (
-        <span className="description">
-          <span className="action">{p.type}</span>
-          <br />
-          {buildDescription(p.data.description)}
-          <br />
-          {p.timestamp &&
-          <ValueTimestamp className="property-value" {...p.timestamp} />
->>>>>>> a91e88c9
 					}
         </span>
 			);
@@ -407,172 +212,17 @@
 				}
       </span>
 
-<<<<<<< HEAD
 			{p.status && p.hash ?
 				<Link href={`https://testnet.etherscan.io/tx/${p.hash}`} target="_blank">
 					<TransactionMessage {...p} />
 				</Link> :
 				<TransactionMessage {...p} />
-=======
-      {p.status && p.hash ?
-        <Link href={`https://testnet.etherscan.io/tx/${p.hash}`} target="_blank">
-          <div className="status-and-message">
-            <span className="message" dangerouslySetInnerHTML={liveDangerously(p.message)} />
-            <br />
-            {!!p.tradingFees && p.tradingFees.value !== null && p.tradingFees.value !== undefined &&
-            <span>
-              <ValueDenomination
-                className="tradingFees-message"
-                {...p.tradingFees}
-                prefix="trading fees:"
-              />
-              <br />
-            </span>
-						}
-            {!!p.freeze &&
-            <span className="freeze-message">
-              {p.freeze.noFeeCost &&
-              <ValueDenomination
-                className="freeze-noFeeCost-message"
-                {...p.freeze.noFeeCost}
-                prefix={p.freeze.verb}
-                postfix="+ "
-              />
-								}
-              <ValueDenomination
-                className="freeze-tradingFees-message"
-                {...p.freeze.tradingFees}
-                prefix={!p.freeze.noFeeCost && p.freeze.verb}
-                postfix="in potential trading fees"
-              />
-              <br />
-            </span>
-						}
-            {!!p.totalCost && p.totalCost.value !== null && p.totalCost.value !== undefined &&
-            <span>
-              <ValueDenomination
-                className="totalCost-message"
-                {...p.totalCost}
-                prefix="total cost:"
-              />
-              <br />
-            </span>
-						}
-            {!!p.totalReturn && p.totalReturn.value !== null && p.totalReturn.value !== undefined &&
-            <span>
-              <ValueDenomination
-                className="totalReturn-message"
-                {...p.totalReturn}
-                prefix="total return:"
-              />
-              <br />
-            </span>
-						}
-            {!!p.marketCreationFee && p.marketCreationFee.value !== null && p.marketCreationFee !== undefined &&
-            <span>
-              <ValueDenomination
-                className="marketCreationFee-message"
-                {...p.marketCreationFee}
-                prefix="market creation fee:"
-              />
-              <br />
-            </span>
-						}
-            {!!p.eventBond && p.eventBond.value !== null && p.eventBond !== undefined &&
-            <span>
-              <ValueDenomination
-                className="eventBond-message"
-                {...p.eventBond}
-                prefix="event creation bond:"
-              />
-              <br />
-            </span>
-						}
-            {!!p.gasFees && p.gasFees.value !== null && p.gasFees.value !== undefined &&
-            <span>
-              <ValueDenomination
-                className="gasFees-message"
-                {...p.gasFees}
-                prefix="gas cost:"
-              />
-              <br />
-            </span>
-						}
-            <span className="status">{p.status}</span>
-          </div>
-        </Link> :
-        <div className="status-and-message">
-          <span className="message" dangerouslySetInnerHTML={liveDangerously(p.message)} />
-          <br />
-          {!!p.tradingFees && p.tradingFees.value !== null && p.tradingFees.value !== undefined &&
-          <span>
-            <ValueDenomination
-              className="tradingFees-message"
-              {...p.tradingFees}
-              prefix="trading fees:"
-            />
-            <br />
-          </span>
-					}
-          {!!p.freeze &&
-          <span className="freeze-message">
-            {p.freeze.noFeeCost &&
-            <ValueDenomination
-              className="freeze-noFeeCost-message"
-              {...p.freeze.noFeeCost}
-              prefix={p.freeze.verb}
-              postfix="+ "
-            />
-							}
-            <ValueDenomination
-              className="freeze-tradingFees-message"
-              {...p.freeze.tradingFees}
-              prefix={!p.freeze.noFeeCost && p.freeze.verb}
-              postfix="in potential trading fees"
-            />
-            <br />
-          </span>
-					}
-          {!!p.totalCost && p.totalCost.value !== null && p.totalCost.value !== undefined &&
-          <span>
-            <ValueDenomination
-              className="totalCost-message"
-              {...p.totalCost}
-              prefix="total cost:"
-            />
-            <br />
-          </span>
-					}
-          {!!p.totalReturn && p.totalReturn.value !== null && p.totalReturn.value !== undefined &&
-          <span>
-            <ValueDenomination
-              className="totalReturn-message"
-              {...p.totalReturn}
-              prefix="total return:"
-            />
-            <br />
-          </span>
-					}
-          {!!p.gasFees && p.gasFees.value !== null && p.gasFees.value !== undefined &&
-          <span>
-            <ValueDenomination
-              className="gasFees-message"
-              {...p.gasFees}
-              prefix="gas cost:"
-            />
-            <br />
-          </span>
-					}
-          <span className="status">{p.status}</span>
-        </div>
->>>>>>> a91e88c9
 			}
     </article>
   );
 };
 
 Transaction.propTypes = {
-<<<<<<< HEAD
 	className: React.PropTypes.string,
 	index: React.PropTypes.number,
 	type: React.PropTypes.string,
@@ -590,24 +240,6 @@
 	totalCost: React.PropTypes.object,
 	totalReturn: React.PropTypes.object,
 	timestamp: React.PropTypes.object
-=======
-  className: React.PropTypes.string,
-  index: React.PropTypes.number,
-  type: React.PropTypes.string,
-  status: React.PropTypes.string,
-  data: React.PropTypes.object,
-  shares: React.PropTypes.object,
-  gas: React.PropTypes.object,
-  hash: React.PropTypes.string,
-  freeze: React.PropTypes.object,
-  gasFees: React.PropTypes.object,
-  tradingFees: React.PropTypes.object,
-  marketCreationFee: React.PropTypes.object,
-  eventBond: React.PropTypes.object,
-  totalCost: React.PropTypes.object,
-  totalReturn: React.PropTypes.object,
-  timestamp: React.PropTypes.object
->>>>>>> a91e88c9
 };
 
 export default Transaction;