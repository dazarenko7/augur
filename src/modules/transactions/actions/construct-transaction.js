<<<<<<< HEAD
import { abi, augur, constants } from 'services/augurjs'
import { ZERO } from 'modules/trade/constants/numbers'
import { BINARY, SCALAR } from 'modules/markets/constants/market-types'
import * as TYPES from 'modules/transactions/constants/types'
import { formatEtherTokens, formatPercent, formatEther, formatRep, formatShares } from 'utils/format-number'
import { formatDate } from 'utils/format-date'
import { formatReportedOutcome } from 'modules/reports/selectors/reportable-outcomes'
import { loadMarketThenRetryConversion, lookupEventMarketsThenRetryConversion } from 'modules/transactions/actions/retry-conversion'
import { selectMarketIDFromEventID } from 'modules/market/selectors/market'
import { updateEventsWithAccountReportData } from 'modules/my-reports/actions/update-events-with-account-report-data'

export function loadDataForMarketTransaction(label, log, isRetry, callback) {
  return (dispatch, getState) => {
    const marketID = log.marketID || log.market
    const market = getState().marketsData[marketID]
=======
import BigNumber from 'bignumber.js'
import { fix, strip0xPrefix, unfix } from 'speedomatic'
import { augur } from 'services/augurjs'
import { ZERO, TEN_TO_THE_EIGHTEENTH_POWER } from 'modules/trade/constants/numbers'
import { BINARY, SCALAR } from 'modules/markets/constants/market-types'
import * as TYPES from 'modules/transactions/constants/types'
import { formatEtherTokens, formatEther, formatPercent, formatRep, formatShares } from 'utils/format-number'
import { formatDate } from 'utils/format-date'
import { formatReportedOutcome } from 'modules/reports/selectors/reportable-outcomes'
import { loadMarketThenRetryConversion } from 'modules/transactions/actions/retry-conversion'
import { updateMarketsWithAccountReportData } from 'modules/my-reports/actions/update-markets-with-account-report-data'

export function loadDataForMarketTransaction(label, log, isRetry, callback) {
  return (dispatch, getState) => {
    const { marketsData } = getState()
    const marketID = log.marketID || log.market
    const market = marketsData[marketID]
>>>>>>> 4e88a616
    if (!market || !market.description) {
      if (isRetry) return callback(log)
      return dispatch(loadMarketThenRetryConversion(marketID, label, log, callback))
    }
    return market
  }
}

export function loadDataForReportingTransaction(label, log, isRetry, callback) {
  return (dispatch, getState) => {
    const { marketsData, outcomesData } = getState()
<<<<<<< HEAD
    const eventID = log.event || log.eventID
    const marketID = selectMarketIDFromEventID(eventID)
    if (!marketID) {
      if (isRetry) return callback(log)
      return dispatch(lookupEventMarketsThenRetryConversion(eventID, label, log, callback))
    }
=======
    const marketID = log.market || log.marketID
>>>>>>> 4e88a616
    const market = marketsData[marketID]
    if (!market || !market.description) {
      if (isRetry) return callback(log)
      return dispatch(loadMarketThenRetryConversion(marketID, label, log, callback))
    }
    return { marketID, market, outcomes: outcomesData[marketID] }
  }
}

export const constructBasicTransaction = (hash, status, blockNumber, timestamp, gasFees) => (dispatch, getState) => {
  const transaction = { hash, status }
  if (blockNumber) transaction.blockNumber = blockNumber
  if (timestamp) transaction.timestamp = formatDate(new Date(timestamp * 1000))
  if (gasFees) transaction.gasFees = formatEther(gasFees)
  return transaction
}

export function constructDefaultTransaction(label, log) {
  const transaction = { data: {} }
  transaction.type = label
  transaction.message = log.message
  transaction.description = log.description || JSON.stringify(log)
  return transaction
}

export function constructApprovalTransaction(log) {
  const transaction = { data: {} }
<<<<<<< HEAD
  transaction.type = 'Approved to Send Reputation'
  transaction.description = `Approve ${log._spender} to send Reputation`
=======
  transaction.type = 'Approved to Send Tokens'
  transaction.description = `Approve ${log._spender} to send tokens`
>>>>>>> 4e88a616
  transaction.message = log.inProgress ? 'approving' : 'approved'
  return transaction
}

export function constructCollectedFeesTransaction(log) {
  const transaction = { data: {} }
<<<<<<< HEAD
  const repGain = abi.bignum(log.repGain)
  const initialRepBalance = log.initialRepBalance !== undefined ? log.initialRepBalance : abi.bignum(log.newRepBalance).minus(repGain).toFixed()
=======
  const repGain = new BigNumber(log.repGain, 10)
  const initialRepBalance = log.initialRepBalance !== undefined ? log.initialRepBalance : new BigNumber(log.newRepBalance).minus(repGain).toFixed()
>>>>>>> 4e88a616
  const action = log.inProgress ? 'reporting' : 'reported'
  transaction.message = `${action} with ${formatRep(initialRepBalance).full}`
  transaction.type = `Reporting Payment`
  if (log.totalReportingRep) {
<<<<<<< HEAD
    const totalReportingRep = abi.bignum(log.totalReportingRep)
    if (!totalReportingRep.eq(constants.ZERO)) {
      const percentRep = formatPercent(abi.bignum(initialRepBalance).dividedBy(totalReportingRep).times(100), { decimals: 0 })
=======
    const totalReportingRep = new BigNumber(log.totalReportingRep, 10)
    if (!totalReportingRep.eq(ZERO)) {
      const percentRep = formatPercent(new BigNumber(initialRepBalance, 10).dividedBy(totalReportingRep).times(100), { decimals: 0 })
>>>>>>> 4e88a616
      transaction.message = `${transaction.message} (${percentRep.full})`
    }
  }
  transaction.description = `Reporting cycle #${log.period}`
  if (log.cashFeesCollected !== undefined && log.repGain !== undefined) {
    transaction.data.balances = [{
      change: formatEtherTokens(log.cashFeesCollected, { positiveSign: true }),
      balance: formatEtherTokens(log.newCashBalance)
    }, {
      change: formatRep(log.repGain, { positiveSign: true }),
      balance: formatRep(log.newRepBalance)
    }]
<<<<<<< HEAD
  }
  transaction.bond = { label: 'reporting', value: formatEther(log.notReportingBond) }
  return transaction
}

export function constructDepositTransaction(log) {
  const transaction = { data: {} }
  transaction.type = 'Deposit Ether'
  transaction.description = 'Convert Ether to tradeable Ether token'
  const action = log.inProgress ? 'depositing' : 'deposited'
  transaction.message = `${action} ${formatEtherTokens(log.value).full}`
  return transaction
}

export function constructRegistrationTransaction(log) {
  const transaction = { data: {} }
  transaction.type = 'Register New Account'
  transaction.description = `Register account ${log.sender.replace('0x', '')}`
  const action = log.inProgress ? 'saving' : 'saved'
  transaction.message = `${action} registration timestamp`
  return transaction
}

export function constructPenalizationCaughtUpTransaction(log) {
  const transaction = { data: {} }
  transaction.type = 'Reporting Cycle Catch-Up'
  transaction.description = `Missed Reporting cycles ${log.penalizedFrom} to cycle ${log.penalizedUpTo}`
  // TODO link to this cycle in My Reports
  if (log.repLost && log.newRepBalance) {
    transaction.data.balances = [{
      change: formatRep(log.repLost, { positiveSign: true }),
      balance: formatRep(log.newRepBalance)
    }]
  }
  const action = log.inProgress ? 'catching up' : 'caught up'
  transaction.message = `${action} ${parseInt(log.penalizedUpTo, 10) - parseInt(log.penalizedFrom, 10)} cycles`
  return transaction
}

export function constructWithdrawTransaction(log) {
  const transaction = { data: {} }
  transaction.type = 'Withdraw Ether'
  transaction.description = 'Convert tradeable Ether token to Ether'
  const action = log.inProgress ? 'withdrawing' : 'withdrew'
  transaction.message = `${action} ${formatEtherTokens(log.value).full}`
  return transaction
}

export function constructSentEtherTransaction(log, address) {
  const transaction = { data: {} }
  let action
  if (log._from === address) {
    transaction.type = 'Send Ether'
    transaction.description = `Send Ether to ${abi.strip_0x(log._to)}`
    transaction.data.balances = [{
      change: formatEther(abi.bignum(log._value).neg(), { positiveSign: true })
    }]
    action = log.inProgress ? 'sending' : 'sent'
  }
  transaction.message = `${action} ETH`
  return transaction
}

export function constructSentCashTransaction(log, address) {
  const transaction = { data: {} }
  let action
  if (log._from === address) {
    transaction.type = 'Send Ether Tokens'
    transaction.description = `Send Ether Tokens to ${abi.strip_0x(log._to)}`
    transaction.data.balances = [{
      change: formatEtherTokens(abi.bignum(log._value).neg(), { positiveSign: true })
    }]
    action = log.inProgress ? 'sending' : 'sent'
  } else if (log._to === address) {
    transaction.type = 'Receive Ether Tokens'
    transaction.description = `Receive Ether Tokens from ${abi.strip_0x(log._from)}`
    transaction.data.balances = [{
      change: formatEtherTokens(log._value, { positiveSign: true })
    }]
    action = log.inProgress ? 'receiving' : 'received'
  }
  transaction.message = `${action} ETH Tokens`
=======
  }
  transaction.bond = { label: 'reporting', value: formatEther(log.notReportingBond) }
  return transaction
}

export function constructCreateMarketTransaction(log, description, dispatch) {
  const transaction = { data: {} }
  transaction.type = TYPES.CREATE_MARKET
  transaction.description = description.split('~|>')[0]
  transaction.topic = log.topic
  transaction.marketCreationFee = formatEtherTokens(log.marketCreationFee)
  transaction.data.marketID = log.marketID ? log.marketID : null
  transaction.bond = { label: 'validity', value: formatEtherTokens(log.validityBond) }
  const action = log.inProgress ? 'creating' : 'created'
  transaction.message = `${action} market`
  return transaction
}

export function constructProceedsClaimedTransaction(log, market, dispatch) {
  const transaction = { data: {} }
  transaction.type = 'Claim Trading Payout'
  transaction.description = market.description
  if (log.payoutTokens) {
    transaction.data.balances = [{
      change: formatEtherTokens(log.payoutTokens, { positiveSign: true }),
      balance: formatEtherTokens(log.tokenBalance)
    }]
  }
  transaction.data.shares = log.shares
  transaction.data.marketID = log.market ? log.market : null
  const action = log.inProgress ? 'closing out' : 'closed out'
  transaction.message = `${action} ${formatShares(log.shares).full}`
  return transaction
}

export function constructSubmitReportTransaction(log, marketID, market, outcomes, dispatch) {
  const transaction = { data: {} }
  transaction.type = TYPES.SUBMIT_REPORT
  transaction.description = market.description
  transaction.data.marketID = marketID || null
  transaction.data.market = market
  const formattedReport = formatReportedOutcome(log.report, market.minPrice, market.maxPrice, market.type, outcomes)
  transaction.data.reportedOutcomeID = formattedReport
  transaction.data.outcome = { name: formattedReport }
  const action = log.inProgress ? 'revealing' : 'revealed'
  transaction.message = `${action} report: ${formatReportedOutcome(log.report, market.minPrice, market.maxPrice, market.type, outcomes)}`
  if (!log.inProgress) {
    dispatch(updateMarketsWithAccountReportData({
      [marketID]: {
        accountReport: formattedReport,
        isSubmitted: true
      }
    }))
  }
>>>>>>> 4e88a616
  return transaction
}

export function constructTransferTransaction(log, address) {
  const transaction = { data: {} }
  let action
  if (log._from === address) {
<<<<<<< HEAD
    transaction.type = 'Send Reputation'
    transaction.description = `Send Reputation to ${abi.strip_0x(log._to)}`
    transaction.data.balances = [{
      change: formatRep(abi.bignum(log._value).neg(), { positiveSign: true })
    }]
    action = log.inProgress ? 'sending' : 'sent'
  } else if (log._to === address) {
    transaction.type = 'Receive Reputation'
    transaction.description = `Receive Reputation from ${abi.strip_0x(log._from)}`
=======
    transaction.type = 'Send Tokens'
    transaction.description = `Send tokens to ${strip0xPrefix(log._to)}`
    transaction.data.balances = [{
      change: formatRep(new BigNumber(log._value, 10).neg(), { positiveSign: true })
    }]
    action = log.inProgress ? 'sending' : 'sent'
  } else if (log._to === address) {
    transaction.type = 'Receive Tokens'
    transaction.description = `Receive tokens from ${strip0xPrefix(log._from)}`
>>>>>>> 4e88a616
    transaction.data.balances = [{
      change: formatRep(log._value, { positiveSign: true })
    }]
    action = log.inProgress ? 'receiving' : 'received'
  }
<<<<<<< HEAD
  transaction.message = `${action} REP`
  return transaction
}

export function constructFundedAccountTransaction(log) {
  const transaction = { data: {} }
  transaction.type = 'fund_account'
  if (log.cashBalance && log.repBalance) {
    transaction.data.balances = [{
      change: formatEtherTokens(log.cashBalance, { positiveSign: true }),
      balance: formatEtherTokens(log.cashBalance)
    }, {
      change: formatRep(log.repBalance, { positiveSign: true }),
      balance: formatRep(log.repBalance)
    }]
  }
  transaction.message = log.inProgress ? 'requesting testnet funding' : ''
  return transaction
}

export function constructMarketCreatedTransaction(log, description, dispatch) {
  const transaction = { data: {} }
  transaction.type = TYPES.CREATE_MARKET
  transaction.description = description.split('~|>')[0]
  transaction.topic = log.topic
  transaction.marketCreationFee = formatEtherTokens(log.marketCreationFee)
  transaction.data.marketID = log.marketID ? log.marketID : null
  transaction.bond = { label: 'event validity', value: formatEtherTokens(log.eventBond) }
  const action = log.inProgress ? 'creating' : 'created'
  transaction.message = `${action} market`
  return transaction
}

export function constructPayoutTransaction(log, market, dispatch) {
  const transaction = { data: {} }
  transaction.type = 'Claim Trading Payout'
  console.log('payout:', log, market)
  transaction.description = market.description
  if (log.cashPayout) {
    transaction.data.balances = [{
      change: formatEtherTokens(log.cashPayout, { positiveSign: true }),
      balance: formatEtherTokens(log.cashBalance)
    }]
  }
  transaction.data.shares = log.shares
  transaction.data.marketID = log.market ? log.market : null
  const action = log.inProgress ? 'closing out' : 'closed out'
  transaction.message = `${action} ${formatShares(log.shares).full}`
  return transaction
}

export function constructTradingFeeUpdatedTransaction(log, market, dispatch) {
  const transaction = { data: {} }
  transaction.description = market.description
  transaction.data.marketID = log.marketID ? log.marketID : null
  transaction.message = `updated trading fee: ${formatPercent(abi.bignum(log.tradingFee).times(100)).full}`
  return transaction
}

export function constructPenalizeTransaction(log, marketID, market, outcomes, dispatch) {
  const transaction = { data: {} }
  transaction.type = 'Compare Report To Consensus'
  const formattedReport = formatReportedOutcome(log.reportValue, market.minValue, market.maxValue, market.type, outcomes)
  const formattedOutcome = formatReportedOutcome(log.outcome, market.minValue, market.maxValue, market.type, outcomes)
  console.log('formattedReport:', formattedReport)
  console.log('formattedOutcome:', formattedOutcome)
  transaction.description = market.description
  transaction.data.marketID = marketID || null
  if (log.repchange) {
    let repPenalty
    let repBalance
    const repChange = abi.bignum(log.repchange)
    if (repChange.lt(constants.ZERO)) {
      repPenalty = repChange
      repBalance = abi.bignum(log.oldrep).plus(abi.bignum(log.repchange)).toFixed()
    } else {
      repPenalty = constants.ZERO
      repBalance = log.oldrep
    }
    transaction.data.balances = [{
      change: formatRep(repPenalty, { positiveSign: true }),
      balance: formatRep(repBalance)
    }]
    if (!log.inProgress) {
      dispatch(updateEventsWithAccountReportData({
        [market.eventID]: {
          repEarned: repPenalty,
          repBalance
        }
      }))
    }
  }
  if (log.inProgress) {
    transaction.message = 'comparing report to consensus'
  } else if (log.reportValue === log.outcome) {
    transaction.message = `✔ report ${formattedReport} matches consensus`
  } else {
    transaction.message = `✘ report ${formattedReport} does not match consensus ${formattedOutcome}`
  }
  if (!log.inProgress) {
    dispatch(updateEventsWithAccountReportData({
      [market.eventID]: {
        marketOutcome: formattedOutcome,
        proportionCorrect: market.proportionCorrect,
        isIndeterminate: market.isIndeterminate,
        isChallenged: false,
        isChallengeable: false
      }
    }))
  }
  return transaction
}

export function constructSubmittedReportHashTransaction(log, marketID, market, outcomes, decryptionKey, dispatch) {
  const transaction = { data: {} }
  transaction.type = TYPES.COMMIT_REPORT
  transaction.description = market.description
  transaction.data.marketID = marketID || null
  transaction.data.market = market
  const isUnethical = !log.ethics || abi.bignum(log.ethics).eq(constants.ZERO)
  transaction.data.isUnethical = isUnethical
  const action = log.inProgress ? 'committing' : 'committed'
  transaction.message = `${action} to report`
  if (decryptionKey) {
    const formattedReport = formatReportedOutcome(augur.reporting.crypto.parseAndDecryptReport([
      log.encryptedReport,
      log.encryptedSalt
    ], { derivedKey: decryptionKey }).report, market.minValue, market.maxValue, market.type, outcomes)
    transaction.data.reportedOutcomeID = formattedReport
    transaction.data.outcome = { name: formattedReport }
    transaction.message = `${transaction.message}: ${formattedReport}`
  }
  if (!log.inProgress) {
    dispatch(updateEventsWithAccountReportData({
      [market.eventID]: {
        marketID,
        branch: market.branchID,
        period: market.tradingPeriod,
        description: market.description,
        expirationDate: new Date(market.endDate * 1000),
        isUnethical,
        isCommitted: true
      }
    }))
  }
  return transaction
}

export function constructSubmittedReportTransaction(log, marketID, market, outcomes, dispatch) {
  const transaction = { data: {} }
  transaction.type = TYPES.REVEAL_REPORT
  transaction.description = market.description
  transaction.data.marketID = marketID || null
  transaction.data.market = market
  const isUnethical = !log.ethics || abi.bignum(log.ethics).eq(constants.ZERO)
  transaction.data.isUnethical = isUnethical
  const formattedReport = formatReportedOutcome(log.report, market.minValue, market.maxValue, market.type, outcomes)
  transaction.data.reportedOutcomeID = formattedReport
  transaction.data.outcome = { name: formattedReport }
  const action = log.inProgress ? 'revealing' : 'revealed'
  transaction.message = `${action} report: ${formatReportedOutcome(log.report, market.minValue, market.maxValue, market.type, outcomes)}`
  if (!log.inProgress) {
    dispatch(updateEventsWithAccountReportData({
      [market.eventID]: {
        accountReport: formattedReport,
        isRevealed: true
      }
    }))
  }
  return transaction
}

export function constructSlashedRepTransaction(log, market, outcomes, address, dispatch) {
  const transaction = { data: {} }
  console.log('constructSlashedRepTransaction:', log, market, outcomes, address)
  transaction.description = market.description
  transaction.data.marketID = market.id ? market.id : null
  transaction.data.market = market
  if (log.sender === address) {
    transaction.type = 'Snitch Reward'
    if (log.repSlashed) {
      const slasherRepGained = abi.bignum(log.repSlashed).dividedBy(2).toFixed()
      transaction.data.balances = [{
        change: formatRep(slasherRepGained, { positiveSign: true }),
        balance: formatRep(log.slasherBalance)
      }]
    }
    if (log.inProgress) {
      transaction.message = `fining ${abi.strip_0x(log.reporter)}`
    } else {
      transaction.message = `fined ${abi.strip_0x(log.reporter)} ${formatRep(log.repSlashed).full}`
    }
  } else {
    transaction.type = 'Pay Collusion Fine'
    if (log.repSlashed) {
      transaction.data.balances = [{
        change: formatRep(abi.bignum(log.repSlashed).neg(), { positiveSign: true }),
        balance: formatRep(0)
      }]
    }
    transaction.message = `fined by ${abi.strip_0x(log.sender)}`
  }
  console.log('slashed rep transaction:', transaction)
  return transaction
}

export const constructLogFillTxTransaction = (trade, marketID, marketType, minValue, description, outcomeID, outcomeName, status) => (dispatch, getState) => {
  console.log('constructLogFillTransaction:', trade)
  if (!trade.amount || !trade.price || (!trade.makerFee && !trade.takerFee)) return null
  const transactionID = `${trade.transactionHash}-${trade.tradeid}`
  const tradeGroupID = trade.tradeGroupID
  const price = formatEtherTokens(trade.price)
  const shares = formatShares(trade.amount)
  const tradingFees = trade.maker ? abi.bignum(trade.makerFee) : abi.bignum(trade.takerFee)
  const bnShares = abi.bignum(trade.amount)
  const bnPrice = marketType === SCALAR ? abi.bignum(augur.trading.shrinkScalarPrice(minValue, trade.price)) : abi.bignum(trade.price)
  const totalCost = bnPrice.times(bnShares).plus(tradingFees)
  const totalReturn = bnPrice.times(bnShares).minus(tradingFees)
  const totalCostPerShare = totalCost.dividedBy(bnShares)
  const totalReturnPerShare = totalReturn.dividedBy(bnShares)
  let type
  let perfectType
  let formattedTotalCost
  let formattedTotalReturn
  if (trade.maker) {
    type = trade.type === TYPES.SELL ? TYPES.MATCH_BID : TYPES.MATCH_ASK
    perfectType = trade.type === TYPES.SELL ? 'bought' : 'sold'
    formattedTotalCost = trade.type === TYPES.SELL ? formatEtherTokens(totalCost) : undefined
    formattedTotalReturn = trade.type === TYPES.BUY ? formatEtherTokens(totalReturn) : undefined
  } else {
    type = trade.type === TYPES.BUY ? TYPES.BUY : TYPES.SELL
    perfectType = trade.type === TYPES.BUY ? 'bought' : 'sold'
    formattedTotalCost = trade.type === TYPES.BUY ? formatEtherTokens(totalCost) : undefined
    formattedTotalReturn = trade.type === TYPES.SELL ? formatEtherTokens(totalReturn) : undefined
  }
  const action = trade.inProgress ? type : perfectType
  const transaction = {
    [transactionID]: {
      type,
      hash: trade.transactionHash,
      tradeGroupID,
=======
  transaction.message = `${action} tokens`
  return transaction
}

export const constructCancelOrderTransaction = (trade, marketID, marketType, description, outcomeID, outcomeName, minPrice, maxPrice, status) => (dispatch, getState) => {
  const displayPrice = augur.trading.denormalizePrice({ normalizedPrice: trade.price, minPrice, maxPrice })
  const formattedPrice = formatEtherTokens(displayPrice)
  const formattedShares = formatShares(trade.amount)
  const action = trade.inProgress ? 'canceling' : 'canceled'
  return {
    [trade.transactionHash]: {
      type: TYPES.CANCEL_ORDER,
>>>>>>> 4e88a616
      status,
      description,
      data: {
        order: { type: trade.orderType, shares: formattedShares },
        marketType,
        outcome: { name: outcomeName || outcomeID },
        outcomeID,
        marketID
      },
      message: `${action} order to ${trade.orderType} ${formattedShares.full} for ${formattedPrice.full} each`,
      numShares: formattedShares,
      noFeePrice: formattedPrice,
      avgPrice: formattedPrice,
      timestamp: formatDate(new Date(trade.timestamp * 1000)),
<<<<<<< HEAD
      tradingFees: formatEtherTokens(tradingFees),
      feePercent: formatPercent(tradingFees.dividedBy(totalCost).times(100)),
      totalCost: formattedTotalCost,
      totalReturn: formattedTotalReturn,
      gasFees: trade.gasFees && abi.bignum(trade.gasFees).gt(ZERO) ? formatEther(trade.gasFees) : null,
      blockNumber: trade.blockNumber
    }
  }
  return transaction
}

export const constructLogShortFillTxTransaction = (trade, marketID, marketType, maxValue, description, outcomeID, outcomeName, status) => (dispatch, getState) => {
  const transactionID = `${trade.transactionHash}-${trade.tradeid}`
  const price = formatEtherTokens(trade.price)
  const shares = formatShares(trade.amount)
  const bnPrice = abi.bignum(trade.price)
  const tradingFees = abi.bignum(trade.takerFee)
  const bnShares = abi.bignum(trade.amount)
  const totalCost = marketType === SCALAR ?
    abi.bignum(maxValue).times(bnShares).minus(bnPrice.times(bnShares).plus(tradingFees)) :
    bnShares.minus(bnPrice.times(bnShares).plus(tradingFees))
  const totalCostPerShare = totalCost.dividedBy(bnShares)
  const action = trade.inProgress ? 'short selling' : 'short sold'
  const transaction = {
    [transactionID]: {
      type: TYPES.SHORT_SELL,
=======
>>>>>>> 4e88a616
      hash: trade.transactionHash,
      totalReturn: trade.inProgress ? null : formatEtherTokens(trade.cashRefund),
      gasFees: trade.gasFees && new BigNumber(trade.gasFees, 10).gt(ZERO) ? formatEther(trade.gasFees) : null,
      blockNumber: trade.blockNumber,
      orderId: trade.orderId
    }
<<<<<<< HEAD
  }
  return transaction
}

export const constructLogAddTxTransaction = (trade, marketID, marketType, description, outcomeID, outcomeName, market, status) => (dispatch, getState) => {
  let type
  let action
  if (trade.type === TYPES.BUY) {
    type = TYPES.BID
    action = trade.inProgress ? 'bidding' : 'bid'
  } else if (trade.isShortAsk) {
    type = TYPES.SHORT_ASK
    action = trade.inProgress ? 'short asking' : 'short ask'
  } else {
    type = TYPES.ASK
    action = trade.inProgress ? 'asking' : 'ask'
  }
  const price = formatEtherTokens(trade.price)
  const shares = formatShares(trade.amount)
  const makerFee = market.makerFee
  const takerFee = market.takerFee
  const maxValue = abi.bignum(market.maxValue)
  const minValue = abi.bignum(market.minValue)
  const fees = augur.trading.fees.calculateFxpTradingFees(makerFee, takerFee)
  const rawPrice = marketType === SCALAR ? augur.trading.expandScalarPrice(minValue, trade.price) : trade.price
  const range = marketType === SCALAR ? abi.fix(maxValue.minus(minValue)) : constants.ONE
  const adjustedFees = augur.trading.fees.calculateFxpMakerTakerFees(augur.trading.fees.calculateFxpAdjustedTradingFee(fees.tradingFee, abi.fix(trade.price), range), fees.makerProportionOfFee, false, true)
  const fxpShares = abi.fix(trade.amount)
  const fxpPrice = abi.fix(trade.price)
  const tradingFees = adjustedFees.maker.times(fxpShares).dividedBy(constants.ONE)
    .floor()
    .times(fxpPrice)
    .dividedBy(constants.ONE)
    .floor()
  let noFeeCost
  if (trade.isShortAsk) {
    noFeeCost = fxpShares
  } else {
    noFeeCost = fxpPrice.times(fxpShares).dividedBy(constants.ONE).floor()
  }
  const totalCost = noFeeCost.plus(tradingFees)
  const totalCostPerShare = totalCost.dividedBy(fxpShares).times(constants.ONE).floor()
  const totalReturn = fxpPrice.times(fxpShares).dividedBy(constants.ONE)
    .floor()
    .minus(tradingFees)
  const totalReturnPerShare = totalReturn.dividedBy(fxpShares).times(constants.ONE).floor()
=======
  }
}

export const constructCreateOrderTransaction = (trade, marketID, marketType, description, outcomeID, outcomeName, minPrice, maxPrice, settlementFee, status) => (dispatch, getState) => {
  let orderType
  let action
  if (trade.orderType === TYPES.BUY) {
    orderType = TYPES.BUY
    action = trade.inProgress ? 'bidding' : 'bid'
  } else {
    orderType = TYPES.SELL
    action = trade.inProgress ? 'asking' : 'ask'
  }
  const displayPrice = augur.trading.denormalizePrice({ normalizedPrice: trade.price, minPrice, maxPrice })
  const formattedPrice = formatEtherTokens(displayPrice)
  const formattedShares = formatShares(trade.amount)
  const fxpShares = fix(trade.amount)
  const fxpPrice = fix(trade.price)
  const fxpSettlementFee = fix(settlementFee)
  const fxpNoFeeCost = fxpPrice.times(fxpShares).dividedBy(TEN_TO_THE_EIGHTEENTH_POWER).floor()
  const fxpTotalCost = fxpNoFeeCost.plus(fxpSettlementFee)
  const fxpTotalCostPerShare = fxpTotalCost.dividedBy(fxpShares).times(TEN_TO_THE_EIGHTEENTH_POWER).floor()
  const fxpTotalReturn = fxpPrice.times(fxpShares).dividedBy(TEN_TO_THE_EIGHTEENTH_POWER)
    .floor()
    .minus(fxpSettlementFee)
  const fxpTotalReturnPerShare = fxpTotalReturn.dividedBy(fxpShares).times(TEN_TO_THE_EIGHTEENTH_POWER).floor()
>>>>>>> 4e88a616
  return {
    [trade.transactionHash]: {
      type: orderType,
      status,
      description,
      data: {
        marketType,
        outcomeName: outcomeName || outcomeID,
        outcomeID,
        marketID
      },
      message: `${action} ${formattedShares.full} for ${formatEtherTokens(unfix(trade.orderType === TYPES.BUY ? fxpTotalCostPerShare : fxpTotalReturnPerShare)).full} / share`,
      numShares: formattedShares,
      noFeePrice: formatEtherTokens(displayPrice),
      freeze: {
        verb: trade.inProgress ? 'freezing' : 'froze',
        noFeeCost: orderType === TYPES.SELL ? undefined : formatEtherTokens(unfix(fxpNoFeeCost)),
        settlementFee: formatEtherTokens(settlementFee)
      },
      avgPrice: formattedPrice,
      timestamp: formatDate(new Date(trade.timestamp * 1000)),
      hash: trade.transactionHash,
      feePercent: formatPercent(unfix(fxpSettlementFee.dividedBy(fxpTotalCost).times(TEN_TO_THE_EIGHTEENTH_POWER).floor()).times(100)),
      totalCost: orderType === TYPES.BUY ? formatEtherTokens(unfix(fxpTotalCost)) : undefined,
      totalReturn: orderType === TYPES.SELL ? formatEtherTokens(unfix(fxpTotalReturn)) : undefined,
      gasFees: trade.gasFees && new BigNumber(trade.gasFees, 10).gt(ZERO) ? formatEther(trade.gasFees) : null,
      blockNumber: trade.blockNumber,
      orderId: trade.orderId
    }
  }
}

<<<<<<< HEAD
export const constructLogCancelTransaction = (trade, marketID, marketType, description, outcomeID, outcomeName, status) => (dispatch, getState) => {
  const price = formatEtherTokens(trade.price)
  const shares = formatShares(trade.amount)
  const action = trade.inProgress ? 'canceling' : 'canceled'
  return {
    [trade.transactionHash]: {
      type: TYPES.CANCEL_ORDER,
=======
export const constructFillOrderTransaction = (trade, marketID, marketType, description, outcomeID, outcomeName, minPrice, maxPrice, settlementFee, status) => (dispatch, getState) => {
  if (!trade.amount) return null
  if (!trade.price) return null
  const transactionID = `${trade.transactionHash}-${trade.orderId}`
  const tradeGroupID = trade.tradeGroupID
  const displayPrice = augur.trading.denormalizePrice({ normalizedPrice: trade.price, minPrice, maxPrice })
  const formattedPrice = formatEtherTokens(displayPrice)
  const formattedShares = formatShares(trade.amount)
  const bnShares = new BigNumber(trade.amount, 10)
  const bnPrice = new BigNumber(trade.price, 10)
  const bnSettlementFee = new BigNumber(settlementFee, 10)
  const bnTotalCost = bnPrice.times(bnShares).plus(bnSettlementFee)
  const bnTotalReturn = bnPrice.times(bnShares).minus(bnSettlementFee)
  const bnTotalCostPerShare = bnTotalCost.dividedBy(bnShares)
  const bnTotalReturnPerShare = bnTotalReturn.dividedBy(bnShares)
  let orderType
  let perfectOrderType
  let formattedTotalCost
  let formattedTotalReturn
  if (trade.isMaker) {
    orderType = trade.orderType === TYPES.SELL ? TYPES.MATCH_BID : TYPES.MATCH_ASK
    perfectOrderType = trade.orderType === TYPES.SELL ? 'bought' : 'sold'
    formattedTotalCost = trade.orderType === TYPES.SELL ? formatEtherTokens(bnTotalCost) : undefined
    formattedTotalReturn = trade.orderType === TYPES.BUY ? formatEtherTokens(bnTotalReturn) : undefined
  } else {
    orderType = trade.orderType === TYPES.BUY ? TYPES.BUY : TYPES.SELL
    perfectOrderType = trade.orderType === TYPES.BUY ? 'bought' : 'sold'
    formattedTotalCost = trade.orderType === TYPES.BUY ? formatEtherTokens(bnTotalCost) : undefined
    formattedTotalReturn = trade.orderType === TYPES.SELL ? formatEtherTokens(bnTotalReturn) : undefined
  }
  const action = trade.inProgress ? orderType : perfectOrderType
  const transaction = {
    [transactionID]: {
      type: orderType,
      hash: trade.transactionHash,
      tradeGroupID,
>>>>>>> 4e88a616
      status,
      description,
      data: {
        marketType,
        outcomeName: outcomeName || outcomeID,
        outcomeID,
        marketID
      },
      message: `${action} ${formattedShares.full} for ${formatEtherTokens(trade.orderType === TYPES.BUY ? bnTotalCostPerShare : bnTotalReturnPerShare).full} / share`,
      numShares: formattedShares,
      noFeePrice: formattedPrice,
      avgPrice: formattedPrice,
      timestamp: formatDate(new Date(trade.timestamp * 1000)),
      settlementFee: formatEtherTokens(settlementFee),
      feePercent: formatPercent(bnSettlementFee.dividedBy(bnTotalCost).times(100)),
      totalCost: formattedTotalCost,
      totalReturn: formattedTotalReturn,
      gasFees: trade.gasFees && new BigNumber(trade.gasFees, 10).gt(ZERO) ? formatEther(trade.gasFees) : null,
      blockNumber: trade.blockNumber
    }
  }
<<<<<<< HEAD
}

export const constructConvertEthTokenToEthTransaction = (log) => {
  const transaction = {}
  const amount = abi.is_hex(log.value) ? parseFloat(log.value, 10) : abi.unfix(log.value).toNumber()

  transaction.type = `Convert ETH Tokens to ETH`
  transaction.description = `Converting ${amount.toLocaleString()} ETH Token${amount === 1 ? '' : 's'} to ETH`
  transaction.data = log.data

  return transaction
}

export const constructConvertEthToEthTokenTransaction = (log) => {
  const transaction = {}
  const amount = abi.is_hex(log.data.value) ? parseFloat(log.data.value, 10) : abi.unfix(log.data.value).toNumber()

  transaction.type = `Convert ETH to ETH Tokens`
  transaction.description = `Converting ${amount.toLocaleString()} ETH to ETH Token${amount === 1 ? '' : 's'}`
  transaction.data = log.data

=======
>>>>>>> 4e88a616
  return transaction
}

export const constructTradingTransaction = (label, trade, marketID, outcomeID, status) => (dispatch, getState) => {
  console.log('constructTradingTransaction:', label, trade)
  const { marketsData, outcomesData } = getState()
<<<<<<< HEAD
  const market = marketsData[marketID]
  const marketOutcomesData = outcomesData[marketID]
  const marketType = market.type
  const description = market.description
=======
  const { marketType, description, minPrice, maxPrice, settlementFee } = marketsData[marketID]
  const marketOutcomesData = outcomesData[marketID]
>>>>>>> 4e88a616
  let outcomeName
  if (marketType === BINARY || marketType === SCALAR) {
    outcomeName = null
  } else {
    outcomeName = (marketOutcomesData ? marketOutcomesData[outcomeID] : {}).name
  }
  switch (label) {
<<<<<<< HEAD
    case TYPES.LOG_FILL_TX: {
      return dispatch(constructLogFillTxTransaction(trade, marketID, marketType, market.minValue, description, outcomeID, outcomeName, status))
    }
    case TYPES.LOG_SHORT_FILL_TX: {
      return dispatch(constructLogShortFillTxTransaction(trade, marketID, marketType, market.maxValue, description, outcomeID, outcomeName, status))
    }
    case TYPES.LOG_ADD_TX: {
      return dispatch(constructLogAddTxTransaction(trade, marketID, marketType, description, outcomeID, outcomeName, market, status))
    }
    case TYPES.LOG_CANCEL: {
      return dispatch(constructLogCancelTransaction(trade, marketID, marketType, description, outcomeID, outcomeName, status))
=======
    case TYPES.CANCEL_ORDER: {
      return dispatch(constructCancelOrderTransaction(trade, marketID, marketType, description, outcomeID, outcomeName, minPrice, maxPrice, status))
    }
    case TYPES.CREATE_ORDER: {
      return dispatch(constructCreateOrderTransaction(trade, marketID, marketType, description, outcomeID, outcomeName, minPrice, maxPrice, settlementFee, status))
    }
    case TYPES.FILL_ORDER: {
      return dispatch(constructFillOrderTransaction(trade, marketID, marketType, description, outcomeID, outcomeName, minPrice, maxPrice, settlementFee, status))
>>>>>>> 4e88a616
    }
    default:
      return null
  }
}
<<<<<<< HEAD

export const constructMarketTransaction = (label, log, market) => (dispatch, getState) => {
  switch (label) {
    case TYPES.PAYOUT:
      return constructPayoutTransaction(log, market, dispatch)
    case TYPES.TRADING_FEE_UPDATED:
      return constructTradingFeeUpdatedTransaction(log, market, dispatch)
    default:
      return null
  }
}

export const constructReportingTransaction = (label, log, marketID, market, outcomes) => (dispatch, getState) => {
  const { address, derivedKey } = getState().loginAccount
  switch (label) {
    case TYPES.PENALIZE:
      return constructPenalizeTransaction(log, marketID, market, outcomes, dispatch)
    case TYPES.SUBMITTED_REPORT:
      return constructSubmittedReportTransaction(log, marketID, market, outcomes, dispatch)
    case TYPES.SUBMITTED_REPORT_HASH:
      return constructSubmittedReportHashTransaction(log, marketID, market, outcomes, derivedKey, dispatch)
    case TYPES.SLASHED_REP:
      return constructSlashedRepTransaction(log, market, outcomes, address, dispatch)
    default:
      return null
  }
}
=======
>>>>>>> 4e88a616

export const constructTransaction = (label, log, isRetry, callback) => (dispatch, getState) => {
  switch (label) {
    case TYPES.APPROVAL:
      return constructApprovalTransaction(log)
<<<<<<< HEAD
    case TYPES.COLLECTED_FEES:
      return constructCollectedFeesTransaction(log)
    case TYPES.WITHDRAW_ETHER:
      return constructConvertEthTokenToEthTransaction(log)
    case TYPES.DEPOSIT_ETHER:
      return constructConvertEthToEthTokenTransaction(log)
    case TYPES.FUNDED_ACCOUNT:
      return constructFundedAccountTransaction(log)
    case TYPES.PENALIZATION_CAUGHT_UP:
      return constructPenalizationCaughtUpTransaction(log)
    case TYPES.REGISTRATION:
      return constructRegistrationTransaction(log)
    case TYPES.WITHDRAW:
      return constructWithdrawTransaction(log)
    case TYPES.SENT_CASH:
      if (getState().transactionsData[log.transactionHash]) return null
      return constructSentCashTransaction(log, getState().loginAccount.address)
    case TYPES.SENT_ETHER:
      if (getState().transactionsData[log.transactionHash]) return null
      return constructSentEtherTransaction(log, getState().loginAccount.address)
    case TYPES.TRANSFER:
      if (getState().transactionsData[log.transactionHash]) return null
      return constructTransferTransaction(log, getState().loginAccount.address)
    case TYPES.MARKET_CREATED: {
      if (log.description) return constructMarketCreatedTransaction(log, log.description, dispatch)
      const market = dispatch(loadDataForMarketTransaction(label, log, isRetry, callback))
      if (!market || !market.description) break
      return constructMarketCreatedTransaction(log, market.description, dispatch)
    }
    case TYPES.PAYOUT:
    case TYPES.TRADING_FEE_UPDATED: {
      const market = dispatch(loadDataForMarketTransaction(label, log, isRetry, callback))
      if (!market || !market.description) break
      return dispatch(constructMarketTransaction(label, log, market))
    }
    case TYPES.PENALIZE:
    case TYPES.SLASHED_REP:
    case TYPES.SUBMITTED_REPORT:
    case TYPES.SUBMITTED_REPORT_HASH: {
      const aux = dispatch(loadDataForReportingTransaction(label, log, isRetry, callback))
      if (!aux) break
      return dispatch(constructReportingTransaction(label, log, aux.marketID, aux.market, aux.outcomes))
=======
    case TYPES.TRANSFER: {
      const { loginAccount } = getState()
      return constructTransferTransaction(log, loginAccount.address)
    }
    case TYPES.CREATE_MARKET: {
      const market = dispatch(loadDataForMarketTransaction(label, log, isRetry, callback))
      if (!market || !market.description) break
      return constructCreateMarketTransaction(log, market.description, dispatch)
    }
    case TYPES.PAYOUT: {
      const market = dispatch(loadDataForMarketTransaction(label, log, isRetry, callback))
      if (!market || !market.description) break
      return constructProceedsClaimedTransaction(log, market, dispatch)
    }
    case TYPES.SUBMIT_REPORT: {
      const aux = dispatch(loadDataForReportingTransaction(label, log, isRetry, callback))
      if (!aux) break
      return constructSubmitReportTransaction(log, aux.marketID, aux.market, aux.outcomes, dispatch)
>>>>>>> 4e88a616
    }
    default:
      return constructDefaultTransaction(label, log)
  }
}<|MERGE_RESOLUTION|>--- conflicted
+++ resolved
@@ -1,20 +1,3 @@
-<<<<<<< HEAD
-import { abi, augur, constants } from 'services/augurjs'
-import { ZERO } from 'modules/trade/constants/numbers'
-import { BINARY, SCALAR } from 'modules/markets/constants/market-types'
-import * as TYPES from 'modules/transactions/constants/types'
-import { formatEtherTokens, formatPercent, formatEther, formatRep, formatShares } from 'utils/format-number'
-import { formatDate } from 'utils/format-date'
-import { formatReportedOutcome } from 'modules/reports/selectors/reportable-outcomes'
-import { loadMarketThenRetryConversion, lookupEventMarketsThenRetryConversion } from 'modules/transactions/actions/retry-conversion'
-import { selectMarketIDFromEventID } from 'modules/market/selectors/market'
-import { updateEventsWithAccountReportData } from 'modules/my-reports/actions/update-events-with-account-report-data'
-
-export function loadDataForMarketTransaction(label, log, isRetry, callback) {
-  return (dispatch, getState) => {
-    const marketID = log.marketID || log.market
-    const market = getState().marketsData[marketID]
-=======
 import BigNumber from 'bignumber.js'
 import { fix, strip0xPrefix, unfix } from 'speedomatic'
 import { augur } from 'services/augurjs'
@@ -32,7 +15,6 @@
     const { marketsData } = getState()
     const marketID = log.marketID || log.market
     const market = marketsData[marketID]
->>>>>>> 4e88a616
     if (!market || !market.description) {
       if (isRetry) return callback(log)
       return dispatch(loadMarketThenRetryConversion(marketID, label, log, callback))
@@ -44,16 +26,7 @@
 export function loadDataForReportingTransaction(label, log, isRetry, callback) {
   return (dispatch, getState) => {
     const { marketsData, outcomesData } = getState()
-<<<<<<< HEAD
-    const eventID = log.event || log.eventID
-    const marketID = selectMarketIDFromEventID(eventID)
-    if (!marketID) {
-      if (isRetry) return callback(log)
-      return dispatch(lookupEventMarketsThenRetryConversion(eventID, label, log, callback))
-    }
-=======
     const marketID = log.market || log.marketID
->>>>>>> 4e88a616
     const market = marketsData[marketID]
     if (!market || !market.description) {
       if (isRetry) return callback(log)
@@ -81,39 +54,23 @@
 
 export function constructApprovalTransaction(log) {
   const transaction = { data: {} }
-<<<<<<< HEAD
-  transaction.type = 'Approved to Send Reputation'
-  transaction.description = `Approve ${log._spender} to send Reputation`
-=======
   transaction.type = 'Approved to Send Tokens'
   transaction.description = `Approve ${log._spender} to send tokens`
->>>>>>> 4e88a616
   transaction.message = log.inProgress ? 'approving' : 'approved'
   return transaction
 }
 
 export function constructCollectedFeesTransaction(log) {
   const transaction = { data: {} }
-<<<<<<< HEAD
-  const repGain = abi.bignum(log.repGain)
-  const initialRepBalance = log.initialRepBalance !== undefined ? log.initialRepBalance : abi.bignum(log.newRepBalance).minus(repGain).toFixed()
-=======
   const repGain = new BigNumber(log.repGain, 10)
   const initialRepBalance = log.initialRepBalance !== undefined ? log.initialRepBalance : new BigNumber(log.newRepBalance).minus(repGain).toFixed()
->>>>>>> 4e88a616
   const action = log.inProgress ? 'reporting' : 'reported'
   transaction.message = `${action} with ${formatRep(initialRepBalance).full}`
   transaction.type = `Reporting Payment`
   if (log.totalReportingRep) {
-<<<<<<< HEAD
-    const totalReportingRep = abi.bignum(log.totalReportingRep)
-    if (!totalReportingRep.eq(constants.ZERO)) {
-      const percentRep = formatPercent(abi.bignum(initialRepBalance).dividedBy(totalReportingRep).times(100), { decimals: 0 })
-=======
     const totalReportingRep = new BigNumber(log.totalReportingRep, 10)
     if (!totalReportingRep.eq(ZERO)) {
       const percentRep = formatPercent(new BigNumber(initialRepBalance, 10).dividedBy(totalReportingRep).times(100), { decimals: 0 })
->>>>>>> 4e88a616
       transaction.message = `${transaction.message} (${percentRep.full})`
     }
   }
@@ -126,90 +83,6 @@
       change: formatRep(log.repGain, { positiveSign: true }),
       balance: formatRep(log.newRepBalance)
     }]
-<<<<<<< HEAD
-  }
-  transaction.bond = { label: 'reporting', value: formatEther(log.notReportingBond) }
-  return transaction
-}
-
-export function constructDepositTransaction(log) {
-  const transaction = { data: {} }
-  transaction.type = 'Deposit Ether'
-  transaction.description = 'Convert Ether to tradeable Ether token'
-  const action = log.inProgress ? 'depositing' : 'deposited'
-  transaction.message = `${action} ${formatEtherTokens(log.value).full}`
-  return transaction
-}
-
-export function constructRegistrationTransaction(log) {
-  const transaction = { data: {} }
-  transaction.type = 'Register New Account'
-  transaction.description = `Register account ${log.sender.replace('0x', '')}`
-  const action = log.inProgress ? 'saving' : 'saved'
-  transaction.message = `${action} registration timestamp`
-  return transaction
-}
-
-export function constructPenalizationCaughtUpTransaction(log) {
-  const transaction = { data: {} }
-  transaction.type = 'Reporting Cycle Catch-Up'
-  transaction.description = `Missed Reporting cycles ${log.penalizedFrom} to cycle ${log.penalizedUpTo}`
-  // TODO link to this cycle in My Reports
-  if (log.repLost && log.newRepBalance) {
-    transaction.data.balances = [{
-      change: formatRep(log.repLost, { positiveSign: true }),
-      balance: formatRep(log.newRepBalance)
-    }]
-  }
-  const action = log.inProgress ? 'catching up' : 'caught up'
-  transaction.message = `${action} ${parseInt(log.penalizedUpTo, 10) - parseInt(log.penalizedFrom, 10)} cycles`
-  return transaction
-}
-
-export function constructWithdrawTransaction(log) {
-  const transaction = { data: {} }
-  transaction.type = 'Withdraw Ether'
-  transaction.description = 'Convert tradeable Ether token to Ether'
-  const action = log.inProgress ? 'withdrawing' : 'withdrew'
-  transaction.message = `${action} ${formatEtherTokens(log.value).full}`
-  return transaction
-}
-
-export function constructSentEtherTransaction(log, address) {
-  const transaction = { data: {} }
-  let action
-  if (log._from === address) {
-    transaction.type = 'Send Ether'
-    transaction.description = `Send Ether to ${abi.strip_0x(log._to)}`
-    transaction.data.balances = [{
-      change: formatEther(abi.bignum(log._value).neg(), { positiveSign: true })
-    }]
-    action = log.inProgress ? 'sending' : 'sent'
-  }
-  transaction.message = `${action} ETH`
-  return transaction
-}
-
-export function constructSentCashTransaction(log, address) {
-  const transaction = { data: {} }
-  let action
-  if (log._from === address) {
-    transaction.type = 'Send Ether Tokens'
-    transaction.description = `Send Ether Tokens to ${abi.strip_0x(log._to)}`
-    transaction.data.balances = [{
-      change: formatEtherTokens(abi.bignum(log._value).neg(), { positiveSign: true })
-    }]
-    action = log.inProgress ? 'sending' : 'sent'
-  } else if (log._to === address) {
-    transaction.type = 'Receive Ether Tokens'
-    transaction.description = `Receive Ether Tokens from ${abi.strip_0x(log._from)}`
-    transaction.data.balances = [{
-      change: formatEtherTokens(log._value, { positiveSign: true })
-    }]
-    action = log.inProgress ? 'receiving' : 'received'
-  }
-  transaction.message = `${action} ETH Tokens`
-=======
   }
   transaction.bond = { label: 'reporting', value: formatEther(log.notReportingBond) }
   return transaction
@@ -264,7 +137,6 @@
       }
     }))
   }
->>>>>>> 4e88a616
   return transaction
 }
 
@@ -272,17 +144,6 @@
   const transaction = { data: {} }
   let action
   if (log._from === address) {
-<<<<<<< HEAD
-    transaction.type = 'Send Reputation'
-    transaction.description = `Send Reputation to ${abi.strip_0x(log._to)}`
-    transaction.data.balances = [{
-      change: formatRep(abi.bignum(log._value).neg(), { positiveSign: true })
-    }]
-    action = log.inProgress ? 'sending' : 'sent'
-  } else if (log._to === address) {
-    transaction.type = 'Receive Reputation'
-    transaction.description = `Receive Reputation from ${abi.strip_0x(log._from)}`
-=======
     transaction.type = 'Send Tokens'
     transaction.description = `Send tokens to ${strip0xPrefix(log._to)}`
     transaction.data.balances = [{
@@ -292,255 +153,11 @@
   } else if (log._to === address) {
     transaction.type = 'Receive Tokens'
     transaction.description = `Receive tokens from ${strip0xPrefix(log._from)}`
->>>>>>> 4e88a616
     transaction.data.balances = [{
       change: formatRep(log._value, { positiveSign: true })
     }]
     action = log.inProgress ? 'receiving' : 'received'
   }
-<<<<<<< HEAD
-  transaction.message = `${action} REP`
-  return transaction
-}
-
-export function constructFundedAccountTransaction(log) {
-  const transaction = { data: {} }
-  transaction.type = 'fund_account'
-  if (log.cashBalance && log.repBalance) {
-    transaction.data.balances = [{
-      change: formatEtherTokens(log.cashBalance, { positiveSign: true }),
-      balance: formatEtherTokens(log.cashBalance)
-    }, {
-      change: formatRep(log.repBalance, { positiveSign: true }),
-      balance: formatRep(log.repBalance)
-    }]
-  }
-  transaction.message = log.inProgress ? 'requesting testnet funding' : ''
-  return transaction
-}
-
-export function constructMarketCreatedTransaction(log, description, dispatch) {
-  const transaction = { data: {} }
-  transaction.type = TYPES.CREATE_MARKET
-  transaction.description = description.split('~|>')[0]
-  transaction.topic = log.topic
-  transaction.marketCreationFee = formatEtherTokens(log.marketCreationFee)
-  transaction.data.marketID = log.marketID ? log.marketID : null
-  transaction.bond = { label: 'event validity', value: formatEtherTokens(log.eventBond) }
-  const action = log.inProgress ? 'creating' : 'created'
-  transaction.message = `${action} market`
-  return transaction
-}
-
-export function constructPayoutTransaction(log, market, dispatch) {
-  const transaction = { data: {} }
-  transaction.type = 'Claim Trading Payout'
-  console.log('payout:', log, market)
-  transaction.description = market.description
-  if (log.cashPayout) {
-    transaction.data.balances = [{
-      change: formatEtherTokens(log.cashPayout, { positiveSign: true }),
-      balance: formatEtherTokens(log.cashBalance)
-    }]
-  }
-  transaction.data.shares = log.shares
-  transaction.data.marketID = log.market ? log.market : null
-  const action = log.inProgress ? 'closing out' : 'closed out'
-  transaction.message = `${action} ${formatShares(log.shares).full}`
-  return transaction
-}
-
-export function constructTradingFeeUpdatedTransaction(log, market, dispatch) {
-  const transaction = { data: {} }
-  transaction.description = market.description
-  transaction.data.marketID = log.marketID ? log.marketID : null
-  transaction.message = `updated trading fee: ${formatPercent(abi.bignum(log.tradingFee).times(100)).full}`
-  return transaction
-}
-
-export function constructPenalizeTransaction(log, marketID, market, outcomes, dispatch) {
-  const transaction = { data: {} }
-  transaction.type = 'Compare Report To Consensus'
-  const formattedReport = formatReportedOutcome(log.reportValue, market.minValue, market.maxValue, market.type, outcomes)
-  const formattedOutcome = formatReportedOutcome(log.outcome, market.minValue, market.maxValue, market.type, outcomes)
-  console.log('formattedReport:', formattedReport)
-  console.log('formattedOutcome:', formattedOutcome)
-  transaction.description = market.description
-  transaction.data.marketID = marketID || null
-  if (log.repchange) {
-    let repPenalty
-    let repBalance
-    const repChange = abi.bignum(log.repchange)
-    if (repChange.lt(constants.ZERO)) {
-      repPenalty = repChange
-      repBalance = abi.bignum(log.oldrep).plus(abi.bignum(log.repchange)).toFixed()
-    } else {
-      repPenalty = constants.ZERO
-      repBalance = log.oldrep
-    }
-    transaction.data.balances = [{
-      change: formatRep(repPenalty, { positiveSign: true }),
-      balance: formatRep(repBalance)
-    }]
-    if (!log.inProgress) {
-      dispatch(updateEventsWithAccountReportData({
-        [market.eventID]: {
-          repEarned: repPenalty,
-          repBalance
-        }
-      }))
-    }
-  }
-  if (log.inProgress) {
-    transaction.message = 'comparing report to consensus'
-  } else if (log.reportValue === log.outcome) {
-    transaction.message = `✔ report ${formattedReport} matches consensus`
-  } else {
-    transaction.message = `✘ report ${formattedReport} does not match consensus ${formattedOutcome}`
-  }
-  if (!log.inProgress) {
-    dispatch(updateEventsWithAccountReportData({
-      [market.eventID]: {
-        marketOutcome: formattedOutcome,
-        proportionCorrect: market.proportionCorrect,
-        isIndeterminate: market.isIndeterminate,
-        isChallenged: false,
-        isChallengeable: false
-      }
-    }))
-  }
-  return transaction
-}
-
-export function constructSubmittedReportHashTransaction(log, marketID, market, outcomes, decryptionKey, dispatch) {
-  const transaction = { data: {} }
-  transaction.type = TYPES.COMMIT_REPORT
-  transaction.description = market.description
-  transaction.data.marketID = marketID || null
-  transaction.data.market = market
-  const isUnethical = !log.ethics || abi.bignum(log.ethics).eq(constants.ZERO)
-  transaction.data.isUnethical = isUnethical
-  const action = log.inProgress ? 'committing' : 'committed'
-  transaction.message = `${action} to report`
-  if (decryptionKey) {
-    const formattedReport = formatReportedOutcome(augur.reporting.crypto.parseAndDecryptReport([
-      log.encryptedReport,
-      log.encryptedSalt
-    ], { derivedKey: decryptionKey }).report, market.minValue, market.maxValue, market.type, outcomes)
-    transaction.data.reportedOutcomeID = formattedReport
-    transaction.data.outcome = { name: formattedReport }
-    transaction.message = `${transaction.message}: ${formattedReport}`
-  }
-  if (!log.inProgress) {
-    dispatch(updateEventsWithAccountReportData({
-      [market.eventID]: {
-        marketID,
-        branch: market.branchID,
-        period: market.tradingPeriod,
-        description: market.description,
-        expirationDate: new Date(market.endDate * 1000),
-        isUnethical,
-        isCommitted: true
-      }
-    }))
-  }
-  return transaction
-}
-
-export function constructSubmittedReportTransaction(log, marketID, market, outcomes, dispatch) {
-  const transaction = { data: {} }
-  transaction.type = TYPES.REVEAL_REPORT
-  transaction.description = market.description
-  transaction.data.marketID = marketID || null
-  transaction.data.market = market
-  const isUnethical = !log.ethics || abi.bignum(log.ethics).eq(constants.ZERO)
-  transaction.data.isUnethical = isUnethical
-  const formattedReport = formatReportedOutcome(log.report, market.minValue, market.maxValue, market.type, outcomes)
-  transaction.data.reportedOutcomeID = formattedReport
-  transaction.data.outcome = { name: formattedReport }
-  const action = log.inProgress ? 'revealing' : 'revealed'
-  transaction.message = `${action} report: ${formatReportedOutcome(log.report, market.minValue, market.maxValue, market.type, outcomes)}`
-  if (!log.inProgress) {
-    dispatch(updateEventsWithAccountReportData({
-      [market.eventID]: {
-        accountReport: formattedReport,
-        isRevealed: true
-      }
-    }))
-  }
-  return transaction
-}
-
-export function constructSlashedRepTransaction(log, market, outcomes, address, dispatch) {
-  const transaction = { data: {} }
-  console.log('constructSlashedRepTransaction:', log, market, outcomes, address)
-  transaction.description = market.description
-  transaction.data.marketID = market.id ? market.id : null
-  transaction.data.market = market
-  if (log.sender === address) {
-    transaction.type = 'Snitch Reward'
-    if (log.repSlashed) {
-      const slasherRepGained = abi.bignum(log.repSlashed).dividedBy(2).toFixed()
-      transaction.data.balances = [{
-        change: formatRep(slasherRepGained, { positiveSign: true }),
-        balance: formatRep(log.slasherBalance)
-      }]
-    }
-    if (log.inProgress) {
-      transaction.message = `fining ${abi.strip_0x(log.reporter)}`
-    } else {
-      transaction.message = `fined ${abi.strip_0x(log.reporter)} ${formatRep(log.repSlashed).full}`
-    }
-  } else {
-    transaction.type = 'Pay Collusion Fine'
-    if (log.repSlashed) {
-      transaction.data.balances = [{
-        change: formatRep(abi.bignum(log.repSlashed).neg(), { positiveSign: true }),
-        balance: formatRep(0)
-      }]
-    }
-    transaction.message = `fined by ${abi.strip_0x(log.sender)}`
-  }
-  console.log('slashed rep transaction:', transaction)
-  return transaction
-}
-
-export const constructLogFillTxTransaction = (trade, marketID, marketType, minValue, description, outcomeID, outcomeName, status) => (dispatch, getState) => {
-  console.log('constructLogFillTransaction:', trade)
-  if (!trade.amount || !trade.price || (!trade.makerFee && !trade.takerFee)) return null
-  const transactionID = `${trade.transactionHash}-${trade.tradeid}`
-  const tradeGroupID = trade.tradeGroupID
-  const price = formatEtherTokens(trade.price)
-  const shares = formatShares(trade.amount)
-  const tradingFees = trade.maker ? abi.bignum(trade.makerFee) : abi.bignum(trade.takerFee)
-  const bnShares = abi.bignum(trade.amount)
-  const bnPrice = marketType === SCALAR ? abi.bignum(augur.trading.shrinkScalarPrice(minValue, trade.price)) : abi.bignum(trade.price)
-  const totalCost = bnPrice.times(bnShares).plus(tradingFees)
-  const totalReturn = bnPrice.times(bnShares).minus(tradingFees)
-  const totalCostPerShare = totalCost.dividedBy(bnShares)
-  const totalReturnPerShare = totalReturn.dividedBy(bnShares)
-  let type
-  let perfectType
-  let formattedTotalCost
-  let formattedTotalReturn
-  if (trade.maker) {
-    type = trade.type === TYPES.SELL ? TYPES.MATCH_BID : TYPES.MATCH_ASK
-    perfectType = trade.type === TYPES.SELL ? 'bought' : 'sold'
-    formattedTotalCost = trade.type === TYPES.SELL ? formatEtherTokens(totalCost) : undefined
-    formattedTotalReturn = trade.type === TYPES.BUY ? formatEtherTokens(totalReturn) : undefined
-  } else {
-    type = trade.type === TYPES.BUY ? TYPES.BUY : TYPES.SELL
-    perfectType = trade.type === TYPES.BUY ? 'bought' : 'sold'
-    formattedTotalCost = trade.type === TYPES.BUY ? formatEtherTokens(totalCost) : undefined
-    formattedTotalReturn = trade.type === TYPES.SELL ? formatEtherTokens(totalReturn) : undefined
-  }
-  const action = trade.inProgress ? type : perfectType
-  const transaction = {
-    [transactionID]: {
-      type,
-      hash: trade.transactionHash,
-      tradeGroupID,
-=======
   transaction.message = `${action} tokens`
   return transaction
 }
@@ -553,7 +170,6 @@
   return {
     [trade.transactionHash]: {
       type: TYPES.CANCEL_ORDER,
->>>>>>> 4e88a616
       status,
       description,
       data: {
@@ -568,89 +184,12 @@
       noFeePrice: formattedPrice,
       avgPrice: formattedPrice,
       timestamp: formatDate(new Date(trade.timestamp * 1000)),
-<<<<<<< HEAD
-      tradingFees: formatEtherTokens(tradingFees),
-      feePercent: formatPercent(tradingFees.dividedBy(totalCost).times(100)),
-      totalCost: formattedTotalCost,
-      totalReturn: formattedTotalReturn,
-      gasFees: trade.gasFees && abi.bignum(trade.gasFees).gt(ZERO) ? formatEther(trade.gasFees) : null,
-      blockNumber: trade.blockNumber
-    }
-  }
-  return transaction
-}
-
-export const constructLogShortFillTxTransaction = (trade, marketID, marketType, maxValue, description, outcomeID, outcomeName, status) => (dispatch, getState) => {
-  const transactionID = `${trade.transactionHash}-${trade.tradeid}`
-  const price = formatEtherTokens(trade.price)
-  const shares = formatShares(trade.amount)
-  const bnPrice = abi.bignum(trade.price)
-  const tradingFees = abi.bignum(trade.takerFee)
-  const bnShares = abi.bignum(trade.amount)
-  const totalCost = marketType === SCALAR ?
-    abi.bignum(maxValue).times(bnShares).minus(bnPrice.times(bnShares).plus(tradingFees)) :
-    bnShares.minus(bnPrice.times(bnShares).plus(tradingFees))
-  const totalCostPerShare = totalCost.dividedBy(bnShares)
-  const action = trade.inProgress ? 'short selling' : 'short sold'
-  const transaction = {
-    [transactionID]: {
-      type: TYPES.SHORT_SELL,
-=======
->>>>>>> 4e88a616
       hash: trade.transactionHash,
       totalReturn: trade.inProgress ? null : formatEtherTokens(trade.cashRefund),
       gasFees: trade.gasFees && new BigNumber(trade.gasFees, 10).gt(ZERO) ? formatEther(trade.gasFees) : null,
       blockNumber: trade.blockNumber,
       orderId: trade.orderId
     }
-<<<<<<< HEAD
-  }
-  return transaction
-}
-
-export const constructLogAddTxTransaction = (trade, marketID, marketType, description, outcomeID, outcomeName, market, status) => (dispatch, getState) => {
-  let type
-  let action
-  if (trade.type === TYPES.BUY) {
-    type = TYPES.BID
-    action = trade.inProgress ? 'bidding' : 'bid'
-  } else if (trade.isShortAsk) {
-    type = TYPES.SHORT_ASK
-    action = trade.inProgress ? 'short asking' : 'short ask'
-  } else {
-    type = TYPES.ASK
-    action = trade.inProgress ? 'asking' : 'ask'
-  }
-  const price = formatEtherTokens(trade.price)
-  const shares = formatShares(trade.amount)
-  const makerFee = market.makerFee
-  const takerFee = market.takerFee
-  const maxValue = abi.bignum(market.maxValue)
-  const minValue = abi.bignum(market.minValue)
-  const fees = augur.trading.fees.calculateFxpTradingFees(makerFee, takerFee)
-  const rawPrice = marketType === SCALAR ? augur.trading.expandScalarPrice(minValue, trade.price) : trade.price
-  const range = marketType === SCALAR ? abi.fix(maxValue.minus(minValue)) : constants.ONE
-  const adjustedFees = augur.trading.fees.calculateFxpMakerTakerFees(augur.trading.fees.calculateFxpAdjustedTradingFee(fees.tradingFee, abi.fix(trade.price), range), fees.makerProportionOfFee, false, true)
-  const fxpShares = abi.fix(trade.amount)
-  const fxpPrice = abi.fix(trade.price)
-  const tradingFees = adjustedFees.maker.times(fxpShares).dividedBy(constants.ONE)
-    .floor()
-    .times(fxpPrice)
-    .dividedBy(constants.ONE)
-    .floor()
-  let noFeeCost
-  if (trade.isShortAsk) {
-    noFeeCost = fxpShares
-  } else {
-    noFeeCost = fxpPrice.times(fxpShares).dividedBy(constants.ONE).floor()
-  }
-  const totalCost = noFeeCost.plus(tradingFees)
-  const totalCostPerShare = totalCost.dividedBy(fxpShares).times(constants.ONE).floor()
-  const totalReturn = fxpPrice.times(fxpShares).dividedBy(constants.ONE)
-    .floor()
-    .minus(tradingFees)
-  const totalReturnPerShare = totalReturn.dividedBy(fxpShares).times(constants.ONE).floor()
-=======
   }
 }
 
@@ -677,7 +216,6 @@
     .floor()
     .minus(fxpSettlementFee)
   const fxpTotalReturnPerShare = fxpTotalReturn.dividedBy(fxpShares).times(TEN_TO_THE_EIGHTEENTH_POWER).floor()
->>>>>>> 4e88a616
   return {
     [trade.transactionHash]: {
       type: orderType,
@@ -710,15 +248,6 @@
   }
 }
 
-<<<<<<< HEAD
-export const constructLogCancelTransaction = (trade, marketID, marketType, description, outcomeID, outcomeName, status) => (dispatch, getState) => {
-  const price = formatEtherTokens(trade.price)
-  const shares = formatShares(trade.amount)
-  const action = trade.inProgress ? 'canceling' : 'canceled'
-  return {
-    [trade.transactionHash]: {
-      type: TYPES.CANCEL_ORDER,
-=======
 export const constructFillOrderTransaction = (trade, marketID, marketType, description, outcomeID, outcomeName, minPrice, maxPrice, settlementFee, status) => (dispatch, getState) => {
   if (!trade.amount) return null
   if (!trade.price) return null
@@ -755,7 +284,6 @@
       type: orderType,
       hash: trade.transactionHash,
       tradeGroupID,
->>>>>>> 4e88a616
       status,
       description,
       data: {
@@ -777,45 +305,14 @@
       blockNumber: trade.blockNumber
     }
   }
-<<<<<<< HEAD
-}
-
-export const constructConvertEthTokenToEthTransaction = (log) => {
-  const transaction = {}
-  const amount = abi.is_hex(log.value) ? parseFloat(log.value, 10) : abi.unfix(log.value).toNumber()
-
-  transaction.type = `Convert ETH Tokens to ETH`
-  transaction.description = `Converting ${amount.toLocaleString()} ETH Token${amount === 1 ? '' : 's'} to ETH`
-  transaction.data = log.data
-
-  return transaction
-}
-
-export const constructConvertEthToEthTokenTransaction = (log) => {
-  const transaction = {}
-  const amount = abi.is_hex(log.data.value) ? parseFloat(log.data.value, 10) : abi.unfix(log.data.value).toNumber()
-
-  transaction.type = `Convert ETH to ETH Tokens`
-  transaction.description = `Converting ${amount.toLocaleString()} ETH to ETH Token${amount === 1 ? '' : 's'}`
-  transaction.data = log.data
-
-=======
->>>>>>> 4e88a616
   return transaction
 }
 
 export const constructTradingTransaction = (label, trade, marketID, outcomeID, status) => (dispatch, getState) => {
   console.log('constructTradingTransaction:', label, trade)
   const { marketsData, outcomesData } = getState()
-<<<<<<< HEAD
-  const market = marketsData[marketID]
-  const marketOutcomesData = outcomesData[marketID]
-  const marketType = market.type
-  const description = market.description
-=======
   const { marketType, description, minPrice, maxPrice, settlementFee } = marketsData[marketID]
   const marketOutcomesData = outcomesData[marketID]
->>>>>>> 4e88a616
   let outcomeName
   if (marketType === BINARY || marketType === SCALAR) {
     outcomeName = null
@@ -823,19 +320,6 @@
     outcomeName = (marketOutcomesData ? marketOutcomesData[outcomeID] : {}).name
   }
   switch (label) {
-<<<<<<< HEAD
-    case TYPES.LOG_FILL_TX: {
-      return dispatch(constructLogFillTxTransaction(trade, marketID, marketType, market.minValue, description, outcomeID, outcomeName, status))
-    }
-    case TYPES.LOG_SHORT_FILL_TX: {
-      return dispatch(constructLogShortFillTxTransaction(trade, marketID, marketType, market.maxValue, description, outcomeID, outcomeName, status))
-    }
-    case TYPES.LOG_ADD_TX: {
-      return dispatch(constructLogAddTxTransaction(trade, marketID, marketType, description, outcomeID, outcomeName, market, status))
-    }
-    case TYPES.LOG_CANCEL: {
-      return dispatch(constructLogCancelTransaction(trade, marketID, marketType, description, outcomeID, outcomeName, status))
-=======
     case TYPES.CANCEL_ORDER: {
       return dispatch(constructCancelOrderTransaction(trade, marketID, marketType, description, outcomeID, outcomeName, minPrice, maxPrice, status))
     }
@@ -844,91 +328,16 @@
     }
     case TYPES.FILL_ORDER: {
       return dispatch(constructFillOrderTransaction(trade, marketID, marketType, description, outcomeID, outcomeName, minPrice, maxPrice, settlementFee, status))
->>>>>>> 4e88a616
     }
     default:
       return null
   }
 }
-<<<<<<< HEAD
-
-export const constructMarketTransaction = (label, log, market) => (dispatch, getState) => {
-  switch (label) {
-    case TYPES.PAYOUT:
-      return constructPayoutTransaction(log, market, dispatch)
-    case TYPES.TRADING_FEE_UPDATED:
-      return constructTradingFeeUpdatedTransaction(log, market, dispatch)
-    default:
-      return null
-  }
-}
-
-export const constructReportingTransaction = (label, log, marketID, market, outcomes) => (dispatch, getState) => {
-  const { address, derivedKey } = getState().loginAccount
-  switch (label) {
-    case TYPES.PENALIZE:
-      return constructPenalizeTransaction(log, marketID, market, outcomes, dispatch)
-    case TYPES.SUBMITTED_REPORT:
-      return constructSubmittedReportTransaction(log, marketID, market, outcomes, dispatch)
-    case TYPES.SUBMITTED_REPORT_HASH:
-      return constructSubmittedReportHashTransaction(log, marketID, market, outcomes, derivedKey, dispatch)
-    case TYPES.SLASHED_REP:
-      return constructSlashedRepTransaction(log, market, outcomes, address, dispatch)
-    default:
-      return null
-  }
-}
-=======
->>>>>>> 4e88a616
 
 export const constructTransaction = (label, log, isRetry, callback) => (dispatch, getState) => {
   switch (label) {
     case TYPES.APPROVAL:
       return constructApprovalTransaction(log)
-<<<<<<< HEAD
-    case TYPES.COLLECTED_FEES:
-      return constructCollectedFeesTransaction(log)
-    case TYPES.WITHDRAW_ETHER:
-      return constructConvertEthTokenToEthTransaction(log)
-    case TYPES.DEPOSIT_ETHER:
-      return constructConvertEthToEthTokenTransaction(log)
-    case TYPES.FUNDED_ACCOUNT:
-      return constructFundedAccountTransaction(log)
-    case TYPES.PENALIZATION_CAUGHT_UP:
-      return constructPenalizationCaughtUpTransaction(log)
-    case TYPES.REGISTRATION:
-      return constructRegistrationTransaction(log)
-    case TYPES.WITHDRAW:
-      return constructWithdrawTransaction(log)
-    case TYPES.SENT_CASH:
-      if (getState().transactionsData[log.transactionHash]) return null
-      return constructSentCashTransaction(log, getState().loginAccount.address)
-    case TYPES.SENT_ETHER:
-      if (getState().transactionsData[log.transactionHash]) return null
-      return constructSentEtherTransaction(log, getState().loginAccount.address)
-    case TYPES.TRANSFER:
-      if (getState().transactionsData[log.transactionHash]) return null
-      return constructTransferTransaction(log, getState().loginAccount.address)
-    case TYPES.MARKET_CREATED: {
-      if (log.description) return constructMarketCreatedTransaction(log, log.description, dispatch)
-      const market = dispatch(loadDataForMarketTransaction(label, log, isRetry, callback))
-      if (!market || !market.description) break
-      return constructMarketCreatedTransaction(log, market.description, dispatch)
-    }
-    case TYPES.PAYOUT:
-    case TYPES.TRADING_FEE_UPDATED: {
-      const market = dispatch(loadDataForMarketTransaction(label, log, isRetry, callback))
-      if (!market || !market.description) break
-      return dispatch(constructMarketTransaction(label, log, market))
-    }
-    case TYPES.PENALIZE:
-    case TYPES.SLASHED_REP:
-    case TYPES.SUBMITTED_REPORT:
-    case TYPES.SUBMITTED_REPORT_HASH: {
-      const aux = dispatch(loadDataForReportingTransaction(label, log, isRetry, callback))
-      if (!aux) break
-      return dispatch(constructReportingTransaction(label, log, aux.marketID, aux.market, aux.outcomes))
-=======
     case TYPES.TRANSFER: {
       const { loginAccount } = getState()
       return constructTransferTransaction(log, loginAccount.address)
@@ -947,7 +356,6 @@
       const aux = dispatch(loadDataForReportingTransaction(label, log, isRetry, callback))
       if (!aux) break
       return constructSubmitReportTransaction(log, aux.marketID, aux.market, aux.outcomes, dispatch)
->>>>>>> 4e88a616
     }
     default:
       return constructDefaultTransaction(label, log)
