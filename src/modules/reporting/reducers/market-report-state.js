--- conflicted
+++ resolved
@@ -1,27 +1,18 @@
 import { RESET_STATE } from 'modules/app/actions/reset-state'
-<<<<<<< HEAD
-import { UPDATE_UPCOMING_DESIGNATED_REPORTING_MARKETS } from 'modules/reporting/actions/update-upcoming-designated-reporting'
-import { UPDATE_DESIGNATED_REPORTING_MARKETS } from 'modules/reporting/actions/update-designated-reporting'
-import { UPDATE_OPEN_REPORTING_MARKETS } from 'modules/reporting/actions/update-open-reporting'
-import { UPDATE_RESOLVED_REPORTING_MARKETS } from 'modules/reporting/actions/update-resolved-reporting'
-=======
 import { UPDATE_UPCOMING_DESIGNATED_REPORTING_MARKETS } from 'src/modules/reporting/actions/update-upcoming-designated-reporting'
 import { UPDATE_DESIGNATED_REPORTING_MARKETS } from 'src/modules/reporting/actions/update-designated-reporting'
 import { UPDATE_OPEN_REPORTING_MARKETS } from 'src/modules/reporting/actions/update-open-reporting'
 import { UPDATE_AWAITING_DISPUTE_MARKETS } from 'modules/reporting/actions/update-awaiting-dispute'
 import { UPDATE_CROWD_DISPUTE_MARKETS } from 'modules/reporting/actions/update-crowd-dispute'
->>>>>>> 1b593b53
+import { UPDATE_RESOLVED_REPORTING_MARKETS } from 'modules/reporting/actions/update-resolved-reporting'
 
 const DEFAULT_STATE = {
   designated: [],
   open: [],
   upcoming: [],
-<<<<<<< HEAD
-  resolved: [],
-=======
   awaiting: [],
   dispute: [],
->>>>>>> 1b593b53
+  resolved: [],
 }
 
 export default function (marketReportState = DEFAULT_STATE, action) {
@@ -44,12 +35,6 @@
         upcoming: action.data,
       }
 
-<<<<<<< HEAD
-    case UPDATE_RESOLVED_REPORTING_MARKETS:
-      return {
-        ...marketReportState,
-        resolved: action.data,
-=======
     case UPDATE_AWAITING_DISPUTE_MARKETS:
       return {
         ...marketReportState,
@@ -60,9 +45,12 @@
       return {
         ...marketReportState,
         dispute: action.data,
->>>>>>> 1b593b53
       }
-
+    case UPDATE_RESOLVED_REPORTING_MARKETS:
+      return {
+        ...marketReportState,
+        resolved: action.data,
+      }
     case RESET_STATE:
       return DEFAULT_STATE
     default:
