import React, { Component } from 'react'
import PropTypes from 'prop-types'
import classNames from 'classnames'
import { Helmet } from 'react-helmet'
import { augur } from 'services/augurjs'

import speedomatic from 'speedomatic'
import { formatAttoRep, formatGasCostToEther } from 'utils/format-number'
import MarketPreview from 'modules/market/components/market-preview/market-preview'
import NullStateMessage from 'modules/common/components/null-state-message/null-state-message'
import ReportingDisputeForm from 'modules/reporting/components/reporting-dispute-form/reporting-dispute-form'
import ReportingDisputeConfirm from 'modules/reporting/components/reporting-dispute-confirm/reporting-dispute-confirm'
import { TYPE_VIEW } from 'modules/market/constants/link-types'
import BigNumber from 'bignumber.js'

import { isEmpty } from 'lodash'
import FormStyles from 'modules/common/less/form'
import Styles from 'modules/reporting/components/reporting-report/reporting-report.styles'
import selectDisputeOutcomes from 'modules/reporting/selectors/select-dispute-outcomes'
import fillDisputeOutcomeProgress from 'modules/reporting/selectors/fill-dispute-outcome-progress'

export default class ReportingDispute extends Component {

  static propTypes = {
    history: PropTypes.object.isRequired,
    market: PropTypes.object.isRequired,
    universe: PropTypes.string.isRequired,
    marketId: PropTypes.string.isRequired,
    isConnected: PropTypes.bool.isRequired,
    isMarketLoaded: PropTypes.bool.isRequired,
    loadFullMarket: PropTypes.func.isRequired,
    submitMarketContribute: PropTypes.func.isRequired,
    estimateSubmitMarketContribute: PropTypes.func.isRequired,
    getDisputeInfo: PropTypes.func.isRequired,
  }

  constructor(props) {
    super(props)

    this.state = {
      currentStep: 0,
      showingDetails: true,
      isMarketInValid: null,
      selectedOutcome: '',
      selectedOutcomeName: '',
      stake: 0,
      validations: {
        stake: false,
        selectedOutcome: null,
      },
      gasEstimate: '0',
      disputeBondFormatted: '0',
      disputeBondValue: 0,
      disputeRound: 0,
      disputeOutcomes: [],
      stakes: [],
      currentOutcome: {},
    }

    this.prevPage = this.prevPage.bind(this)
    this.nextPage = this.nextPage.bind(this)
    this.updateState = this.updateState.bind(this)
    this.toggleDetails = this.toggleDetails.bind(this)
  }

  componentWillMount() {
    this.getDisputeInfo()
    if (this.props.isConnected && !this.props.isMarketLoaded) {
      this.props.loadFullMarket()
    }
  }

  getDisputeInfo() {
    this.props.getDisputeInfo(this.props.marketId, (disputeInfo) => {
<<<<<<< HEAD
      let disputeBond = disputeInfo.stakes.reduce((p, i) => {
        const size = new BigNumber(i.size).toNumber()
        const completedStake = new BigNumber(i.completedStake || 0).toNumber()
        const result = completedStake !== size && size > p ? size : p
=======

      let disputeBond = disputeInfo.stakes.reduce((p, i) => {
        const result = i.size > p ? i.size : p
>>>>>>> 95acee9c
        return result
      }, 0)
      if (disputeBond === 0) {
        const completedStake = disputeInfo.stakes.reduce((p, i) => {
          const result = i.completedStake > p ? i.completedStake : p
          return result
        }, 0)
        // calculate new dispute bond if one isn't active. TODO: should get for augur-node
        disputeBond = new BigNumber(completedStake).times(2).toNumber()
      }
      const disputeOutcomes = selectDisputeOutcomes(this.props.market, disputeInfo.stakes)
        .map(o => fillDisputeOutcomeProgress(disputeBond, o))
      const currentOutcome = disputeOutcomes.find(item => item.tentativeWinning) || {}
      // disputeRound signifies round completed
<<<<<<< HEAD
      const round = parseInt(disputeInfo.disputeRound || -1, 10) + 1
=======
      const round = parseInt(disputeInfo.disputeRound, 10)
>>>>>>> 95acee9c

      this.setState({
        disputeRound: round,
        disputeBondValue: parseInt(disputeBond, 10),
        disputeBondFormatted: formatAttoRep(disputeBond, { decimals: 4, denomination: ' REP' }).formatted,
        stakes: disputeInfo.stakes,
        disputeOutcomes,
        currentOutcome,
        disputeBondValue: parseInt(disputeBond, 10),
        disputeBondFormatted: formatAttoRep(disputeBond, { decimals: 4, denomination: ' REP' }).formatted,
      })
    })
  }

  prevPage() {
    this.setState({ currentStep: this.state.currentStep <= 0 ? 0 : this.state.currentStep - 1 })
  }

  nextPage() {
    this.setState({ currentStep: this.state.currentStep >= 1 ? 1 : this.state.currentStep + 1 })
    // estimate gas, user is moving to confirm
    this.calculateGasEstimates()
  }

  updateState(newState) {
    this.setState(newState)
  }

  toggleDetails() {
    this.setState({ showingDetails: !this.state.showingDetails })
  }

  calculateGasEstimates() {
    if (this.state.stake > 0) {
      const amount = speedomatic.fix(this.state.stake, 'hex')
      this.props.estimateSubmitMarketContribute(this.props.market.id, amount, (err, gasEstimateValue) => {
        if (err) return console.error(err)

        const gasPrice = augur.rpc.getGasPrice()
        this.setState({
          gasEstimate: formatGasCostToEther(gasEstimateValue, { decimalsRounded: 4 }, gasPrice),
        })
      })
    }
  }

  render() {
    const s = this.state
    const p = this.props

    return (
      <section>
        <Helmet>
          <title>Submit Dispute</title>
        </Helmet>
        { !isEmpty(p.market) &&
        <MarketPreview
          {...p.market}
          isLogged={p.isLogged}
          location={p.location}
          history={p.history}
          cardStyle="single-card"
          linkType={TYPE_VIEW}
          buttonText="View"
          showAdditionalDetailsToggle
          showingDetails={s.showingDetails}
          toggleDetails={this.toggleDetails}
          disputeRound={s.disputeRound}
        />
        }
        { !isEmpty(p.market) && s.showingDetails &&
          <div className={Styles[`ReportingReportMarket__details-container-wrapper`]}>
            <div className={Styles[`ReportingReportMarket__details-container`]}>
              <div className={Styles.ReportingReportMarket__details}>
                <span>
                  {p.market.extraInfo}
                </span>
              </div>
              <div className={Styles[`ReportingReportMarket__resolution-source`]}>
                <h4>Resolution Source:</h4>
                <span>{p.market.resolutionSource || 'Outcome will be determined by news media'}</span>
              </div>
            </div>
          </div>
        }
        { !isEmpty(p.market) &&
          <article className={FormStyles.Form}>
            { s.currentStep === 0 &&
              <ReportingDisputeForm
                market={p.market}
                updateState={this.updateState}
                isMarketInValid={s.isMarketInValid}
                selectedOutcome={s.selectedOutcome}
                selectedOutcomeName={s.selectedOutcomeName}
                stake={s.stake}
                validations={s.validations}
                stakes={s.stakes}
                disputeOutcomes={s.disputeOutcomes}
                currentOutcome={s.currentOutcome}
                disputeBondValue={s.disputeBondValue}
<<<<<<< HEAD
                disputeBondFormatted={s.disputeBondFormatted}
=======
>>>>>>> 95acee9c
              />
            }
            { s.currentStep === 1 &&
              <ReportingDisputeConfirm
                market={p.market}
                isMarketInValid={s.isMarketInValid}
                selectedOutcome={s.selectedOutcomeName}
                stake={s.stake}
                currentOutcome={s.currentOutcome}
                gasEstimate={s.gasEstimate}
                disputeBondFormatted={s.disputeBondFormatted}
              />
            }
            <div className={FormStyles.Form__navigation}>
              <button
                className={classNames(FormStyles.Form__prev, { [`${FormStyles['hide-button']}`]: s.currentStep === 0 })}
                onClick={this.prevPage}
              >Previous
              </button>
              <button
                className={classNames(FormStyles.Form__next, { [`${FormStyles['hide-button']}`]: s.currentStep === 1 })}
                disabled={!Object.keys(s.validations).every(key => s.validations[key] === true)}
                onClick={Object.keys(s.validations).every(key => s.validations[key] === true) ? this.nextPage : undefined}
              >Report
              </button>
              { s.currentStep === 1 &&
              <button
                className={FormStyles.Form__submit}
                onClick={() => p.submitMarketContribute(p.market.id, s.selectedOutcome, s.isMarketInValid, speedomatic.fix(s.stake, 'hex'), p.history)}
              >Submit
              </button>
              }
            </div>
          </article>
        }
        { isEmpty(p.market) &&
          <div className={Styles.NullState}>
            <NullStateMessage
              message="Market not found"
              className={Styles.NullState}
            />
          </div>
        }
      </section>
    )
  }
}<|MERGE_RESOLUTION|>--- conflicted
+++ resolved
@@ -72,16 +72,10 @@
 
   getDisputeInfo() {
     this.props.getDisputeInfo(this.props.marketId, (disputeInfo) => {
-<<<<<<< HEAD
       let disputeBond = disputeInfo.stakes.reduce((p, i) => {
         const size = new BigNumber(i.size).toNumber()
         const completedStake = new BigNumber(i.completedStake || 0).toNumber()
         const result = completedStake !== size && size > p ? size : p
-=======
-
-      let disputeBond = disputeInfo.stakes.reduce((p, i) => {
-        const result = i.size > p ? i.size : p
->>>>>>> 95acee9c
         return result
       }, 0)
       if (disputeBond === 0) {
@@ -96,16 +90,10 @@
         .map(o => fillDisputeOutcomeProgress(disputeBond, o))
       const currentOutcome = disputeOutcomes.find(item => item.tentativeWinning) || {}
       // disputeRound signifies round completed
-<<<<<<< HEAD
-      const round = parseInt(disputeInfo.disputeRound || -1, 10) + 1
-=======
       const round = parseInt(disputeInfo.disputeRound, 10)
->>>>>>> 95acee9c
 
       this.setState({
         disputeRound: round,
-        disputeBondValue: parseInt(disputeBond, 10),
-        disputeBondFormatted: formatAttoRep(disputeBond, { decimals: 4, denomination: ' REP' }).formatted,
         stakes: disputeInfo.stakes,
         disputeOutcomes,
         currentOutcome,
@@ -201,10 +189,7 @@
                 disputeOutcomes={s.disputeOutcomes}
                 currentOutcome={s.currentOutcome}
                 disputeBondValue={s.disputeBondValue}
-<<<<<<< HEAD
                 disputeBondFormatted={s.disputeBondFormatted}
-=======
->>>>>>> 95acee9c
               />
             }
             { s.currentStep === 1 &&
