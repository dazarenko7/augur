import React, { Component } from 'react'
import PropTypes from 'prop-types'
import ReactTooltip from 'react-tooltip'

import { formatDate } from 'utils/format-date'

import Styles from 'modules/reporting/components/reporting-header/reporting-header.styles'
import TooltipStyles from 'modules/common/less/tooltip'

export default class ReportingHeader extends Component {
  static propTypes = {
    heading: PropTypes.string.isRequired,
    loadReportingWindowBounds: PropTypes.func.isRequired,
    reportingWindowStats: PropTypes.object.isRequired,
  }

  componentWillMount() {
    this.props.loadReportingWindowBounds()
  }

  render() {
    const p = this.props

    const daysLeft = (p.reportingWindowStats.endTime - (new Date().getTime() / 1000)) / 86400

    const endDate = new Date(p.reportingWindowStats.endTime * 1000)
    const formattedDate = formatDate(endDate)

    const currentPeriodStyle = {
      width: `${((27 - daysLeft) / 27) * 100}%`
    }

    return (
      <article className={Styles.ReportingHeader}>
        <div className={Styles.ReportingHeader__header}>
          <div>
<<<<<<< HEAD
            { p.heading === 'Reporting' &&
              <h1 className={Styles.ReportingHeader__heading}>{p.heading}</h1>
            }
            { p.heading !== 'Reporting' &&
              <h1 className={Styles.ReportingHeader__heading}>Reporting: {p.heading}</h1>
            }
            { p.showReportingEndDate && p.heading === 'Reporting' &&
              <span className={Styles.ReportingHeader__endDate}>Reporting cycle ends { formattedDate.formattedLocal }</span>
            }
            { p.showReportingEndDate && p.heading !== 'Reporting' &&
              <span className={Styles.ReportingHeader__endDate}>Dispute window ends { formattedDate.formattedLocal }</span>
            }
            <span className={Styles.ReportingHeader__stake}> | </span><span className={Styles.ReportingHeader__stake}>{ p.reportingWindowStats.stake } REP Staked</span>
          </div>
        </div>
        <div className={Styles['ReportingHeader__graph-wrapper']}>
          <div className={Styles.ReportingHeader__graph}>
            <div className={Styles['ReportingHeader__graph-current']}>
              <div style={currentPeriodStyle}>
                <span>{ Math.floor(daysLeft) } days left</span>
=======
            <h1 className={Styles.ReportingHeader__heading}>Reporting: {p.heading}</h1>
            { p.heading === 'Dispute' &&
              <div className={Styles['ReportingHeader__dispute-wrapper']}>
                <div className={Styles['ReportingHeader__dispute-header']}>
                  <div className={Styles['ReportingHeader__meta-wrapper']}>
                    <span className={Styles.ReportingHeader__endDate}>Reporting cycle ends { formattedDate.formattedLocal }</span>
                    <span className={Styles.ReportingHeader__stake}> | </span><span className={Styles.ReportingHeader__stake}>{ p.reportingWindowStats.stake } REP Staked</span>
                  </div>
                  <span
                    className={Styles.ReportingHeader__participationTokens}
                    data-tip
                    data-for="tooltip--participation-tokens"
                  >Example Tooltip
                  </span>
                  <ReactTooltip
                    id="tooltip--participation-tokens"
                    className={TooltipStyles.Tooltip}
                    effect="solid"
                    place="left"
                    type="light"
                  >
                    <h4>Don&apos;t see any markets that need to be disputed?</h4>
                    <p>Purchase participation tokens to earn a share of the reporting fees collected during this dispute window.</p>
                  </ReactTooltip>
                </div>
                <div className={Styles['ReportingHeader__dispute-graph']}>
                  <div className={Styles.ReportingHeader__graph}>
                    <div className={Styles['ReportingHeader__graph-current']}>
                      <div style={currentPeriodStyle}>
                        <span>{ Math.floor(daysLeft) } days left</span>
                      </div>
                    </div>
                    <div className={Styles['ReportingHeader__graph-dispute']} />
                  </div>
                  <div className={Styles.ReportingHeader__labels}>
                    <span>Current Cycle</span>
                    <span>Dispute</span>
                  </div>
                </div>
>>>>>>> b3446222
              </div>
            }
          </div>
        </div>
      </article>
    )
  }
}<|MERGE_RESOLUTION|>--- conflicted
+++ resolved
@@ -34,28 +34,6 @@
       <article className={Styles.ReportingHeader}>
         <div className={Styles.ReportingHeader__header}>
           <div>
-<<<<<<< HEAD
-            { p.heading === 'Reporting' &&
-              <h1 className={Styles.ReportingHeader__heading}>{p.heading}</h1>
-            }
-            { p.heading !== 'Reporting' &&
-              <h1 className={Styles.ReportingHeader__heading}>Reporting: {p.heading}</h1>
-            }
-            { p.showReportingEndDate && p.heading === 'Reporting' &&
-              <span className={Styles.ReportingHeader__endDate}>Reporting cycle ends { formattedDate.formattedLocal }</span>
-            }
-            { p.showReportingEndDate && p.heading !== 'Reporting' &&
-              <span className={Styles.ReportingHeader__endDate}>Dispute window ends { formattedDate.formattedLocal }</span>
-            }
-            <span className={Styles.ReportingHeader__stake}> | </span><span className={Styles.ReportingHeader__stake}>{ p.reportingWindowStats.stake } REP Staked</span>
-          </div>
-        </div>
-        <div className={Styles['ReportingHeader__graph-wrapper']}>
-          <div className={Styles.ReportingHeader__graph}>
-            <div className={Styles['ReportingHeader__graph-current']}>
-              <div style={currentPeriodStyle}>
-                <span>{ Math.floor(daysLeft) } days left</span>
-=======
             <h1 className={Styles.ReportingHeader__heading}>Reporting: {p.heading}</h1>
             { p.heading === 'Dispute' &&
               <div className={Styles['ReportingHeader__dispute-wrapper']}>
@@ -95,7 +73,6 @@
                     <span>Dispute</span>
                   </div>
                 </div>
->>>>>>> b3446222
               </div>
             }
           </div>
