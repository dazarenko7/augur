--- conflicted
+++ resolved
@@ -11,88 +11,23 @@
 import { MARKETS } from 'modules/routes/constants/views'
 import makePath from 'modules/routes/helpers/make-path'
 import toggleTag from 'modules/routes/helpers/toggle-tag'
-<<<<<<< HEAD
 import classNames from 'classnames'
 
-const DisputeMarketCard = (p) => {
+import noop from 'src/utils/noop'
+import { compact } from 'lodash'
+import { CategoryTagTrail } from 'src/modules/common/components/category-tag-trail/category-tag-trail'
 
-  const outcomes = p.outcomes[p.market.id] || []
+const DisputeMarketCard = ({ history, isForkingMarket, location, market, ...p }) => {
+  const outcomes = outcomes[market.id] || []
   let potentialFork = false
   outcomes.forEach((outcome, index) => {
     if (outcome.potentialFork) {
       potentialFork = true
     }
   })
-  if (p.isForkingMarket) potentialFork = false
-  const showForkTop = potentialFork || p.isForkingMarket
+  if (isForkingMarket) potentialFork = false
+  const showForkTop = potentialFork || isForkingMarket
 
-  return (
-    <article className={classNames(CommonStyles.MarketCommon__container, showForkTop ? Styles['DisputeMarket__fork-top'] : '')}>
-      <div className={CommonStyles.MarketCommon__topcontent}>
-        <div className={CommonStyles.MarketCommon__header}>
-          <ul className={BasicStyles.MarketBasics__tags}>
-            {p.market && p.market.tags.length > 1 &&
-              <li>Tags</li>
-            }
-            {p.market && (p.market.tags || []).map((tag, i) => i !== 0 &&
-              <li key={p.market.id + tag}>
-                <button onClick={() => toggleTag(tag, { pathname: makePath(MARKETS) }, p.history)}>
-                  {tag}
-                </button>
-              </li>)}
-          </ul>
-          <div className={Styles['DisputeMarket__round-number']}>
-            { potentialFork &&
-              <span className={Styles['DisptueMarket__fork-label']}>Potential Fork</span>
-            }
-            { p.isForkingMarket &&
-              <span className={Styles['DisptueMarket__fork-label']}>Forking</span>
-            }
-            { !p.isForkingMarket &&
-              <span>
-                <span className={Styles['DisptueMarket__round-label']}>Dispute Round</span>
-                <span className={Styles['DisptueMarket__round-text']}>{p.market && p.market.disputeInfo &&
-                    p.market.disputeInfo.disputeRound
-                }
-                </span>
-              </span>
-            }
-          </div>
-        </div>
-
-        <h1 className={CommonStyles.MarketCommon__description}>
-          <MarketLink
-            id={p.market.id}
-            formattedDescription={p.market.formattedDescription}
-          >
-            {p.market.description}
-          </MarketLink>
-        </h1>
-        { p.isForkingMarket &&
-          <ForkMigrationTotals />
-        }
-        { !p.isForkingMarket &&
-          <MarketReportingPayouts
-            outcomes={outcomes}
-            forkThreshold={p.forkThreshold}
-          />
-        }
-      </div>
-      <div className={CommonStyles.MarketCommon__footer}>
-        <MarketProperties
-          {...p.market}
-          {...p}
-        />
-      </div>
-    </article>
-  )
-}
-=======
-import noop from 'src/utils/noop'
-import { compact } from 'lodash'
-import { CategoryTagTrail } from 'src/modules/common/components/category-tag-trail/category-tag-trail'
-
-const DisputeMarketCard = ({ history, location, market, ...p }) => {
   const process = (...arr) => compact(arr).map(label => ({
     label,
     onClick: noop,
@@ -105,35 +40,53 @@
   }))
 
   return (
-    <article className={CommonStyles.MarketCommon__container}>
+    <article
+      className={classNames(CommonStyles.MarketCommon__container, showForkTop ? Styles['DisputeMarket__fork-top'] : '')}
+    >
       <div className={CommonStyles.MarketCommon__topcontent}>
         <div className={CommonStyles.MarketCommon__header}>
           <CategoryTagTrail categories={categoriesWithClick} tags={tagsWithClick} />
           <div className={Styles['DisputeMarket__round-number']}>
-            <span className={Styles['DisptueMarket__round-label']}>Dispute Round</span>
-            <span className={Styles['DisptueMarket__round-text']}>{market && market.disputeInfo &&
-            market.disputeInfo.disputeRound
+            {potentialFork &&
+            <span className={Styles['DisptueMarket__fork-label']}>Potential Fork</span>
             }
+            {isForkingMarket &&
+            <span className={Styles['DisptueMarket__fork-label']}>Forking</span>
+            }
+            {!isForkingMarket &&
+            <span>
+              <span className={Styles['DisptueMarket__round-label']}>Dispute Round</span>
+              <span className={Styles['DisptueMarket__round-text']}>{market && market.disputeInfo &&
+                market.disputeInfo.disputeRound
+              }
+              </span>
             </span>
+            }
           </div>
+          <h1 className={CommonStyles.MarketCommon__description}>
+            <MarketLink
+              id={market.id}
+              formattedDescription={market.formattedDescription}
+            >
+              {market.description}
+            </MarketLink>
+          </h1>
+          {isForkingMarket &&
+          <ForkMigrationTotals />
+          }
+          {!isForkingMarket &&
+          <MarketReportingPayouts
+            outcomes={outcomes}
+            forkThreshold={p.forkThreshold}
+          />
+          }
         </div>
->>>>>>> 542b2edd
-
-        <h1 className={CommonStyles.MarketCommon__description}>
-          <MarketLink
-            id={market.id}
-            formattedDescription={market.formattedDescription}
-          >
-            {market.description}
-          </MarketLink>
-        </h1>
-        <MarketReportingPayouts outcomes={p.outcomes[market.id] || []} />
-      </div>
-      <div className={CommonStyles.MarketCommon__footer}>
-        <MarketProperties
-          {...market}
-          {...p}
-        />
+        <div className={CommonStyles.MarketCommon__footer}>
+          <MarketProperties
+            {...market}
+            {...p}
+          />
+        </div>
       </div>
     </article>
   )
