import * as AugurJS from 'services/augurjs'
import { updateEnv } from 'modules/app/actions/update-env'
import { updateConnectionStatus, updateAugurNodeConnectionStatus } from 'modules/app/actions/update-connection'
import { updateContractAddresses } from 'modules/contracts/actions/update-contract-addresses'
import { updateFunctionsAPI, updateEventsAPI } from 'modules/contracts/actions/update-contract-api'
import { setLoginAccount } from 'modules/auth/actions/set-login-account'
import { logout } from 'modules/auth/actions/logout'
import { loadUniverse } from 'modules/app/actions/load-universe'
import { registerTransactionRelay } from 'modules/transactions/actions/register-transaction-relay'
import logError from 'utils/log-error'

<<<<<<< HEAD
export function initAugur(history, callback = logError) {
=======
function pollForAccount(dispatch) {
  let account

  setInterval(() => {
    AugurJS.augur.rpc.eth.accounts((accounts) => {
      if (account !== accounts[0]) {
        account = accounts[0]

        if (account) {
          dispatch(setLoginAccount(true, account))
        } else {
          dispatch(logout())
        }
      }
    })
  }, 250)
}

export function initAugur(callback = logError) {
>>>>>>> 9d302cd9
  return (dispatch, getState) => {
    const xhttp = new XMLHttpRequest()
    xhttp.onreadystatechange = () => {
      if (xhttp.readyState === 4) {
        if (xhttp.status === 200) {
          const env = JSON.parse(xhttp.responseText)
          dispatch(updateEnv(env))
          AugurJS.connect(env, (err, ethereumNodeConnectionInfo) => {
            if (err) return callback(err)
            dispatch(updateConnectionStatus(true))
            dispatch(updateContractAddresses(ethereumNodeConnectionInfo.contracts))
            dispatch(updateFunctionsAPI(ethereumNodeConnectionInfo.abi.functions))
            dispatch(updateEventsAPI(ethereumNodeConnectionInfo.abi.events))
            dispatch(updateAugurNodeConnectionStatus(true))
            dispatch(registerTransactionRelay())
<<<<<<< HEAD
            dispatch(setLoginAccount(env['auto-login'], ethereumNodeConnectionInfo.coinbase))
            dispatch(loadUniverse(env.universe || AugurJS.augur.contracts.addresses[AugurJS.augur.rpc.getNetworkID()].Universe, history))
=======
            dispatch(loadUniverse(env.universe || AugurJS.augur.contracts.addresses[AugurJS.augur.rpc.getNetworkID()].Universe))
            pollForAccount(dispatch)
>>>>>>> 9d302cd9
            callback()
          })
        } else {
          callback(xhttp.statusText)
        }
      }
    }
    xhttp.open('GET', 'config/env.json', true)
    xhttp.send()
  }
}<|MERGE_RESOLUTION|>--- conflicted
+++ resolved
@@ -9,9 +9,6 @@
 import { registerTransactionRelay } from 'modules/transactions/actions/register-transaction-relay'
 import logError from 'utils/log-error'
 
-<<<<<<< HEAD
-export function initAugur(history, callback = logError) {
-=======
 function pollForAccount(dispatch) {
   let account
 
@@ -30,8 +27,7 @@
   }, 250)
 }
 
-export function initAugur(callback = logError) {
->>>>>>> 9d302cd9
+export function initAugur(history, callback = logError) {
   return (dispatch, getState) => {
     const xhttp = new XMLHttpRequest()
     xhttp.onreadystatechange = () => {
@@ -47,13 +43,8 @@
             dispatch(updateEventsAPI(ethereumNodeConnectionInfo.abi.events))
             dispatch(updateAugurNodeConnectionStatus(true))
             dispatch(registerTransactionRelay())
-<<<<<<< HEAD
-            dispatch(setLoginAccount(env['auto-login'], ethereumNodeConnectionInfo.coinbase))
             dispatch(loadUniverse(env.universe || AugurJS.augur.contracts.addresses[AugurJS.augur.rpc.getNetworkID()].Universe, history))
-=======
-            dispatch(loadUniverse(env.universe || AugurJS.augur.contracts.addresses[AugurJS.augur.rpc.getNetworkID()].Universe))
             pollForAccount(dispatch)
->>>>>>> 9d302cd9
             callback()
           })
         } else {
