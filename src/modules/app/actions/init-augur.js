--- conflicted
+++ resolved
@@ -1,8 +1,4 @@
 import * as AugurJS from 'services/augurjs'
-<<<<<<< HEAD
-/* import { UNIVERSE_ID } from 'modules/app/constants/network' */
-=======
->>>>>>> 1f695399
 import { updateEnv } from 'modules/app/actions/update-env'
 import { updateConnectionStatus, updateAugurNodeConnectionStatus } from 'modules/app/actions/update-connection'
 import { updateContractAddresses } from 'modules/contracts/actions/update-contract-addresses'
@@ -32,11 +28,7 @@
             if (env.augurNodeUrl) dispatch(updateAugurNodeConnectionStatus(true))
             dispatch(registerTransactionRelay())
             dispatch(setLoginAccount(env.autoLogin, ethereumNodeConnectionInfo.coinbase))
-<<<<<<< HEAD
-            dispatch(loadUniverse(env.universe))
-=======
             dispatch(loadUniverse(env.universe || AugurJS.augur.contracts.addresses[AugurJS.augur.rpc.getNetworkID()].Universe))
->>>>>>> 1f695399
             callback()
           })
         } else {
