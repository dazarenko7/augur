import BaseInnerNav from 'modules/app/components/inner-nav/base-inner-nav'
<<<<<<< HEAD
import { REPORTING_OPEN, REPORTING_DISPUTE, REPORTING_CLOSED } from 'modules/routes/constants/views'
=======
import { REPORTING_DISPUTE, REPORTING_REPORTING } from 'modules/routes/constants/views'
>>>>>>> 58ad324a

export default class ReportingInnerNav extends BaseInnerNav {
  getMainMenuData() {
    return [
      {
        label: 'Reporting',
        visible: true,
        isSelected: (this.props.currentBasePath === REPORTING_OPEN),
        link: {
          pathname: REPORTING_OPEN
        }
      },
      {
        label: 'Dispute',
        visible: true,
        isSelected: (this.props.currentBasePath === REPORTING_DISPUTE),
        link: {
          pathname: REPORTING_DISPUTE
        }
      },
      {
<<<<<<< HEAD
        label: 'Resolved',
        visible: true,
        isSelected: (this.props.currentBasePath === REPORTING_CLOSED),
        link: {
          pathname: REPORTING_CLOSED
=======
        label: 'Reporting',
        visible: true,
        isSelected: (this.props.currentBasePath === REPORTING_REPORTING),
        link: {
          pathname: REPORTING_REPORTING
>>>>>>> 58ad324a
        }
      },
    ]
  }
}<|MERGE_RESOLUTION|>--- conflicted
+++ resolved
@@ -1,21 +1,9 @@
 import BaseInnerNav from 'modules/app/components/inner-nav/base-inner-nav'
-<<<<<<< HEAD
-import { REPORTING_OPEN, REPORTING_DISPUTE, REPORTING_CLOSED } from 'modules/routes/constants/views'
-=======
 import { REPORTING_DISPUTE, REPORTING_REPORTING } from 'modules/routes/constants/views'
->>>>>>> 58ad324a
 
 export default class ReportingInnerNav extends BaseInnerNav {
   getMainMenuData() {
     return [
-      {
-        label: 'Reporting',
-        visible: true,
-        isSelected: (this.props.currentBasePath === REPORTING_OPEN),
-        link: {
-          pathname: REPORTING_OPEN
-        }
-      },
       {
         label: 'Dispute',
         visible: true,
@@ -25,19 +13,11 @@
         }
       },
       {
-<<<<<<< HEAD
-        label: 'Resolved',
-        visible: true,
-        isSelected: (this.props.currentBasePath === REPORTING_CLOSED),
-        link: {
-          pathname: REPORTING_CLOSED
-=======
         label: 'Reporting',
         visible: true,
         isSelected: (this.props.currentBasePath === REPORTING_REPORTING),
         link: {
           pathname: REPORTING_REPORTING
->>>>>>> 58ad324a
         }
       },
     ]
