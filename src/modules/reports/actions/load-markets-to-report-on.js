<<<<<<< HEAD
import { augur } from 'services/augurjs'
import { updateHasLoadedMarketsToReportOn } from 'modules/reports/actions/update-has-loaded-reports'
import { updateMarketsData } from 'modules/markets/actions/update-markets-data'
import { updateMarketsWithAccountReportData } from 'modules/my-reports/actions/update-markets-with-account-report-data'
import logError from 'utils/log-error'

export const loadMarketsToReportOn = (options, callback = logError) => (dispatch, getState) => {
  const { branch, loginAccount } = getState()
  if (!loginAccount.address) return callback(null)
  if (!loginAccount.rep || loginAccount.rep === '0') return callback(null)
  if (!branch.id) return callback(null)
  const query = { ...options, universe: branch.id, reporter: loginAccount.address }
  augur.markets.getMarketsAwaitingLimitedReporting(query, (err, marketsToReportOn) => { // TODO also check for allReporting and designatedReporting markets
    if (err) return callback(err)
    if (marketsToReportOn == null) {
      dispatch(updateHasLoadedMarketsToReportOn(false))
      return callback(`no markets-to-report-on data received`)
    }
    // TODO we have market IDs only, we need to check if the market's data is already loaded (and call loadMarketsData if not)
    dispatch(updateMarketsData(marketsToReportOn))
    dispatch(updateMarketsWithAccountReportData(marketsToReportOn))
    dispatch(updateHasLoadedMarketsToReportOn(true))
    callback(null, marketsToReportOn)
  })
}
=======
import { parallel } from 'async';
import { augur } from 'services/augurjs';
import { updateHasLoadedMarketsToReportOn } from 'modules/reports/actions/update-has-loaded-reports';
import { updateMarketsData } from 'modules/markets/actions/update-markets-data';
import { updateMarketsWithAccountReportData } from 'modules/my-reports/actions/update-markets-with-account-report-data';
import logError from 'utils/log-error';

export const loadMarketsToReportOn = (options, callback = logError) => (dispatch, getState) => {
  const { branch, loginAccount } = getState();
  if (!loginAccount.address) return callback(null);
  if (!loginAccount.rep || loginAccount.rep === '0') return callback(null);
  if (!branch.id) return callback(null);
  const query = { ...options, universe: branch.id, reporter: loginAccount.address };
  parallel({
    designatedReporting: next => augur.markets.getMarketsAwaitingDesignatedReporting(query, next),
    limitedReporting: next => augur.markets.getMarketsAwaitingLimitedReporting(query, next),
    allReporting: next => augur.markets.getMarketsAwaitingAllReporting(query, next),
  }, (err, marketsToReportOn) => { // marketsToReportOn: {designatedReporting: [marketIDs], allReporting: [marketIDs], limitedReporting: [marketIDs]}
    if (err) return callback(err);
    // TODO we have market IDs *only*, so we need to check if the market's data is already loaded (and call loadMarketsData if not)
    dispatch(updateMarketsData(marketsToReportOn));
    dispatch(updateMarketsWithAccountReportData(marketsToReportOn));
    dispatch(updateHasLoadedMarketsToReportOn(true));
    callback(null, marketsToReportOn);
  });
};
>>>>>>> b8e9a125
<|MERGE_RESOLUTION|>--- conflicted
+++ resolved
@@ -1,4 +1,4 @@
-<<<<<<< HEAD
+import { parallel } from 'async'
 import { augur } from 'services/augurjs'
 import { updateHasLoadedMarketsToReportOn } from 'modules/reports/actions/update-has-loaded-reports'
 import { updateMarketsData } from 'modules/markets/actions/update-markets-data'
@@ -11,44 +11,16 @@
   if (!loginAccount.rep || loginAccount.rep === '0') return callback(null)
   if (!branch.id) return callback(null)
   const query = { ...options, universe: branch.id, reporter: loginAccount.address }
-  augur.markets.getMarketsAwaitingLimitedReporting(query, (err, marketsToReportOn) => { // TODO also check for allReporting and designatedReporting markets
+  parallel({
+    designatedReporting: next => augur.markets.getMarketsAwaitingDesignatedReporting(query, next),
+    limitedReporting: next => augur.markets.getMarketsAwaitingLimitedReporting(query, next),
+    allReporting: next => augur.markets.getMarketsAwaitingAllReporting(query, next),
+  }, (err, marketsToReportOn) => { // marketsToReportOn: {designatedReporting: [marketIDs], allReporting: [marketIDs], limitedReporting: [marketIDs]}
     if (err) return callback(err)
-    if (marketsToReportOn == null) {
-      dispatch(updateHasLoadedMarketsToReportOn(false))
-      return callback(`no markets-to-report-on data received`)
-    }
-    // TODO we have market IDs only, we need to check if the market's data is already loaded (and call loadMarketsData if not)
+    // TODO we have market IDs *only*, so we need to check if the market's data is already loaded (and call loadMarketsData if not)
     dispatch(updateMarketsData(marketsToReportOn))
     dispatch(updateMarketsWithAccountReportData(marketsToReportOn))
     dispatch(updateHasLoadedMarketsToReportOn(true))
     callback(null, marketsToReportOn)
   })
-}
-=======
-import { parallel } from 'async';
-import { augur } from 'services/augurjs';
-import { updateHasLoadedMarketsToReportOn } from 'modules/reports/actions/update-has-loaded-reports';
-import { updateMarketsData } from 'modules/markets/actions/update-markets-data';
-import { updateMarketsWithAccountReportData } from 'modules/my-reports/actions/update-markets-with-account-report-data';
-import logError from 'utils/log-error';
-
-export const loadMarketsToReportOn = (options, callback = logError) => (dispatch, getState) => {
-  const { branch, loginAccount } = getState();
-  if (!loginAccount.address) return callback(null);
-  if (!loginAccount.rep || loginAccount.rep === '0') return callback(null);
-  if (!branch.id) return callback(null);
-  const query = { ...options, universe: branch.id, reporter: loginAccount.address };
-  parallel({
-    designatedReporting: next => augur.markets.getMarketsAwaitingDesignatedReporting(query, next),
-    limitedReporting: next => augur.markets.getMarketsAwaitingLimitedReporting(query, next),
-    allReporting: next => augur.markets.getMarketsAwaitingAllReporting(query, next),
-  }, (err, marketsToReportOn) => { // marketsToReportOn: {designatedReporting: [marketIDs], allReporting: [marketIDs], limitedReporting: [marketIDs]}
-    if (err) return callback(err);
-    // TODO we have market IDs *only*, so we need to check if the market's data is already loaded (and call loadMarketsData if not)
-    dispatch(updateMarketsData(marketsToReportOn));
-    dispatch(updateMarketsWithAccountReportData(marketsToReportOn));
-    dispatch(updateHasLoadedMarketsToReportOn(true));
-    callback(null, marketsToReportOn);
-  });
-};
->>>>>>> b8e9a125
+}