/* eslint-disable jsx-a11y/no-static-element-interactions */ // Allowed in this case due to desired functionality + component structure

import React from 'react'
import classNames from 'classnames'

import ValueDenomination from 'modules/common/components/value-denomination/value-denomination'
import OutcomeTrade from 'modules/outcomes/components/outcome-trade'

<<<<<<< HEAD
import { BID, ASK } from 'modules/transactions/constants/types'
=======
import { BUY, SELL } from 'modules/transactions/constants/types'
>>>>>>> 4e88a616
import { PRICE, SHARE } from 'modules/order-book/constants/order-book-value-types'
import { SCALAR } from 'modules/markets/constants/market-types'

import getValue from 'utils/get-value'
import setShareDenomination from 'utils/set-share-denomination'

const Outcome = (p) => {
  const selectedOutcomeID = getValue(p, 'selectedOutcome.id')

  const outcomeName = getValue(p, 'outcome.name')

  const topBidShares = setShareDenomination(getValue(p, 'outcome.topBid.shares.formatted'), p.selectedShareDenomination)
  const topAskShares = setShareDenomination(getValue(p, 'outcome.topAsk.shares.formatted'), p.selectedShareDenomination)

  const topBidPrice = getValue(p, 'outcome.topBid.price.formatted')
  const topAskPrice = getValue(p, 'outcome.topAsk.price.formatted')

  const lastPrice = getValue(p, 'outcome.lastPrice.formatted')
  const lastPricePercent = getValue(p, 'outcome.lastPricePercent.rounded')

  return (
    <article className={classNames('outcome', { selected: selectedOutcomeID === p.outcome.id })}>
      <a
        className={classNames('unstlyed outcome-row-full', { selected: selectedOutcomeID === p.outcome.id })}
        onClick={() => { p.updateSelectedOutcome(p.outcome) }}
      >
        {p.marketType === SCALAR ?
          <ValueDenomination formatted={lastPricePercent} /> :
          <span className="outcome">{outcomeName}</span>
        }
        <button
          className="unstyled"
          onClick={() => {
<<<<<<< HEAD
            p.updateTradeFromSelectedOrder(p.outcome.id, 0, BID, SHARE)
=======
            p.updateTradeFromSelectedOrder(p.outcome.id, 0, BUY, SHARE)
>>>>>>> 4e88a616
          }}
        >
          <ValueDenomination formatted={topBidShares} />
        </button>
        <button
          className="unstyled"
          onClick={() => {
<<<<<<< HEAD
            p.updateTradeFromSelectedOrder(p.outcome.id, 0, BID, PRICE)
=======
            p.updateTradeFromSelectedOrder(p.outcome.id, 0, BUY, PRICE)
>>>>>>> 4e88a616
          }}
        >
          <ValueDenomination className="emphasized" formatted={topBidPrice} />
        </button>
        <button
          className="unstyled"
          onClick={() => {
<<<<<<< HEAD
            p.updateTradeFromSelectedOrder(p.outcome.id, 0, ASK, PRICE)
=======
            p.updateTradeFromSelectedOrder(p.outcome.id, 0, SELL, PRICE)
>>>>>>> 4e88a616
          }}
        >
          <ValueDenomination className="emphasized" formatted={topAskPrice} />
        </button>
        <button
          className="unstyled"
          onClick={() => {
<<<<<<< HEAD
            p.updateTradeFromSelectedOrder(p.outcome.id, 0, ASK, SHARE)
=======
            p.updateTradeFromSelectedOrder(p.outcome.id, 0, SELL, SHARE)
>>>>>>> 4e88a616
          }}
        >
          <ValueDenomination formatted={topAskShares} />
        </button>
        <ValueDenomination formatted={lastPrice} />
      </a>
      <a
        className={classNames('unstlyed outcome-row-condensed', { selected: selectedOutcomeID === p.outcome.id })}
        onClick={() => { p.updateSelectedOutcome(p.outcome) }}
      >
        {p.marketType === SCALAR ?
          <ValueDenomination formatted={lastPricePercent} /> :
          <span className="outcome-summary">
            <span className="outcome-name">{outcomeName}</span>
            <span>Last Price: <ValueDenomination formatted={lastPrice} /></span>
          </span>
        }
        <span className="outcome-best-orders outcome-best-bid">
          <button
            className="unstyled"
            onClick={() => {
<<<<<<< HEAD
              p.updateTradeFromSelectedOrder(p.outcome.id, 0, BID, SHARE)
=======
              p.updateTradeFromSelectedOrder(p.outcome.id, 0, BUY, SHARE)
>>>>>>> 4e88a616
            }}
          >
            <span className="outcome-best-container">
              <ValueDenomination className="emphasized" formatted={topBidPrice} />
              <ValueDenomination formatted={topBidShares} />
            </span>
          </button>
        </span>
        <span className="outcome-best-orders outcome-best-ask">
          <button
            className="unstyled"
            onClick={() => {
<<<<<<< HEAD
              p.updateTradeFromSelectedOrder(p.outcome.id, 0, ASK, SHARE)
=======
              p.updateTradeFromSelectedOrder(p.outcome.id, 0, SELL, SHARE)
>>>>>>> 4e88a616
            }}
          >
            <span className="outcome-best-container">
              <ValueDenomination className="emphasized" formatted={topAskPrice} />
              <ValueDenomination formatted={topAskShares} />
            </span>
          </button>
        </span>
      </a>
      <OutcomeTrade
        marketType={p.marketType}
        selectedOutcome={p.selectedOutcome}
        tradeSummary={p.tradeSummary}
        submitTrade={p.submitTrade}
        selectedTradeSide={p.selectedTradeSide}
        selectedShareDenomination={p.selectedShareDenomination}
        updateSelectedTradeSide={p.updateSelectedTradeSide}
        outcomeTradeNavItems={p.outcomeTradeNavItems}
        minLimitPrice={p.minLimitPrice}
        maxLimitPrice={p.maxLimitPrice}
      />
    </article>
  )
}

export default Outcome<|MERGE_RESOLUTION|>--- conflicted
+++ resolved
@@ -6,11 +6,7 @@
 import ValueDenomination from 'modules/common/components/value-denomination/value-denomination'
 import OutcomeTrade from 'modules/outcomes/components/outcome-trade'
 
-<<<<<<< HEAD
-import { BID, ASK } from 'modules/transactions/constants/types'
-=======
 import { BUY, SELL } from 'modules/transactions/constants/types'
->>>>>>> 4e88a616
 import { PRICE, SHARE } from 'modules/order-book/constants/order-book-value-types'
 import { SCALAR } from 'modules/markets/constants/market-types'
 
@@ -44,11 +40,7 @@
         <button
           className="unstyled"
           onClick={() => {
-<<<<<<< HEAD
-            p.updateTradeFromSelectedOrder(p.outcome.id, 0, BID, SHARE)
-=======
             p.updateTradeFromSelectedOrder(p.outcome.id, 0, BUY, SHARE)
->>>>>>> 4e88a616
           }}
         >
           <ValueDenomination formatted={topBidShares} />
@@ -56,11 +48,7 @@
         <button
           className="unstyled"
           onClick={() => {
-<<<<<<< HEAD
-            p.updateTradeFromSelectedOrder(p.outcome.id, 0, BID, PRICE)
-=======
             p.updateTradeFromSelectedOrder(p.outcome.id, 0, BUY, PRICE)
->>>>>>> 4e88a616
           }}
         >
           <ValueDenomination className="emphasized" formatted={topBidPrice} />
@@ -68,11 +56,7 @@
         <button
           className="unstyled"
           onClick={() => {
-<<<<<<< HEAD
-            p.updateTradeFromSelectedOrder(p.outcome.id, 0, ASK, PRICE)
-=======
             p.updateTradeFromSelectedOrder(p.outcome.id, 0, SELL, PRICE)
->>>>>>> 4e88a616
           }}
         >
           <ValueDenomination className="emphasized" formatted={topAskPrice} />
@@ -80,11 +64,7 @@
         <button
           className="unstyled"
           onClick={() => {
-<<<<<<< HEAD
-            p.updateTradeFromSelectedOrder(p.outcome.id, 0, ASK, SHARE)
-=======
             p.updateTradeFromSelectedOrder(p.outcome.id, 0, SELL, SHARE)
->>>>>>> 4e88a616
           }}
         >
           <ValueDenomination formatted={topAskShares} />
@@ -106,11 +86,7 @@
           <button
             className="unstyled"
             onClick={() => {
-<<<<<<< HEAD
-              p.updateTradeFromSelectedOrder(p.outcome.id, 0, BID, SHARE)
-=======
               p.updateTradeFromSelectedOrder(p.outcome.id, 0, BUY, SHARE)
->>>>>>> 4e88a616
             }}
           >
             <span className="outcome-best-container">
@@ -123,11 +99,7 @@
           <button
             className="unstyled"
             onClick={() => {
-<<<<<<< HEAD
-              p.updateTradeFromSelectedOrder(p.outcome.id, 0, ASK, SHARE)
-=======
               p.updateTradeFromSelectedOrder(p.outcome.id, 0, SELL, SHARE)
->>>>>>> 4e88a616
             }}
           >
             <span className="outcome-best-container">
