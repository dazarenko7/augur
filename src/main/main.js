const electron = require('electron');
const log = require('electron-log');
// LOG ALL THE THINGS!!!!
log.transports.file.level = 'debug';
const appData = require('app-data-folder');
const fs = require("fs");
const AugurUIServer = require('./augurUIServer');
const AugurNodeController = require('./augurNodeServer');
const {app, BrowserWindow, Menu} = electron;
var ipc = require('electron').ipcRenderer;
// Keep a global reference of the window object, if you don't, the window will
// be closed automatically when the JavaScript object is garbage collected.
let mainWindow;

const augurNodeController = new AugurNodeController();
const augurUIServer = new AugurUIServer();

const path = require('path');
const url = require('url');

function createWindow () {
  // Create the browser window.
  mainWindow = new BrowserWindow({minWidth: 650, width: 950, minHeight: 400, height: 800, icon: path.join(__dirname, '../augur.ico')});

  mainWindow.webContents.on('will-navigate', ev => {
    ev.preventDefault()
  })

  // and load the index.html of the app.
  mainWindow.loadURL(url.format({
    pathname: path.join(__dirname, '../renderer/index.html'),
    protocol: 'file:',
    slashes: true
  }));

  // Open the DevTools.
  // mainWindow.webContents.openDevTools()

  // This will initiate an AN instance with the current default network config. We give the window some time to load first in case we need to show errors
  setTimeout(function() {
    augurUIServer.setWindow(mainWindow);
    augurNodeController.setWindow(mainWindow);
  }, 2000);

  // check if ssl files exist
  this.sslMenu = [
    { label: "Open Inspector", accelerator: "CmdOrCtrl+Shift+I", click: function() { mainWindow.webContents.openDevTools(); }},
    { label: "Reset Configuration File", click: function() { mainWindow.webContents.send('reset', '')} }
  ];
  this.appDataPath = appData("augur");
  const certPath = path.join(this.appDataPath, 'localhost.crt');
  const keyPath = path.join(this.appDataPath, 'localhost.key');
  if (fs.existsSync(keyPath) && fs.existsSync(certPath)) {
    this.sslMenu.push({ label: "Disable SSL for Ledger", click: function() { mainWindow.webContents.send('toggleSsl', false)}})
  } else {
    this.sslMenu.push({ label: "Enable SSL for Ledger", click: function() { mainWindow.webContents.send('toggleSsl', true)}})
  }

  // Create the Application's main menu
  var template = [{
    label: "Application",
    submenu: [
        //{ label: "About Application", selector: "orderFrontStandardAboutPanel:" },
        //{ type: "separator" },
        { label: "Quit", accelerator: "Command+Q", click: function() { app.quit(); }}
    ]},
    {
<<<<<<< HEAD
      label: "Settings",
      submenu: this.sslMenu
    },
=======
    label: "Settings",
    submenu: [
        { label: "Enable SSL for Ledger", click: function() {
          mainWindow.webContents.send('toggleSsl', true);
        }},
        { label: "Disable SSL for Ledger", click: function() {
          mainWindow.webContents.send('toggleSsl', false);
        }},
        { type: "separator" },
        { label: "Reset Configuration File", click: function() {
          mainWindow.webContents.send('reset', '');
        }},
        { label: "Clear Database", click: function() {
          mainWindow.webContents.send('clearDB', '');
        }},
        { type: "separator" },
        { label: "Open Inspector", accelerator: "CmdOrCtrl+Shift+I", click: function() { mainWindow.webContents.openDevTools(); }},
        { type: "separator" },
      ]},
>>>>>>> ba457c25
    {
    label: "Edit",
    submenu: [
        { label: "Undo", accelerator: "CmdOrCtrl+Z", selector: "undo:" },
        { label: "Redo", accelerator: "Shift+CmdOrCtrl+Z", selector: "redo:" },
        { type: "separator" },
        { label: "Cut", accelerator: "CmdOrCtrl+X", selector: "cut:" },
        { label: "Copy", accelerator: "CmdOrCtrl+C", selector: "copy:" },
        { label: "Paste", accelerator: "CmdOrCtrl+V", selector: "paste:" },
        { label: "Select All", accelerator: "CmdOrCtrl+A", selector: "selectAll:" }
    ]}
  ];

  Menu.setApplicationMenu(Menu.buildFromTemplate(template));


  // Emitted when the window is closed.
  mainWindow.on('closed', function () {
    try {
      // Dereference the window object, usually you would store windows
      // in an array if your app supports multi windows, this is the time
      // when you should delete the corresponding element.
      augurNodeController.shutDownServer();
      augurUIServer.stopServer();
      mainWindow = null;
    } catch (err) {
      ipc.send('error', { error: err });
    }
  })

  mainWindow.on('error', function(error) {
    ipc.send('error', { error });
  })

}

// This method will be called when Electron has finished
// initialization and is ready to create browser windows.
// Some APIs can only be used after this event occurs.
app.on('ready', createWindow);

// Quit when all windows are closed.
app.on('window-all-closed', function () {
  // On OS X it is common for applications and their menu bar
  // to stay active until the user quits explicitly with Cmd + Q
  if (process.platform !== 'darwin') {
    app.quit();
  }
});

app.on('activate', function () {
  // On OS X it's common to re-create a window in the app when the
  // dock icon is clicked and there are no other windows open.
  if (mainWindow === null) {
    createWindow();
  }
});
<|MERGE_RESOLUTION|>--- conflicted
+++ resolved
@@ -43,10 +43,7 @@
   }, 2000);
 
   // check if ssl files exist
-  this.sslMenu = [
-    { label: "Open Inspector", accelerator: "CmdOrCtrl+Shift+I", click: function() { mainWindow.webContents.openDevTools(); }},
-    { label: "Reset Configuration File", click: function() { mainWindow.webContents.send('reset', '')} }
-  ];
+  this.sslMenu = [];
   this.appDataPath = appData("augur");
   const certPath = path.join(this.appDataPath, 'localhost.crt');
   const keyPath = path.join(this.appDataPath, 'localhost.key');
@@ -55,6 +52,12 @@
   } else {
     this.sslMenu.push({ label: "Enable SSL for Ledger", click: function() { mainWindow.webContents.send('toggleSsl', true)}})
   }
+  this.sslMenu.push({ type: "separator" })
+  this.sslMenu.push({ label: "Reset Configuration File", click: function() { mainWindow.webContents.send('reset', '') }})
+  this.sslMenu.push({ label: "Clear Database", click: function() { mainWindow.webContents.send('clearDB', '') }})
+  this.sslMenu.push({ type: "separator" })
+  this.sslMenu.push({ label: "Open Inspector", accelerator: "CmdOrCtrl+Shift+I", click: function() { mainWindow.webContents.openDevTools(); }})
+  this.sslMenu.push({ type: "separator" })
 
   // Create the Application's main menu
   var template = [{
@@ -65,31 +68,9 @@
         { label: "Quit", accelerator: "Command+Q", click: function() { app.quit(); }}
     ]},
     {
-<<<<<<< HEAD
       label: "Settings",
       submenu: this.sslMenu
     },
-=======
-    label: "Settings",
-    submenu: [
-        { label: "Enable SSL for Ledger", click: function() {
-          mainWindow.webContents.send('toggleSsl', true);
-        }},
-        { label: "Disable SSL for Ledger", click: function() {
-          mainWindow.webContents.send('toggleSsl', false);
-        }},
-        { type: "separator" },
-        { label: "Reset Configuration File", click: function() {
-          mainWindow.webContents.send('reset', '');
-        }},
-        { label: "Clear Database", click: function() {
-          mainWindow.webContents.send('clearDB', '');
-        }},
-        { type: "separator" },
-        { label: "Open Inspector", accelerator: "CmdOrCtrl+Shift+I", click: function() { mainWindow.webContents.openDevTools(); }},
-        { type: "separator" },
-      ]},
->>>>>>> ba457c25
     {
     label: "Edit",
     submenu: [
