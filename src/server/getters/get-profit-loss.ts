import { promisify } from "util";
import * as Knex from "knex";
import * as _ from "lodash";
import BigNumber from "bignumber.js";
import { Augur } from "augur.js";
import { formatBigNumberAsFixed } from "../../utils/format-big-number-as-fixed";
import { fixedPointToDecimal, numTicksToTickSize } from "../../utils/convert-fixed-point-to-decimal";
import { getProceedTradeRows } from "./get-proceed-trade-rows";
import {
  Address,
  BlocksRow,
  Payout,
  MarketPricing,
  NormalizedPayout,
  TradingHistoryRow,
  ProceedTradesRow,
  GenericCallback,
} from "../../types";

import {
  queryTradingHistory as queryTradingHistoryCallback,
  normalizePayouts,
} from "./database";

const queryTradingHistory = promisify(queryTradingHistoryCallback);

const DEFAULT_NUMBER_OF_BUCKETS = 30;
// Make the math tolerable until we have a chance to fix the BN->Stringness in augur.js
function add(n1: string, n2: string) {
  return new BigNumber(n1, 10).plus(new BigNumber(n2));
}

function sub(n1: string, n2: string) {
  return new BigNumber(n1, 10).minus(new BigNumber(n2));
}

export type ProfitLoss = Record<"position" | "meanOpenPrice" | "realized" | "unrealized" | "total", string>;
export interface PLBucket {
  timestamp: number;
  lastPrice?: string;
  profitLoss?: ProfitLoss | null;
}

export type TradeRow = TradingHistoryRow & { type: string; maker: boolean } | ProceedTradesRow<BigNumber>;
export type PayoutBlockAndPricing= Payout<BigNumber> & BlocksRow & MarketPricing<BigNumber>;

export interface ProfitLossResults {
  aggregate: Array<PLBucket>;
  all: any;
}

export function calculateBucketProfitLoss(augur: Augur, trades: Array<TradeRow>, buckets: Array<PLBucket>): Array<PLBucket> {
  if (buckets == null) throw new Error("Buckets are required");
  if (typeof buckets.map === "undefined") throw new Error(`buckets must be an array, got ${buckets}`);

  const [basisPL, ...windowPLs] = buckets.map((bucket: PLBucket) => {
    if (bucket.lastPrice == null) return bucket;

    const bucketTrades = _.filter(trades, (t: TradeRow) => t.timestamp < bucket.timestamp);
    const profitLoss = augur.trading.calculateProfitLoss({ trades: bucketTrades, lastPrice: bucket.lastPrice });
    return Object.assign({}, bucket, { profitLoss });
  });

  if (basisPL.profitLoss != null && windowPLs.length > 0) {
    return windowPLs.map((pl) => {
      if (pl.profitLoss == null) return pl;
      const profitLoss = Object.assign({}, pl.profitLoss, {
        realized: sub(pl.profitLoss.realized, basisPL.profitLoss!.realized).toFixed(),
        total: sub(pl.profitLoss.total, basisPL.profitLoss!.total).toFixed(),
        unrealized: sub(pl.profitLoss.unrealized, basisPL.profitLoss!.unrealized).toFixed(),
      });
      return Object.assign({}, pl, { profitLoss });
    });
  }

  return windowPLs;
}

export function bucketRangeByInterval(startTime: number, endTime: number, periodInterval: number | null): Array<PLBucket> {
  if (startTime < 0) throw new Error("startTime must be a valid unix timestamp, greater than 0");
  if (endTime < 0) throw new Error("endTime must be a valid unix timestamp, greater than 0");
  if (endTime < startTime) throw new Error("endTime must be greater than or equal startTime");
  if (periodInterval !== null && periodInterval <= 0) throw new Error("periodInterval must be positive integer (seconds)");

  const interval = periodInterval == null ? Math.ceil((endTime - startTime) / DEFAULT_NUMBER_OF_BUCKETS) : periodInterval;

  const buckets: Array<PLBucket> = [];
  for (let bucketEndTime = startTime; bucketEndTime < endTime; bucketEndTime += interval) {
    buckets.push({ timestamp: bucketEndTime, profitLoss: null });
  }
  buckets.push({ timestamp: endTime, profitLoss: null });

  return buckets;
}

function queryWinningPayoutForMarket(db: Knex, marketId: Address): Knex.QueryBuilder {
  return db("markets")
    .first(["payouts.*", "blocks.*", "markets.minPrice", "markets.maxPrice", "markets.numTicks"])
    .join("blocks", "blocks.blockNumber", "markets.finalizationBlockNumber")
    .join("payouts", function() {
      this.on("payouts.marketId", "markets.marketId").andOn("payouts.winning", db.raw("1"));
    })
    .where("markets.marketId", marketId+"");
}

async function getFinalizedOutcomePrice(db: Knex, marketId: Address, outcome: number) {
  const payout: PayoutBlockAndPricing | null | undefined  = await queryWinningPayoutForMarket(db, marketId);
  if (payout == null)  return null;

  const marketPayout: NormalizedPayout<BigNumber> = normalizePayouts(payout);

  // this is the same as augur.utils.convertOnChainPriceToDisplayPrice
  // I hate having to get it off an `augur` instance when its unrelated
  // to a connection
  const tickSize = numTicksToTickSize(payout.numTicks, payout.minPrice, payout.maxPrice);
  const price = marketPayout.payout[outcome]!.times(tickSize).plus(payout.minPrice);
  return { timestamp: payout.timestamp, price };
}

async function getBucketLastTradePrices(db: Knex, universe: Address, marketId: Address, outcome: number, endTime: number, buckets: Array<PLBucket>): Promise<Array<PLBucket>> {
  const outcomeTrades: Array<Partial<TradingHistoryRow>> = await queryTradingHistory(db, universe, null, marketId, outcome, null, null, endTime, "trades.blockNumber", false, null, null);
  const outcomeFinalized = await getFinalizedOutcomePrice(db, marketId, outcome);

  if (outcomeFinalized) {
    console.log(marketId, outcomeFinalized.timestamp, outcomeFinalized.price.toFixed());
  }

  return buckets.map((bucket: PLBucket) => {
    // This market has been finalized and this bucket is after the time which
    // that happened. We will fix the price for this outcome at the value
    // defined in the `payouts` table. This will effectively adjust the unrealized
    // profit and loss for the shares held for this outcome for this bucket.
    if (outcomeFinalized !== null && outcomeFinalized.timestamp < bucket.timestamp) {
      console.log(`Using finalized outcome price ${outcomeFinalized.timestamp} < ${bucket.timestamp}`);
      return Object.assign({}, bucket, { lastPrice: outcomeFinalized.price.toFixed() });
    }

    // This insertion point will give us the place in the sorted "outcomeTrades" array
    // where out bucket can go without changing the sort order, which means that one entry
    // before that location is the "last trade" in that window.
    const insertPoint: number = _.sortedIndexBy(outcomeTrades, { timestamp: bucket.timestamp }, (trade) => trade.timestamp);
    if (insertPoint > 0) {
      return Object.assign({}, bucket, { lastPrice: outcomeTrades[insertPoint - 1].price!.toFixed() });
    }

    // If the insertPoint is zero and we get here, then we don't have any
    // "lastPrice" value -- e.g. there are no trades in that point which will
    // result in a `null` PL.
    return bucket;
  });
}

function groupOutcomesProfitLossByBucket(results: any) {
  return _.zip(..._.values(results));
}

function sumProfitLossResults(left: PLBucket, right: PLBucket): PLBucket {
  if (left == null) return right;
  if (left.profitLoss == null) return right;
  if (right.profitLoss == null) return left;

  const leftAveragePrice = new BigNumber(left.profitLoss.meanOpenPrice, 10);
  const leftPosition = new BigNumber(left.profitLoss.position, 10);

  const rightAveragePrice = new BigNumber(right.profitLoss.meanOpenPrice, 10);
  const rightPosition = new BigNumber(right.profitLoss.position, 10);

  const position = leftPosition.plus(rightPosition);
  const meanOpenPrice = leftAveragePrice
    .times(leftPosition)
    .plus(rightAveragePrice.times(rightPosition))
    .dividedBy(position);
  const realized = add(left.profitLoss.realized, right.profitLoss.realized);
  const unrealized = add(left.profitLoss.unrealized, right.profitLoss.unrealized);
  const total = realized.plus(unrealized);

  return {
    timestamp: left.timestamp,
    profitLoss: formatBigNumberAsFixed({
      meanOpenPrice,
      position,
      realized,
      unrealized,
      total,
    }),
  };
}

<<<<<<< HEAD
function queryTradingProceeds(db: Knex, universe: Address, account: Address, endTime: null) {
  db("trading_proceeds")
    .select("blocks.timestamp, trading_proceeds.*")
    .join("blocks", "trading_proceeds.blockNumber", "blocks.blockNumber")
    .join("markets", "trading_proceeds.marketId", "markets.marketId")
    .where("blocks.timestamp", "<", endTime);
}

async function getPL(db: Knex, augur: Augur, universe: Address, account: Address, startTime: number, endTime: number, periodInterval: number | null): Promise<Array<PLBucket>> {
=======
async function getPL(db: Knex, augur: Augur, universe: Address, account: Address, startTime: number, endTime: number, periodInterval: number | null): Promise<ProfitLossResults> {
>>>>>>> 9f2f2c69
  // get all the trades for this user from the beginning of time, until
  // `endTime`
  const tradeHistory: Array<TradingHistoryRow> = await queryTradingHistory(db, universe, account, null, null, null, null, endTime, "trades.blockNumber", false, null, null);
  const marketIds = _.uniq(_.map(tradeHistory, 'marketId'));
  const claimHistory: Array<ProceedTradesRow<BigNumber>> = await getProceedTradeRows(db, augur, marketIds, account);


  console.log("claim history: ", claimHistory.length, claimHistory);

  const trades: Array<TradeRow> = tradeHistory.map((trade: TradingHistoryRow): TradeRow => {
    return Object.assign({}, trade, {
      type: trade.orderType! === "buy" ? "sell" : "buy",
      maker: account === trade.creator!,
    });
  }).concat(claimHistory).sort((a,b) => b.timestamp - a.timestamp);

  if (trades.length === 0) return { aggregate: bucketRangeByInterval(startTime, endTime, periodInterval).slice(1), all: {} };

  const buckets = bucketRangeByInterval(startTime || trades[0].timestamp, endTime, periodInterval);

  // group these trades by their market & outcome, so we can process each
  // separately
  const tradesByOutcome = _.groupBy(trades, (trade) => _.values(_.pick(trade, ["marketId", "outcome"])));

  // For each group, gather the last trade prices for each bucket, and
  // calculate each bucket's profit and loss
  interface GroupResults {
    marketId: string;
    outcome: number;
    profitLoss: Array<PLBucket>;
  }
  const results = await Promise.all(
<<<<<<< HEAD
    _.map(tradesByOutcome, async (trades: Array<TradeRow>): Promise<Array<PLBucket>> => {
      const exampleTrade = trades[0];
      const bucketsWithLastPrice: Array<PLBucket> = await getBucketLastTradePrices(db, universe, exampleTrade.marketId, exampleTrade.outcome, endTime, buckets);
      return calculateBucketProfitLoss(augur, trades, bucketsWithLastPrice);
=======
    _.map(tradesByOutcome, async (trades: Array<TradeRow>, key: string): Promise<GroupResults> => {
      const [marketId, outcomeAny] = key.split(",");
      const outcome = parseInt(outcomeAny, 10);
      const bucketsWithLastPrice: Array<PLBucket> = await getBucketLastTradePrices(db, universe, marketId, outcome, endTime, buckets);
      return {marketId, outcome, profitLoss: calculateBucketProfitLoss(augur, trades, bucketsWithLastPrice)};
>>>>>>> 9f2f2c69
    }),
  );

  // We have results! Drop the market & outcome groups, and then re-group by
  // bucket timestamp, and aggregate all of the PLBuckets by bucket
  const aggregate = groupOutcomesProfitLossByBucket(results.map((r) => r.profitLoss)).map((bucket: Array<PLBucket>) => {
    return bucket.reduce(sumProfitLossResults, { timestamp: 0, profitLoss: null });
  });

  const all = _
    .chain(results)
    .groupBy((result) => result.marketId)
    .mapValues((results: Array<GroupResults>) => {
      const byOutcome = _
        .chain(results)
        .groupBy((result) => result.outcome)
        .mapValues((results: Array<GroupResults>) => results.map((result) => result.profitLoss))
        .value();

      const array = [];
      for (let i = 0; i < 8; i++) {
        array.push(byOutcome[i.toString()] || null);
      }

      return _.dropRightWhile(_.flatten(array), (v) => v === null);
    })
    .value();

  return { aggregate, all};
}

export function getProfitLoss(db: Knex, augur: Augur, universe: Address, account: Address, startTime: number, endTime: number, periodInterval: number | null, callback: GenericCallback<ProfitLossResults>) {
  try {
    if (typeof universe !== "string") throw new Error("Universe Address Required");
    if (typeof account !== "string") throw new Error("Account Address Required");

    getPL(db, augur, universe.toLowerCase(), account.toLowerCase(), startTime, endTime, periodInterval)
<<<<<<< HEAD
      .then((results: Array<PLBucket>) => callback(null, results));
=======
      .then((results: ProfitLossResults) => callback(null, results))
      .catch(callback);
>>>>>>> 9f2f2c69
  } catch (e) {
    callback(e);
  }
}<|MERGE_RESOLUTION|>--- conflicted
+++ resolved
@@ -186,19 +186,7 @@
   };
 }
 
-<<<<<<< HEAD
-function queryTradingProceeds(db: Knex, universe: Address, account: Address, endTime: null) {
-  db("trading_proceeds")
-    .select("blocks.timestamp, trading_proceeds.*")
-    .join("blocks", "trading_proceeds.blockNumber", "blocks.blockNumber")
-    .join("markets", "trading_proceeds.marketId", "markets.marketId")
-    .where("blocks.timestamp", "<", endTime);
-}
-
-async function getPL(db: Knex, augur: Augur, universe: Address, account: Address, startTime: number, endTime: number, periodInterval: number | null): Promise<Array<PLBucket>> {
-=======
 async function getPL(db: Knex, augur: Augur, universe: Address, account: Address, startTime: number, endTime: number, periodInterval: number | null): Promise<ProfitLossResults> {
->>>>>>> 9f2f2c69
   // get all the trades for this user from the beginning of time, until
   // `endTime`
   const tradeHistory: Array<TradingHistoryRow> = await queryTradingHistory(db, universe, account, null, null, null, null, endTime, "trades.blockNumber", false, null, null);
@@ -231,18 +219,10 @@
     profitLoss: Array<PLBucket>;
   }
   const results = await Promise.all(
-<<<<<<< HEAD
-    _.map(tradesByOutcome, async (trades: Array<TradeRow>): Promise<Array<PLBucket>> => {
-      const exampleTrade = trades[0];
-      const bucketsWithLastPrice: Array<PLBucket> = await getBucketLastTradePrices(db, universe, exampleTrade.marketId, exampleTrade.outcome, endTime, buckets);
-      return calculateBucketProfitLoss(augur, trades, bucketsWithLastPrice);
-=======
     _.map(tradesByOutcome, async (trades: Array<TradeRow>, key: string): Promise<GroupResults> => {
-      const [marketId, outcomeAny] = key.split(",");
-      const outcome = parseInt(outcomeAny, 10);
+      const { marketId, outcome } = trades[0];
       const bucketsWithLastPrice: Array<PLBucket> = await getBucketLastTradePrices(db, universe, marketId, outcome, endTime, buckets);
       return {marketId, outcome, profitLoss: calculateBucketProfitLoss(augur, trades, bucketsWithLastPrice)};
->>>>>>> 9f2f2c69
     }),
   );
 
@@ -280,12 +260,7 @@
     if (typeof account !== "string") throw new Error("Account Address Required");
 
     getPL(db, augur, universe.toLowerCase(), account.toLowerCase(), startTime, endTime, periodInterval)
-<<<<<<< HEAD
-      .then((results: Array<PLBucket>) => callback(null, results));
-=======
       .then((results: ProfitLossResults) => callback(null, results))
-      .catch(callback);
->>>>>>> 9f2f2c69
   } catch (e) {
     callback(e);
   }
