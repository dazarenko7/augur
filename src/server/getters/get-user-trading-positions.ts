--- conflicted
+++ resolved
@@ -14,28 +14,7 @@
   queryModifier(db, query, "outcome", "asc", sortBy, isSortDescending, limit, offset, (err: Error|null, positionsRows?: Array<PositionsRow<BigNumber>>): void => {
     if (err) return callback(err);
     if (!positionsRows) return callback(new Error("Internal error retrieving positions"));
-<<<<<<< HEAD
 
-    let positionsRowsWithNumSharesAdjusted: Array<PositionsRowWithNumSharesAdjusted<BigNumber>> = positionsRows.map((positionsRow: PositionsRowWithMarketType<BigNumber>): PositionsRowWithNumSharesAdjusted<BigNumber> => {
-      let numSharesAdjusted: BigNumber | null;
-      if (positionsRow.marketType === "categorical" || positionsRow.outcome === 0) {
-        numSharesAdjusted = positionsRow.numShares;
-      } else {
-        const otherOutcomeNumShares = positionsRows.filter((allPositionsRow: PositionsRowWithMarketType<BigNumber>): boolean => allPositionsRow.marketId === positionsRow.marketId && allPositionsRow.outcome === 0)[0].numShares;
-        if ( positionsRow.numShares === null) {
-          numSharesAdjusted = otherOutcomeNumShares;
-        } else if ( otherOutcomeNumShares === null) {
-          numSharesAdjusted = positionsRow.numShares;
-        } else {
-          numSharesAdjusted = new BigNumber(positionsRow.numShares, 10).minus(otherOutcomeNumShares);
-        }
-      }
-      delete positionsRow.marketType;
-      return Object.assign({}, positionsRow, { numSharesAdjusted: numSharesAdjusted! });
-    });
-
-=======
->>>>>>> eecf6d11
     if (outcome != null) {
       positionsRows = positionsRows.filter((positionsRow: PositionsRow<BigNumber>): boolean => positionsRow.outcome === outcome);
     }
