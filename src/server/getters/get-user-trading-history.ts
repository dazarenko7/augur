import * as Knex from "knex";
import { Address } from "../../types";

// Look up a user's trading history (should not include open orders, which will have their own endpoint). Should take market, outcome, and orderType as optional parameters. In addition to the "normal" trade data (i.e., the stuff stored in the OrderFilled log on-chain), the response should include the user's position after the trade, in both "raw" and "adjusted-for-user-intention" formats -- the latter meaning that short positions are shown as negative, rather than as positive positions in the other outcomes), realized and unrealized profit/loss, and max possible gain/loss (at market resolution).
<<<<<<< HEAD
export function getUserTradingHistory(db: Knex, account: Address, market: Address|null, outcome: number|null, orderType: string|null, callback: (err?: Error|null, result?: any) => void): void {
=======
export function getUserTradingHistory(db: Database, account: Address, marketID: Address|null, outcome: number|null, orderType: string|null, callback: (err?: Error|null, result?: any) => void): void {
>>>>>>> d81cded8

}<|MERGE_RESOLUTION|>--- conflicted
+++ resolved
@@ -2,10 +2,6 @@
 import { Address } from "../../types";
 
 // Look up a user's trading history (should not include open orders, which will have their own endpoint). Should take market, outcome, and orderType as optional parameters. In addition to the "normal" trade data (i.e., the stuff stored in the OrderFilled log on-chain), the response should include the user's position after the trade, in both "raw" and "adjusted-for-user-intention" formats -- the latter meaning that short positions are shown as negative, rather than as positive positions in the other outcomes), realized and unrealized profit/loss, and max possible gain/loss (at market resolution).
-<<<<<<< HEAD
-export function getUserTradingHistory(db: Knex, account: Address, market: Address|null, outcome: number|null, orderType: string|null, callback: (err?: Error|null, result?: any) => void): void {
-=======
-export function getUserTradingHistory(db: Database, account: Address, marketID: Address|null, outcome: number|null, orderType: string|null, callback: (err?: Error|null, result?: any) => void): void {
->>>>>>> d81cded8
+export function getUserTradingHistory(db: Knex, account: Address, marketID: Address|null, outcome: number|null, orderType: string|null, callback: (err?: Error|null, result?: any) => void): void {
 
 }