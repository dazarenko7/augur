--- conflicted
+++ resolved
@@ -47,14 +47,8 @@
 # @return branch if success
 # error messages otherwise
     # -1: bad input or parent doesn't exist
-<<<<<<< HEAD
-    # -2: no money for creation fee
-    # -3: branch already exists
-def createSubbranch(description:str, periodLength, parent, minTradingFee, oracleOnly):
-=======
     # -2: branch already exists
 def createSubbranch(description:str, periodLength, parent, fxpMinTradingFee, oracleOnly):
->>>>>>> 43454699
     refund()
     if(MUTEX.getMutex() && !mutexWhitelisted()):
         throw()
@@ -74,11 +68,7 @@
     branchInfo[4] = parent
     branchInfo[5] = fxpMinTradingFee
     branchInfo[6] = oracleOnly
-<<<<<<< HEAD
-    mcopy(branchInfo + 7*32, description, chars=len(description))
-=======
     mcopy(branchInfo + 7 * 32, description, len(description))
->>>>>>> 43454699
     # people can check that these characteristics hash to the ID if they want
     # people can hand a friend their new branch hash and characteristics and say, "don't trust me? check"
     branch = ripemd160(branchInfo, chars = len(branchInfo))
