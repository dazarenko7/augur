# Copyright (C) 2015 Forecast Foundation OU, full GPL notice in LICENSE

extern controller: [lookup:[int256]:int256, assertIsWhitelisted:[int256]:int256]

BRANCHES = self.controller.lookup('branches')
extern branches: [addCurrency:[int256,int256,int256,int256]:int256, addMarketToBranch:[int256,int256]:int256, disableCurrency:[int256,int256]:int256, getBaseReporters:[int256]:int256, getBranchByNum:[int256]:int256, getBranchCurrency:[int256,int256]:int256, getBranchWallet:[int256,int256]:int256, getBranches:[]:int256[], getBranchesStartingAt:[int256]:int256[], getCreationDate:[int256]:int256, getCurrencyActive:[int256,int256]:int256, getCurrencyByContract:[int256,int256]:int256, getCurrencyRate:[int256,int256]:int256, getEventForkedOver:[int256]:int256, getForkPeriod:[int256]:int256, getForkTime:[int256]:int256, getInitialBalance:[int256,int256,int256]:int256, getMarketIDsInBranch:[int256,int256,int256]:int256[], getMinTradingFee:[int256]:int256, getMostRecentChild:[int256]:int256, getNumBranches:[]:int256, getNumCurrencies:[int256]:int256, getNumMarketsBranch:[int256]:int256, getParent:[int256]:int256, getParentPeriod:[int256]:int256, getPeriodLength:[int256]:int256, getVotePeriod:[int256]:int256, incrementPeriod:[int256]:int256, initializeBranch:[int256,int256,int256,int256,int256,int256,int256,int256]:int256, reactivateCurrency:[int256,int256]:int256, removeLastCurrency:[int256]:int256, replaceCurrency:[int256,int256,int256,int256,int256]:int256, setBaseReporters:[int256,int256]:int256, setController:[address]:int256, setEventForkedOver:[int256,int256]:int256, setForkPeriod:[int256]:int256, setInitialBalance:[int256,int256,int256,int256]:int256, setMostRecentChild:[int256,int256]:int256, suicideFunds:[address]:_, updateCurrencyRate:[int256,int256,int256,int256]:int256, updateNumCurrencies:[int256,int256]:int256]

INFO = self.controller.lookup('info')
extern info: [getCreationFee:[int256]:int256, getCreator:[int256]:int256, getCurrency:[int256]:int256, getDescription:[int256]:bytes, getDescriptionLength:[int256]:int256, getWallet:[int256]:int256, setController:[address]:int256, setCurrencyAndWallet:[int256,int256,int256]:int256, setInfo:[int256,bytes,int256,int256,int256,int256]:int256, suicideFunds:[address]:_]

MARKETS = self.controller.lookup('markets')
extern markets: [addFees:[int256,int256]:int256, addOrder:[int256,int256]:int256, addToMarketsHash:[int256,int256]:int256, getBondsMan:[int256]:int256, getBranch:[int256]:int256, getCumulativeScale:[int256]:int256, getExtraInfo:[int256]:bytes, getExtraInfoLength:[int256]:int256, getFees:[int256]:int256, getGasSubsidy:[int256]:int256, getLastExpDate:[int256]:int256, getLastOrder:[int256]:int256, getLastOutcomePrice:[int256,int256]:int256, getMarketEvent:[int256]:int256, getMarketNumOutcomes:[int256]:int256, getMarketResolved:[int256]:int256, getMarketShareContracts:[int256]:int256[], getMarketsHash:[int256]:int256, getOrderIDs:[int256]:int256[], getOriginalTradingPeriod:[int256]:int256, getOutcomeShareContract:[int256,int256]:int256, getOutcomeShareWallet:[int256,int256]:int256, getParticipantSharesPurchased:[int256,int256,int256]:int256, getPrevID:[int256,int256]:int256, getPushedForward:[int256]:int256, getSharesPurchased:[int256,int256]:uint256, getSharesValue:[int256]:int256, getTags:[int256]:int256[], getTopic:[int256]:int256, getTotalOrders:[int256]:int256, getTotalSharesPurchased:[int256]:int256, getTradingFee:[int256]:int256, getTradingPeriod:[int256]:int256, getVolume:[int256]:int256, initializeMarket:[int256,int256,int256,int256,int256,int256,int256,int256,int256,int256,bytes,int256,int256,int256,int256[],int256[]]:int256, modifyMarketVolume:[int256,int256]:int256, modifySharesValue:[int256,int256]:int256, refundClosing:[int256,int256]:int256, removeOrderFromMarket:[int256,int256]:int256, setController:[address]:int256, setMarketResolved:[int256]:int256, setPrice:[int256,int256,int256]:int256, setPushedForward:[int256,int256,int256]:int256, setTradingFee:[int256,int256]:int256, setTradingPeriod:[int256,int256]:int256, suicideFunds:[address]:_]

EVENTS = self.controller.lookup('events')
extern events: [addMarket:[int256,int256]:int256, addPast24:[int256]:int256, addReportersPaidSoFar:[int256]:int256, getBond:[int256]:int256, getChallenged:[int256]:int256, getCreationTime:[int256]:int256, getEarlyResolutionBond:[int256]:int256, getEthics:[int256]:int256, getEventBranch:[int256]:int256, getEventInfo:[int256]:int256[], getEventPushedUp:[int256]:int256, getEventResolution:[int256]:bytes, getEventType:[int256]:int256, getExpiration:[int256]:int256, getExtraBond:[int256]:int256, getExtraBondPoster:[int256]:int256, getFirstPreliminaryOutcome:[int256]:int256, getForkEthicality:[int256]:int256, getForkOutcome:[int256]:int256, getForkResolveAddress:[int256]:int256, getForked:[int256]:int256, getForkedDone:[int256]:int256, getMarket:[int256,int256]:int256, getMarkets:[int256]:int256[], getMaxValue:[int256]:int256, getMinValue:[int256]:int256, getMode:[int256]:int256, getNumMarkets:[int256]:int256, getNumOutcomes:[int256]:int256, getOriginalExpiration:[int256]:int256, getOutcome:[int256]:int256, getPast24:[int256]:int256, getRejected:[int256]:int256, getRejectedPeriod:[int256]:int256, getReportersPaidSoFar:[int256]:int256, getReportingThreshold:[int256]:int256, getResolutionAddress:[int256]:int256, getResolutionLength:[int256]:int256, getResolveBondPoster:[int256]:int256, getUncaughtOutcome:[int256]:int256, initializeEvent:[int256,int256,int256,int256,int256,int256,bytes,int256,int256,int256]:int256, setBond:[int256,int256]:int256, setBranch:[int256,int256]:int256, setChallenged:[int256]:int256, setController:[address]:int256, setCreationTime:[int256]:int256, setEarlyResolutionBond:[int256,int256]:int256, setEthics:[int256,int256]:int256, setEventPushedUp:[int256,int256]:int256, setExpiration:[int256,int256]:int256, setExtraBond:[int256,int256]:int256, setExtraBondPoster:[int256,int256]:int256, setFirstPreliminaryOutcome:[int256,int256]:int256, setForkDone:[int256]:int256, setForkEthicality:[int256,int256]:int256, setForkOutcome:[int256,int256]:int256, setForked:[int256]:int256, setMode:[int256,int256]:int256, setOriginalExpiration:[int256,int256]:int256, setOutcome:[int256,int256]:int256, setRejected:[int256,int256]:int256, setThreshold:[int256,int256]:int256, setUncaughtOutcome:[int256,int256]:int256, suicideFunds:[address]:_]

ORDERS = self.controller.lookup('orders')
extern orders: [checkHash:[int256,int256]:int256, commitOrder:[int256]:int256, fillOrder:[int256,int256,int256,int256]:int256, getAmount:[int256]:int256, getID:[int256]:int256, getOrder:[int256]:int256[], getOrderOwner:[int256]:int256, getPrice:[int256]:int256, getType:[int256]:int256, makeOrderHash:[int256,int256,int256]:int256, removeOrder:[int256]:int256, saveOrder:[int256,int256,int256,int256,int256,int256,int256,int256,int256]:int256, setController:[address]:int256, suicideFunds:[address]:_]

EXPEVENTS = self.controller.lookup('expiringEvents')
extern expiringEvents: [addEvent:[int256,int256,int256,int256,int256,int256,int256]:int256, addReportToReportsSubmitted:[int256,int256,int256]:int256, addRoundTwo:[int256,int256]:int256, addToWeightOfReport:[int256,int256,int256,int256]:int256, adjustPeriodFeeValue:[int256,int256,int256]:int256, countReportAsSubmitted:[int256,int256,int256,int256,int256]:int256, deleteEvent:[int256,int256,int256]:int256, getActiveReporters:[int256,int256,int256,int256]:int256[], getAfterFork:[int256,int256]:int256, getAfterRep:[int256,int256,int256]:int256, getBeforeRep:[int256,int256,int256]:int256, getCurrentMode:[int256,int256]:int256, getCurrentModeItems:[int256,int256]:int256, getEthicReport:[int256,int256,int256,int256]:int256, getEvent:[int256,int256,int256]:int256, getEventIndex:[int256,int256,int256]:int256, getEventWeight:[int256,int256,int256]:int256, getEvents:[int256,int256]:int256[], getEventsRange:[int256,int256,int256,int256]:int256[], getFeeValue:[int256,int256]:int256, getLesserReportNum:[int256,int256,int256]:int256, getNumActiveReporters:[int256,int256]:int256, getNumEventsToReportOn:[int256,int256]:int256, getNumRemoved:[int256,int256]:int256, getNumReportsSubmitted:[int256,int256,int256]:int256, getNumRequired:[int256,int256]:int256, getNumRoundTwo:[int256,int256]:int256, getNumberEvents:[int256,int256]:int256, getPeriodDormantRep:[int256,int256,int256]:int256, getPeriodRepWeight:[int256,int256,int256]:int256, getReport:[int256,int256,int256,int256]:int256, getRequired:[int256,int256,int256]:int256, getSubsidy:[int256,int256,int256]:int256, getWeightOfReport:[int256,int256,int256]:int256, moveEvent:[int256,int256]:int256, refundCost:[int256,int256,int256,int256]:int256, removeEvent:[int256,int256]:int256, setAfterRep:[int256,int256,int256,int256]:int256, setBeforeRep:[int256,int256,int256,int256]:int256, setController:[address]:int256, setCurrentMode:[int256,int256,int256]:int256, setCurrentModeItems:[int256,int256,int256]:int256, setEthicReport:[int256,int256,int256,int256,int256]:int256, setEventRequired:[int256,int256,int256]:int256, setEventWeight:[int256,int256,int256,int256]:int256, setLesserReportNum:[int256,int256,int256,int256]:int256, setNumEventsToReportOn:[int256]:int256, setPeriodDormantRep:[int256,int256,int256,int256]:int256, setPeriodRepWeight:[int256,int256,int256,int256]:int256, setReport:[int256,int256,int256,int256,int256]:int256, suicideFunds:[address]:_]

COMPLETESETS = self.controller.lookup('completeSets')
extern completeSets: [buyCompleteSets:[address,address,uint256]:int256, publicBuyCompleteSets:[address,uint256]:int256, publicSellCompleteSets:[address,uint256]:int256, sellCompleteSets:[address,address,uint256]:int256, setController:[address]:int256, suicideFunds:[address]:_]

extern shareTokens: [allowance:[address,address]:int256, approve:[address,uint256]:int256, balanceOf:[address]:int256, changeTokens:[int256,int256]:int256, createShares:[address,uint256]:int256, destroyShares:[address,uint256]:int256, getDecimals:[]:int256, getName:[]:int256, getSymbol:[]:int256, modifySupply:[int256]:int256, setController:[address]:int256, suicideFunds:[address]:_, totalSupply:[]:int256, transfer:[address,uint256]:int256, transferFrom:[address,address,uint256]:int256]

extern subcurrency: [allowance:[address,address]:uint256, approve:[address,uint256]:uint256, balanceOf:[address]:uint256, decimals:[]:uint256, name:[]:uint256, symbol:[]:uint256, totalSupply:[]:uint256, transfer:[address,uint256]:uint256, transferFrom:[address,address,uint256]:uint256]

extern wallet: [initialize:[int256]:int256, setController:[address]:int256, suicideFunds:[address]:_, transfer:[address,uint256]:int256]

inset('../macros/refund.sem')
inset('../macros/float.sem')

data controller

event FillAsk(market: indexed, sender: indexed, owner: indexed, type, fxpPrice, fxpAmount, timestamp, orderID, outcome, fxpAskerSharesFilled, fxpAskerMoneyFilled, fxpBidderMoneyFilled)

macro MIN_TRADE_VALUE: 10000000000000000
macro MAX_INT256_VALUE: 2**255 - 1

# Trade types
macro BID: 1
macro ASK: 2

# Field counts
macro ORDER_FIELDS: 10

def init():
    self.controller = 0x0

# Filling an ask [aka buying shares]
# Scenarios:
#  - Asker escrowed maxValue - price and expects complete set minus the one they're selling
#  - Asker had shares and escrowed them and expects to be paid price - minValue for them
#  - Bidder owns all shares except the one they're buying and will pay price - minValue for the shares they're buying
#  - Bidder will pay price - minValue for their shares
def takeAskOrder(sender: address, orderID: address, fxpAmountTakerWants: uint256):
    refund()
    self.controller.assertIsWhitelisted(msg.sender)

    # Get order
    order = array(ORDER_FIELDS)
    order = ORDERS.getOrder(orderID, outitems=ORDER_FIELDS)
    type = order[1]
    market = order[2]
    fxpAmount = order[3]
    fxpPrice = order[4]
    owner = order[5]
    outcome = order[7]
    fxpMoneyEscrowed = order[8]
    fxpSharesEscrowed = order[9]

    # Check trade preconditions
    if(!order[0]):
        ~invalid()
    if(owner == sender):
        ~invalid()
    # Make sure the order has been mined, obvious HFT prevention
    if(block.number <= order[6]):
        ~invalid()

    orderInfo = array(4)
    orderInfo[0] = market
    orderInfo[1] = outcome
    orderInfo[2] = type
    orderInfo[3] = sender
    orderHash = ripemd160(orderInfo, items=4)
    ORDERS.checkHash(orderHash, sender)

    branch = EVENTS.getExpiration(MARKETS.getMarketEvent(market))
    event = MARKETS.getMarketEvent(market)
    if(EVENTS.getEventType(event) == "scalar"):
        fxpMaxValue = EVENTS.getMaxValue(event)
    else:
        fxpMaxValue = TWO
    fxpMinValue = EVENTS.getMinValue(event)
    fxpCumulativeScale = MARKETS.getCumulativeScale(market)

    fxpSumOfFills = 0

    # All in shares including the money here
    fxpAskerSharesFilled = 0
    fxpAskerMoneyFilled = 0
    fxpBidderMoneyFilled = 0

    # Account for ask-with-shares
    #  - Asker had shares and escrowed them and expects to be paid price - minValue for them
    if(fxpSharesEscrowed > 0):
        fxpFill = min(fxpSharesEscrowed, fxpAmountTakerWants)
        fxpAmountTakerWants = safeSub(fxpAmountTakerWants, fxpFill)
        fxpSumOfFills = safeAdd(fxpSumOfFills, fxpFill)
        # Transfer fxpFill shares from market's escrow (shares) wallet to taker
        MARKETS.getOutcomeShareWallet(market, outcome).transfer(sender, fxpFill)
        fxpAskerSharesFilled = fxpFill

    # Account for short-ask
    #  - Asker escrowed maxValue - price and expects complete set minus the one they're selling
    if(fxpAmountTakerWants > 0 and fxpMoneyEscrowed > 0):
        fxpFill = min(safeFxpDiv(fxpMoneyEscrowed, safeSub(fxpMaxValue, fxpPrice)), fxpAmountTakerWants)
        fxpAmountTakerWants = safeSub(fxpAmountTakerWants, fxpFill)
        fxpSumOfFills = safeAdd(fxpSumOfFills, fxpFill)
        fxpAskerMoneyFilled = fxpFill
        # Issue asker complete sets (minus outcome) for fill amount; don't charge because the asker has already paid
        i = 1
        while i < MARKETS.getMarketNumOutcomes(market):
            if(i != outcome):
                MARKETS.getOutcomeShareContract(market, i).createShares(owner, fxpFill)
            i += 1
        # Issue taker the fill amount for the remaining outcome
        MARKETS.getOutcomeShareContract(market, outcome).createShares(sender, fxpFill)

    # Update ask order with fill info
    fxpRemainderToFill = fxpSumOfFills

    # Calculate value: must fill at least 0.00000001 in value
    if(safeFxpMul(fxpSumOfFills, fxpPrice) < MIN_TRADE_VALUE):
        ~invalid()

    # Update order amount or remove
    if(fxpSumOfFills < fxpAmount):
        ORDERS.fillOrder(orderID, fxpSumOfFills, safeFxpMul(fxpAskerMoneyFilled, safeSub(fxpMaxValue, fxpPrice)), fxpAskerSharesFilled)
    else:
        ORDERS.removeOrder(orderID)
        MARKETS.removeOrderFromMarket(market, orderID)

    # Account for buyer (bidding with cash)
    #  - Bidder will pay price - minValue for their shares
    if(fxpRemainderToFill > 0):
        fxpBidderMoneyFilled = fxpRemainderToFill

    # Add fxpSumOfFills to the market's volume
    MARKETS.modifyMarketVolume(market, fxpSumOfFills)

    # Sell taker complete sets
    fxpSharesHeld = MAX_INT256_VALUE
    i = 1
    while(i <= MARKETS.getMarketNumOutcomes(market)):
        fxpSharesHeld = min(MARKETS.getParticipantSharesPurchased(market, sender, i), fxpSharesHeld)
        i += 1
    if(fxpSharesHeld > 0):
        COMPLETESETS.sellCompleteSets(sender, market, fxpSharesHeld, call=delegate)

    # Transfer (price - minValue) * fxpBidderMoneyFilled to market from bidder since market hasn't been paid yet
    if(fxpBidderMoneyFilled > 0):
        if(!INFO.getCurrency(market).transferFrom(sender, market, safeFxpMul(safeSub(fxpPrice, fxpMinValue), fxpBidderMoneyFilled))):
            ~invalid()

    # Transfer (price - minValue) * fxpAskerSharesFilled from the market to the asker, don't
    # need to send for fxpAskerMoneyFilled because asker only escrowed maxValue - price and thus
    # has "already been paid" for those shares.
    # Note: bidder has already sent their money to the market, so this money comes from the market.
    if(fxpAskerSharesFilled):
        if(!INFO.getWallet(market).transfer(owner, safeFxpMul(safeSub(fxpPrice, fxpMinValue), fxpAskerSharesFilled))):
            ~invalid()

    # Sell maker's complete sets
    fxpSharesHeld = MAX_INT256_VALUE
    i = 1
    while(i <= MARKETS.getMarketNumOutcomes(market)):
        fxpSharesHeld = min(MARKETS.getParticipantSharesPurchased(market, owner, i), fxpSharesHeld)
        i += 1
    if(fxpSharesHeld > 0):
        i = 1
        while(i <= MARKETS.getMarketNumOutcomes(market)):
            MARKETS.getOutcomeShareContract(market, i).destroyShares(owner, fxpSharesHeld)
            i += 1
        fxpCost = safeFxpMul(fxpSharesHeld, fxpCumulativeScale)
        # Send funds from the market to the user's account
        fxpFee = safeFxpMul(safeFxpMul(MARKETS.getTradingFee(market), fxpSharesHeld), fxpCumulativeScale)
        if(!INFO.getWallet(market).transfer(owner, safeSub(fxpCost, fxpFee))):
            ~invalid()
<<<<<<< HEAD

=======
        # Send half of sell-complete-sets fees to the market creator
>>>>>>> 8bf16515
        if(!INFO.getWallet(market).transfer(INFO.getCreator(market), safeDiv(fxpFee, 2))):
            ~invalid()

    # Log transaction [BID b/c it's filling an ask so from trader's perspective they're bidding]
    log(type=FillAsk, market, sender, owner, BID, fxpPrice, fxpSumOfFills, block.timestamp, orderID, outcome, fxpAskerSharesFilled, fxpAskerMoneyFilled, fxpBidderMoneyFilled)

    MARKETS.setPrice(market, outcome, fxpPrice)
    return(fxpAmountTakerWants: uint256)

def setController(newController: address):
    if(msg.sender != self.controller):
        ~invalid()
    self.controller = newController
    return(1)

def suicideFunds(to: address):
    if(msg.sender != self.controller):
        ~invalid()
    suicide(to)<|MERGE_RESOLUTION|>--- conflicted
+++ resolved
@@ -190,11 +190,7 @@
         fxpFee = safeFxpMul(safeFxpMul(MARKETS.getTradingFee(market), fxpSharesHeld), fxpCumulativeScale)
         if(!INFO.getWallet(market).transfer(owner, safeSub(fxpCost, fxpFee))):
             ~invalid()
-<<<<<<< HEAD
-
-=======
         # Send half of sell-complete-sets fees to the market creator
->>>>>>> 8bf16515
         if(!INFO.getWallet(market).transfer(INFO.getCreator(market), safeDiv(fxpFee, 2))):
             ~invalid()
 
