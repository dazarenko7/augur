<<<<<<< HEAD
#Notes:
    #Anyone can pay some amount significantly greater than the bond amount to force a branching event, splitting rep into two classes.  
    #In one class the reported outcome for whatever event was the cause of dispute is said to be right, and rep is redistributed accordingly.  
    #In the other class/branch, the event is readjudicated and remove the outcome on the pre fork branch and rep is redistributed as normal, except people who said the original outcome in the original fork lose rep.  
    # Note: Whichever outcome was truly the correct one would determine which branch had rep that actually held value.  This would be akin to a Bitcoin hard fork scenario.  The winning fork, of course, would be the one with the most voluminous markets, which would be determined by the fork that represented reality, which would have a higher market cap.  Markets go to the most popular fork by default after 2 months.

import info as INFO
import cash as CASH
=======
>>>>>>> 122813b3
import branches as BRANCHES
import reporting as REPORTING
import events as EVENTS
import markets as MARKETS
import backstops as BACKSTOPS
import sendReputation as SENDREP
import roundTwo as ROUNDTWO
import expiringEvents as EXPEVENTS
<<<<<<< HEAD
import createBranch as CREATEBRANCH
=======
import markets as MARKETS
>>>>>>> 122813b3
inset('refund.se')


#Notes:
    #Anyone can pay some amount significantly greater than the bond amount to force a branching event, splitting rep into two classes.  
    #In one class the reported outcome for whatever event was the cause of dispute is said to be right, and rep is redistributed accordingly.  
    #In the other class/branch, the event is readjudicated and remove the outcome on the pre fork branch and rep is redistributed as normal, except people who said the original outcome in the original fork lose rep.  
    # Note: Whichever outcome was truly the correct one would determine which branch had rep that actually held value.  This would be akin to a Bitcoin hard fork scenario.  The winning fork, of course, would be the one with the most voluminous markets, which would be determined by the fork that represented reality, which would have a higher market cap.  Markets go to the most popular fork by default after 2 months.

# todo move to backstops data_api
# branch and forkperiod and who won
data forkResolved[][]
data eventMoved[]
data forkData[](originalBranch)
data forking[](bondPoster)
data bondPaid[]
data forkedOverEthicality[]
data bondAmount[]

def getForkBondPoster(event):
    return(self.forking[event].bondPoster)

def getForkedOverEthicality(event):
    return(self.forkedOverEthicality[event])
    
def getBondPaid(event):
    return(self.bondPaid[event])

def getBondAmount(event):
    return(self.bondAmount[event])



# Period where we forked, at the end of it
    # don't penalize for this period / anything that happened here should be considered to not have happened - done
    # let period be incremented as normal - done
    # no rbcr on this period besides for event forked over on original. parent but don't actually resolve the event until later per below - done
    # fork users get a free pass for not reporting on this period - done
# Period after fork where we need to do nothing while waiting for fork to resolve
    # free pass for not reporting during this period in og branch - done
    # no reporting or rbcr in this period except for on fork branch we re-report on the forked market and that's it, so no free pass on fork for that one event - done
# Period after fork is resolved
    # markets can't be moved until now - done
    # all markets have early exp disabled until this point - done
    # each event which should've resolved in the past 2 periods and this one is pushed up into period after this - done
        # stays in parent if it wins, otherwise goes to new fork - done
    # each event resolving further in the future is pushed into the respective period on whichever fork wins - done
def move_event(event):
    forkPeriod = BRANCHES.getForkPeriod(EVENTS.getEventBranch(event))
    branch = EVENTS.getEventBranch(event)
    eventForkedOver = BRANCHES.getEventForkedOver(branch)
    currentPeriod = block.timestamp / BRANCHES.getPeriodLength(branch)
    if(forkPeriod && currentPeriod == (forkPeriod+2) && !EVENTS.getOutcome(event) && !self.eventMoved[event]):
        winner = self.forkResolved[branch][forkPeriod]
        if(winner==0):
            winner = self.resolve_fork(branch)
        EVENTS.setBranch(event, winner)
        self.eventMoved[event] = 1
        if(event == eventForkedOver):
            return(1)
        elif(winner == EVENTS.getEventBranch(event)):
            # set outcomes to 0
            EVENTS.setOutcome(event, 0)
            EVENTS.setmode(event, 0)
            EVENTS.setEthics(event, 0)
            EVENTS.setUncaughtOutcome(event, 0)
            # return bond if it's a round 2 event and make it not one anymore
            ROUNDTWO.roundTwoResolve(branch, event, eventIndex)
            
            # leave event here
            expPeriod = EVENTS.getExpiration(event)/BRANCHES.getPeriodLength(branch)
            # if should've resolved in past periods
            if(expPeriod == forkPeriod or expPeriod == (forkPeriod+1) or expPeriod == (forkPeriod+2)):
                # push it into next [this] period
                EXPEVENTS.addEvent(branch, currentPeriod+1, eventID)
                EVENTS.setExpiration(event, block.timestamp)
            # otherwise it's set to expire in the period it would've expired in as normal, no changes needed
        else:
            # set outcomes to 0
            EVENTS.setOutcome(event, 0)
            EVENTS.setmode(event, 0)
            EVENTS.setEthics(event, 0)
            EVENTS.setUncaughtOutcome(event, 0)
            # return bond if it's a round 2 event and make it not one anymore
            ROUNDTWO.roundTwoResolve(branch, event, eventIndex)

            # move event to fork
            expPeriod = EVENTS.getExpiration(event)/BRANCHES.getPeriodLength(branch)
            # and place it into the next reporting period w/ outcomes to 0
            if(expPeriod == forkPeriod or expPeriod == (forkPeriod+1) or expPeriod == (forkPeriod+2)):
                # push it into next [this] period
                EXPEVENTS.addEvent(branch, currentPeriod+1, eventID)
                EVENTS.setExpiration(event, block.timestamp)
            else:
                # push into period it wouldve expired in
                EXPEVENTS.addEvent(branch, expPeriod, eventID)
                # expiration time doesnt need to change
    else:
        return(0)

# parent branch is branch here
def resolve_fork(branch):
    forkPeriod = BRANCHES.getForkPeriod(EVENTS.getEventBranch(event))
    currentPeriod = block.timestamp / BRANCHES.getPeriodLength(branch)
    # make sure branch forked
    if(currentPeriod != (forkPeriod+2)):
        return(0)
    origCap = self.exchangeRate(branch)
    fork = REPORTING.getFork(branch)
    forkCap = self.exchangeRate(fork)
    if(origcap >= forkCap):
        winner = branch
        self.setWinner(branch, winner)
        return(winner)
    else:
        winner = fork
        self.setWinner(branch, winner)
        return(winner)
    
def setWinner(branch, winner):
    self.forkResolved[branch][winner] = winner
    return(1)

#Resolve fork method that gets exchange rate
def exchangeRate(branch):
    # get rep exchange rate from etherex for (branch)
    #return(exchangeRate)
    # for testing we'll just rng the exchange rate :)
    return(sha256(branch))

# In the last 48 hours during period where a round 2 was pushed back to, can be made to fork instead of just round 2, so round 2 bond poster gets bond back
# bond is 1% of rep
# todo make it so can only push back in last 48 hr of _second_ period
# todo pay back bond poster
# todo fork over ethicality or outcome
# round 2 penalize consensus don't pay back reporter b/c bond already returned.. on orig. branch
# todo make sure branch isn't forking when we make a fork...
def fork(event, branch, forkedOverEthicality):
    if(!EVENTS.getRoundTwo(event) || EVENTS.getFinal(event) || EVENTS.getForked(event)):
        return(-1)
    if(EVENTS.getBranch(event)!=branch):
        return(0)
    # if in last 48 hr of period
    if(block.timestamp/BRANCHES.getPeriodLength(branch)!=((block.timestamp + 2*TWENTYFOURHR)/BRANCHES.getPeriodLength(branch)) && EVENTS.getUncaughtOutcome(event)!=0 && !EVENTS.getForked(event)):
        bond = 184467440737095520*REPORTING.getTotalRep(branch)/ONE
        self.bondAmount[branch] = bond
        # lose fork bond in branch 1
        # results same as roundtwobond, let it resolve as that on original network
        if(SENDREP.sendReputation(branch, event, bond)==0):
            return(-2)

        # on branch 2 fork bond isn't lost
        # on fork bond isn't lost, gets paid up to 2x from "liars"
        # make the fork
        newBranch = CREATEBRANCH.createSubbranch(text("fork"), BRANCHES.getPeriodLength(branch), branch, BRANCHES.getMinTradingFee(branch), 0)
        REPORTING.setFork(newBranch)
        period = BRANCHES.getVotePeriod(newBranch)
        EXPEVENTS.setEventRequired(newBranch, period+1, event)
        EXPEVENTS.addEvent(newBranch, period+1, event)
        EVENTS.setExpiration(event, block.timestamp)
        self.forkData[event].originalBranch = branch
        self.forking[event].bondPoster = msg.sender
        EVENTS.setForked(event)
        BACKSTOPS.setFinal(event)
        self.roundTwo[event].final
        BRANCHES.setForkPeriod(branch)
        BRANCHES.setForkPeriod(newBranch)
        BRANCHES.setEventForkedOver(newBranch, event)
        BRANCHES.setEventForkedOver(branch, event)
        self.forkedOverEthicality[event] = forkedOverEthicality
        # return round 2 bond
        market = EVENTS.getMarket(event, 0)
        avgAdjCost = BRANCHES.getInitialBalance(branch, period-1)/EXPEVENTS.getNumberEvents(branch, votePeriod-1)
        bond = avgAdjCost + MARKETS.getSharesValue(market)*(184467440737095520 + MARKETS.getTradingFee(market)/2) / 2**64
        bond = min(bond, 200*ONE)
        REPORTING.subtractRep(branch, REPORTING.repIDToIndex(branch, event), bond)
        REPORTING.addRep(branch, REPORTING.repIDToIndex(branch, self.roundTwo[event].bondPoster), bond)
    else:
        return(0)


# once winning fork decided this sets fork done and sets the event outcome to the forkoutcome + ethicality if the fork won, or to the resolved round 2 outcome + ethicality if the original parent won
# branch is orig. branch
# market creator pay for or bond person pay for?
def resolveForkedEvent(branch, event, votePeriod):
    refund()
    bond = 100*ONE
    votedOnAgain = 0
    if(EVENTS.getBranch(event)!=branch):
        return(0)
    if(BRANCHES.getVotePeriod(branch) > (EVENTS.getExpiration(event) / BRANCHES.getPeriodLength(branch))):
        votedOnAgain = 1
    if(!EVENTS.getForked(event)):
        return(-1)
    if(self.resolveForkEvent(branch, event)):
        EVENTS.setForkDone(event)
    # fork not done yet
    else:
        return(0)

# once winning fork decided this sets fork done and sets the event outcome to the forkoutcome + ethicality if the fork won, or to the resolved round 2 outcome + ethicality if the original parent won
def resolveForkEvent(branch, event):
    refund()
    winner = self.forkResolved[branch][forkPeriod]
    if(!winner):
        return(-5)
    
    # binary
    if(binary(event)):
        fxpOutcome = 0
        ethical = 0
        # original parent won
        if(winner==branch):
            fxpOutcome = catch(EVENTS.getUncaughtOutcome(event))
            ethical = ethic_catch(EVENTS.getEthical(event))
        # fork won
        else:
            fxpOutcome = catch(EVENTS.getForkOutcome(event))
            ethical = ethic_catch(EVENTS.getForkEthicality(event))
        
        EVENTS.setOutcome(event, fxpOutcome)
        if(fxpOutcome==3*ONEHALF || !ethical):
            # give event bond money to reporters
            CASH.subtractCash(event, EVENTS.getBond(event))
            CASH.addCash(branch, EVENTS.getBond(event))
            # not ethical is same as .5 outcome
            fxpOutcome = 3*ONEHALF
            EVENTS.setOutcome(event, fxpOutcome)
        else:
            # return bond
            CASH.subtractCash(event, EVENTS.getBond(event))
            CASH.addCash(INFO.getCreator(event), EVENTS.getBond(event))
        return(1)
    # scalar
    elif(scalar(event) or categorical(event)):
        mode = 0
        ethical = 0
        # original parent won
        if(winner==branch):
            mode = EVENTS.getUncaughtOutcome(event)
            ethical = ethic_catch(EVENTS.getEthical(event))
        # fork won
        else:
            mode = EVENTS.getForkOutcome(event)
            ethical = ethic_catch(EVENTS.getForkEthicality(event))

        EVENTS.setmode(event, mode)
        scaled_max = EVENTS.getMaxValue(event)
        scaled_min = EVENTS.getMinValue(event)
        fxpOutcome = mode * (scaled_max - scaled_min)/ONE + scaled_min
        EVENTS.setOutcome(event, fxpOutcome)

        if(mode==ONEHALF || !ethical):
            # give event bond money to reporters
            CASH.subtractCash(event, EVENTS.getBond(event))
            CASH.addCash(branch, EVENTS.getBond(event))
            # not ethical is same as .5 outcome
            fxpOutcome = ONEHALF
            EVENTS.setOutcome(event, fxpOutcome)
            EVENTS.setmode(event, fxpOutcome)
        else:
            # return bond
            CASH.subtractCash(event, EVENTS.getBond(event))
            CASH.addCash(INFO.getCreator(event), EVENTS.getBond(event))
        return(1)
    # (should never be reached)
    else:
        return(0)


# rbcr is done as a normal event where everyone reports on it
# only called on the fork not the parent, normal penalization except the values are forkOutcome and forkEthicality as opposed to anything else
# some rep from this goes to bond poster, original / last period report is actually what a user reported on the parent for the round 2 bond vote, they lose rep as well as people this time who report wrong
# branch is fork
def penalizeOnForkedEvent(branch, event):
    if(EVENTS.getForked(event)==0):
        return(-1)
    # means event / fork isn't resolved
    if(EVENTS.getForkedDone(event)==0):
        return(-2)
    repBalance = REPORTING.getRepBalance(branch, msg.sender)
    lastPeriod = BRANCHES.getVotePeriod(branch)-1
    if(!self.branch[branch].penalized[lastPeriod][msg.sender].notEnoughReportsPenalized):
        return(-3)
    periodLength = BRANCHES.getPeriodLength(branch)
    residual = block.timestamp % periodLength
    if(residual > periodLength/2):
        return(-2)
    if(EVENTS.getOriginalExpiration(event)!=EVENTS.getExpiration(event) && MARKETS.getPushedForward(market)):
        if(lastPeriod==EVENTS.getOriginalExpiration(event)/BRANCHES.getPeriodLength(branch)):
            return(-1)

    newRep = 0
    newAfterRep = 0
    smoothedRep = 0
    totalRepDifference = 0
    outcome = catch(EVENTS.getForkOutcome(event))
    reportValue = EXPEVENTS.getReport(branch, lastPeriod, event, msg.sender)
    lastPenalizationPeriod = lastPeriod - 1
    oldReport = EXPEVENTS.getReport(BRANCHES.getParent(branch), lastPenalizationPeriod, msg.sender)
    p = self.proportionCorrectForkEvent(event)
    if(scalar(event) or categorical(event)):
        outcome = EVENTS.getForkOutcome(event)
    oldRep = EXPEVENTS.getBeforeRep(branch, lastPeriod, msg.sender)

    # Do the first rbcr based on first report and final outcome if reported first time
    if(oldReport && !self.branch[branch].penalized[lastPeriod][msg.sender].event[event] && outcome!=0):
        oldEthics = EXPEVENTS.getEthicReport(BRANCHES.getParent(branch), lastPenalizationPeriod, event, msg.sender)
        # wrong
        #184467440737095520 == 0.01 in fxp
        if(oldReport > outcome+184467440737095520 or oldReport < outcome-184467440737095520):
            if(scalar(event) or categorical(event) or outcome==3*ONEHALF):
                diff = oldReport - outcome
                p = -(abs(diff)/2) + ONE
            newRep = oldRep*(2*p - ONE)/ONE
        # right
        else:
            if(scalar(event) or categorical(event) or outcome==3*ONEHALF):
                diff = oldReport - outcome
                p = -(abs(diff)/2) + ONE
            newRep = oldRep*(2*(ONE-p)**2 / p + ONE)/ONE
        #smoothedRep = oldRep*.8 + newRep*.2
        smoothedRep = oldRep * 14757395258967642112/ONE + newRep * 3689348814741910528/ONE
        repChange = smoothedRep - oldRep
        newAfterRep = EXPEVENTS.getAfterRep(branch, lastPeriod, msg.sender) + repChange
        EXPEVENTS.setAfterRep(branch, lastPeriod, newAfterRep, msg.sender)
        totalRepDifference = repChange
        # for ethicality if diff. appeal then pay back the fork bond from people who reported the wrong ethicality, but don't take rep beyond that and max at 20% of their rep respectively
        if(oldEthics != ethic_catch(EVENTS.getEthical(event)) && totalRepDifference >=0):
            totalRepDifference = -184467440737095520*repBalance / ONE
        if(repBalance + totalRepDifference <= 0):
            totalRepDifference = -1*repBalance
        # reward the bonded challenger with whatever rep would normally be taken from the liars up to 2x the bond, rest goes to branch as usual later in the process
        if(self.bondPaid[event] < self.bondAmount[branch]*2 && totalRepDifference < 0):
            # done instead of sending to redistrib. pool
            REPORTING.addRep(branch, REPORTING.repIDToIndex(branch, msg.sender), totalRepDifference)
            # sends that rep to the bonded challenger
            REPORTING.addRep(branch, REPORTING.repIDToIndex(branch, self.forking[event].bondPoster), -totalRepDifference)
            self.bondPaid[event] += -1*totalRepDifference
    
    # Do the second (for each user) based on second report and final outcome
    if(reportValue && !self.branch[branch].penalized[lastPeriod][msg.sender].event[event] && outcome!=0):
        ethics = EXPEVENTS.getEthicReport(branch, lastPeriod, event, msg.sender)
        # wrong
        #184467440737095520 == 0.01 in fxp
        if(reportValue > outcome+184467440737095520 or reportValue < outcome-184467440737095520):
            if(scalar(event) or categorical(event) or outcome==3*ONEHALF):
                diff = reportValue - outcome
                p = -(abs(diff)/2) + ONE
            newRep = oldRep*(2*p - ONE)/ONE
        # right
        else:
            if(scalar(event) or categorical(event) or outcome==3*ONEHALF):
                diff = reportValue - outcome    
                p = -(abs(diff)/2) + ONE
            newRep = oldRep*(2*(ONE-p)**2 / p + ONE)/ONE
        #smoothedRep = oldRep*.8 + newRep*.2
        smoothedRep = oldRep * 14757395258967642112/ONE + newRep * 3689348814741910528/ONE
        repChange = smoothedRep - oldRep
        newAfterRep = EXPEVENTS.getAfterRep(branch, lastPeriod, msg.sender) + repChange
        EXPEVENTS.setAfterRep(branch, lastPeriod, newAfterRep, msg.sender)
        totalRepDifference = repChange
        # for ethicality if diff. appeal then pay back the fork bond from people who reported the wrong ethicality, but don't take rep beyond that and max at 20% of their rep respectively
        if(ethics != ethic_catch(EVENTS.getEthical(event)) && totalRepDifference >=0):
            totalRepDifference = -184467440737095520*repBalance / ONE
        if(repBalance + repChange <= 0):
            totalRepDifference = -1*repBalance
        if(self.bondPaid[event] < self.bondAmount[branch]*2 && totalRepDifference < 0):
            # done instead of sending to redistrib. pool
            REPORTING.addRep(branch, REPORTING.repIDToIndex(branch, msg.sender), totalRepDifference)
            # sends that rep to the bonded challenger
            REPORTING.addRep(branch, REPORTING.repIDToIndex(branch, self.forking[event].bondPoster), -totalRepDifference)
            self.bondPaid[event] += -1*totalRepDifference
        
        self.branch[branch].penalized[lastPeriod][msg.sender].event[event] = 1
        self.branch[branch].penalized[lastPeriod][msg.sender].num += 1
        if(EXPEVENTS.getNumReportsActual(branch, lastPeriod, msg.sender)==self.branch[branch].penalized[lastPeriod][msg.sender].num):
            if(newAfterRep <= 0):
                newAfterRep = 0
                EXPEVENTS.setAfterRep(branch, lastPeriod, newAfterRep, msg.sender)
            self.branch[branch].penalizedUpTo[msg.sender] = lastPeriod
            self.branch[branch].denominator[lastPeriod] += newAfterRep
            totalRepDifference = newAfterRep - oldRep
            if(repBalance + totalRepDifference <= 0):
                totalRepDifference = -1*repBalance
            if(totalRepDifference<0):
                # removes rep from reporter who lost it [those who gained rep will get it in the claim rep phase]
                REPORTING.addRep(branch, REPORTING.repIDToIndex(branch, msg.sender), totalRepDifference)
                # sends that rep to the branch
                REPORTING.addRep(branch, REPORTING.repIDToIndex(branch, branch), -totalRepDifference)
    return(1)

def proportionCorrectForkEvent(event):
    refund()
    p = 0
    outcome = catch(EVENTS.getForkOutcome(event))
    if(outcome!=0):
        # binary
        if(EVENTS.getNumOutcomes(event)==2 and EVENTS.getMaxValue(event)==TWO and EVENTS.getMinValue(event)==ONE):
            # subtract 1 to get it from 0 to 1
            avgOutcome = EVENTS.getForkOutcome(event) - ONE
            # say we have outcome of 0, avg is .4, what is p?
            # p is .6 or 60%
            if(outcome == ONE):
                p = ONE - avgOutcome
            # say we have outcome of 1, avg is .8, what is p (proportion correct)?
            # p is .8 or 80%
            if(outcome == 2 * ONE):
                p = avgOutcome
            if(outcome == 3 * ONEHALF):
                return(0)
        return(p)
    else:
        return(0)


macro scalar($event):
    ((EVENTS.getMaxValue($event)!=TWO || EVENTS.getMinValue($event)!=ONE) && EVENTS.getNumOutcomes($event)==2)
        
macro binary($event):
    (EVENTS.getNumOutcomes($event)==2 and EVENTS.getMaxValue($event)==TWO and EVENTS.getMinValue($event)==ONE)
        
macro categorical($event):
    (EVENTS.getNumOutcomes($event)>2)
    
macro ethic_catch($x):
    if($x < ONEHALF):
        0
    else:
        ONE

macro abs($a):
    if($a<0):
        $a = -$a
    $a
    
# Bins values to 1, 1.5, 2
macro catch($x):
    if($x < (BAD - CATCH_TOLERANCE)):
        NO
    elif($x > (BAD + CATCH_TOLERANCE)):
        YES
    else:
        BAD
<|MERGE_RESOLUTION|>--- conflicted
+++ resolved
@@ -1,4 +1,4 @@
-<<<<<<< HEAD
+
 #Notes:
     #Anyone can pay some amount significantly greater than the bond amount to force a branching event, splitting rep into two classes.  
     #In one class the reported outcome for whatever event was the cause of dispute is said to be right, and rep is redistributed accordingly.  
@@ -7,8 +7,6 @@
 
 import info as INFO
 import cash as CASH
-=======
->>>>>>> 122813b3
 import branches as BRANCHES
 import reporting as REPORTING
 import events as EVENTS
@@ -17,11 +15,8 @@
 import sendReputation as SENDREP
 import roundTwo as ROUNDTWO
 import expiringEvents as EXPEVENTS
-<<<<<<< HEAD
 import createBranch as CREATEBRANCH
-=======
 import markets as MARKETS
->>>>>>> 122813b3
 inset('refund.se')
 
 
