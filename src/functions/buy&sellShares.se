# This software (Augur) allows buying && selling event outcomes in ethereum
# Copyright (C) 2015 Forecast Foundation OU
#    This program is free software; you can redistribute it &&/or modify
#    it under the terms of the GNU General Public License as published by
#    the Free Software Foundation; either version 2 of the License, or
#    (at your option) any later version.
#
#    This program is free software: you can redistribute it &&/or modify
#    it under the terms of the GNU General Public License as published by
#    the Free Software Foundation, either version 3 of the License, or
#    (at your option) any later version.
#
#    This program is distributed in the hope that it will be useful,
#    but WITHOUT ANY WARRANTY; without even the implied warranty of
#    MERCHANTABILITY or FITNESS FOR A PARTICULAR PURPOSE.  See the
#    GNU General Public License for more details.
#
#    You should have received a copy of the GNU General Public License
#    along with this program.  If not, see <http://www.gnu.org/licenses/>.
# Any questions please contact joey@augur.net

import branches as BRANCHES
import cash as CASH
import markets as MARKETS
import trades as TRADES
inset('refund.se')

<<<<<<< HEAD
event log_add_tx(market:indexed, sender, type, price, amount, outcome, tradeid)
event log_cancel(market:indexed, sender, price, amount, tradeid, outcome, type)
=======
event log_price(market:indexed, type, price, amount, timestamp, outcome, trader:indexed)
event log_add_tx(market:indexed, sender:indexed, type, price, amount, outcome, tradeid)
event log_fill_tx(market:indexed, sender:indexed, owner:indexed, type, price, amount, tradeid, outcome)
event log_cancel(market:indexed, sender:indexed, price, amount, tradeid, outcome, type)
>>>>>>> 85a6cf28

# Trade types
macro BID: 1
macro ASK: 2
# Field counts
macro TRADE_FIELDS: 8
# Boolean success/failure
macro SUCCESS: 1
macro FAILURE: 0
# Error codes
macro INSUFFICIENT_BALANCE: 10
macro TRADE_ALREADY_EXISTS: 21
macro TRADE_SAME_BLOCK_PROHIBITED: 22

macro fee_percent($market_fee, $price, $cumScale):
    4 * $market_fee * $price * (ONE-$price*2**64/$cumScale) / ($cumScale*ONE)

macro save_trade($type, $amount, $price, $market, $outcome, $branch, $participantNumber, $fee, $sender):
    trade = [$type, $market, $amount, $price, $sender, block.number, $outcome]
    trade_id = sha3(trade, items=7)
    cumScale = MARKETS.getCumScale($market)

    # Save trade
    if !TRADES.getID(trade_id):
        TRADES.saveTrade(trade_id, $type, $market, $amount, $price, $sender, $outcome)
        # Update market
        last_id = MARKETS.getLastTrade($market)
        MARKETS.addTrade($market, trade_id, last_id)
        # Update available and trading amounts for asks
        if $type == ASK:
            MARKETS.modifyParticipantShares($market, $participantNumber, $outcome, -$amount, 0, 0)
            if($fee):
                CASH.sendFrom($market, ($amount * $price * $fee / ONE^2), $sender)
        # Send / escrow cash for bids
        if $type == BID:
            CASH.sendFrom($market, $amount * $price / ONE, $sender)
            if($fee):
                CASH.sendFrom($market, ($amount * $price * $fee / ONE^2), $sender)
    else:
        return(TRADE_ALREADY_EXISTS)
    log(type=log_add_tx, $market, $sender, $type, $price, $amount, $outcome, trade_id)
    return(trade_id)

#
# Cancellation: cancels a trade, if a bid refunds money, if an ask returns shares
# @returns 1 if success, 0 if failure
#
# 200k gas
def cancel(trade_id):
    refund()
    # user can cancel anytime
    # Get trade
    trade = array(TRADE_FIELDS)
    trade = TRADES.get_trade(trade_id, outitems=TRADE_FIELDS)
    if !trade:
        return(0)
    type = trade[1]
    market = trade[2]
    amount = trade[3]
    price = trade[4]
    owner = trade[5]
    outcome = trade[7]
    branch = MARKETS.getBranchID(market)
    trading_fee = MARKETS.getTradingFee(market)
    cumScale = MARKETS.getCumScale(market)
    fee = fee_percent(trading_fee, price, cumScale) * MARKETS.getMakerFees(market) / ONE
    # Check the owner
    if msg.sender == owner:
        # Clear the trade first
        remove_trade(trade_id, market)
        # Issue refunds
        if type == BID:
            # cash refund
            amt = amount * price * (fee + ONE) / ONE^2
            CASH.subtractCash(market, amt)
            CASH.addCash(msg.sender, amt)
        elif type == ASK:
            # shares refund
            participantNumber = MARKETS.getParticipantNumber(market, msg.sender)
            MARKETS.modifyParticipantShares(market, participantNumber, outcome, amount, 1, 0)
            CASH.subtractCash(market, (amount * price * fee / ONE^2))
            CASH.addCash(msg.sender, (amount * price * fee / ONE^2))
        # Log cancellation
        log(type=log_cancel, market, msg.sender, price, amount, trade_id, outcome, type)
        return(SUCCESS)
    return(FAILURE)

macro remove_trade($trade_id, $market):
    TRADES.remove_trade($trade_id)
    MARKETS.remove_trade_from_market($market, $trade_id)

#
# Buy / Sell actions: puts orders on the book
# Errors:
    #  0: market doesn't exist
    # -1: amount/price bad
    # -2: oracle only branch
    # -3: trader doesn't exist in market
    # -4: not enough money or shares
#
# costs 532k gas
# smallest trade value is 0.00000001
def buy(amount, price, market, outcome):
    refund()
    trading_fee = MARKETS.getTradingFee(market)
    cumScale = MARKETS.getCumScale(market)
    fee = fee_percent(trading_fee, price, cumScale) * MARKETS.getMakerFees(market) / ONE
    participantNumber = MARKETS.getParticipantNumber(market, msg.sender)
    branch = MARKETS.getBranchID(market)
    if(!MARKETS.getCreationTime(market)):
<<<<<<< HEAD
        return(-1)
    branch = MARKETS.getBranchID(market)
=======
        return(0)
    # price cannot be greater than max share value, value traded can't be <.00000001, and value can't be > 2**126 in unfixed point so we don't get overflow issues
    if(price>cumScale or amount*price < 3402823669209384705829531287552 or amount*price >= 2**190):
        return(-1)
>>>>>>> 85a6cf28
    if(BRANCHES.getOracleOnly(branch)):
        return(-2)
    # if participant doesn't exist in market, add them
    if(msg.sender != MARKETS.getParticipantID(market, participantNumber)):
        participantNumber = MARKETS.addParticipant(market, msg.sender)
<<<<<<< HEAD
    trading_fee = MARKETS.getTradingFee(market)
    cumScale = MARKETS.getCumScale(market)
    fee = fee_percent(trading_fee, price, cumScale) * MARKETS.getMakerFees(market) / ONE
    if(price>cumScale or amount*price < 3402823669209384705829531287552 or amount*price >= 2**190):
        return(-1)
=======
>>>>>>> 85a6cf28
    if(CASH.balance(msg.sender) < (amount * price * (fee + ONE) / ONE^2)):
        return(-4)
    save_trade(BID, amount, price, market, outcome, branch, participantNumber, fee, msg.sender)
    return(FAILURE)

# costs 532k gas
# smallest trade value is 0.00000001
def sell(amount, price, market, outcome):
    refund()
    branch = MARKETS.getBranchID(market)
    trading_fee = MARKETS.getTradingFee(market)
    cumScale = MARKETS.getCumScale(market)
    fee = fee_percent(trading_fee, price, cumScale) * MARKETS.getMakerFees(market) / ONE
    participantNumber = MARKETS.getParticipantNumber(market, msg.sender)
    # price cannot be greater than max share value, value traded can't be <.00000001, and value can't be > 2**126 in unfixed point so we don't get overflow issues
    if(price>cumScale or amount*price < 3402823669209384705829531287552L or amount*price >= 2**190):
        return(-1)
    if(BRANCHES.getOracleOnly(branch)):
        return(-2)
    if(MARKETS.getParticipantID(market, participantNumber) != msg.sender):
        return(-3)
    if(MARKETS.getParticipantSharesPurchased(market, participantNumber, outcome) < amount):
        return(-4)
<<<<<<< HEAD
    trading_fee = MARKETS.getTradingFee(market)
    cumScale = MARKETS.getCumScale(market)
    fee = fee_percent(trading_fee, price, cumScale) * MARKETS.getMakerFees(market) / ONE
    if(price>cumScale or amount*price < 3402823669209384705829531287552L or amount*price >= 2**190):
        return(-1)
    if(CASH.balance(msg.sender) < (amount * price * fee / ONE^2)):
        return(-4)
    save_trade(ASK, amount, price, market, outcome, branch, participantNumber, fee, msg.sender)
    return(FAILURE)
=======
    # check for enough money for fees
    if(CASH.balance(msg.sender) < (amount * price * fee / ONE^2)):
        return(-4)
    save_trade(ASK, amount, price, market, outcome, branch, participantNumber, fee, msg.sender)
    return(FAILURE)

# Allows a user to "short" by buying n complete sets and selling n shares of the unwanted outcome to a bid on the book
# Example:
    #buyer gives up say 20
    #complete set cost is say 100
    #fee is say 2
    #market should lose 20 from buyer's escrowed money
    #market should gain 100 from complete set
    #person short selling should give the market 80 [complete set cost less shares sold]
    #plus fees
        #1 should go to branch
        #1 should go to creator
# Errors:
    # -1: trade doesn't exist
    # -2: invalid trade hash/commitment
    # -3: must be a bid, not an ask
    # -4: market is already resolved
    # -5: can't pickup your own trade
    # -6: can't trade on oracle only branch
    # -7: not a large enough trade
def short_sell(buyer_trade_id, max_amount):
    refund()
    branch = MARKETS.getBranchID(market)
    if(BRANCHES.getOracleOnly(branch)):
        return(-6)
    # check trade hash
    tradeInfo = array(3)
    tradeInfo[0] = buyer_trade_id
    tradeInfo[1] = max_amount
    tradeInfo[2] = 0
    tradeHash = sha3(tradeInfo, items=3)
    if(TRADES.checkHash(tradeHash, msg.sender)==-1):
        return(-2)
    # Get trade
    trade = array(TRADE_FIELDS)
    trade = TRADES.get_trade(buyer_trade_id, outitems=TRADE_FIELDS)
    if !trade:
        return(-1)
    # Get market
    type = trade[1]
    if(type!=BID):
        return(-3)
    market = trade[2]
    if(MARKETS.getOneWinningOutcome(market, 0)):
        return(-4)
    orig_amount = trade[3]
    price = trade[4]
    owner = trade[5]
    outcome = trade[7]
    if(owner == msg.sender or owner == tx.origin):
        return(-5)
    # Make sure the trade has been mined, obvious HFT prevention
    if block.number <= trade[6]:
        return(TRADE_SAME_BLOCK_PROHIBITED)
    
    # calculate cost
    creator = INFO.getCreator(market)
    trading_fee = MARKETS.getTradingFee(market)
    cumScale = MARKETS.getCumScale(market)
    amount = min(orig_amount, max_amount)
    if(amount < 0):
        return(INSUFFICIENT_BALANCE)
    fee = amount * price * fee_percent(trading_fee, price, cumScale) / ONE^2
    makerFeeRate = MARKETS.getMakerFees(market)
    branchFees = (THREEFOURTHS+(ONEHALF - makerFeeRate)/2)*fee / ONE
    creatorFees = (ONEFOURTH+(ONEHALF - makerFeeRate)/2)*fee / ONE
    takerFeesTotal = branchFees + creatorFees
    cost = amount*cumScale/ONE - (amount*price/ONE - takerFeesTotal)
    if(CASH.balance(msg.sender) < cost):
        return(INSUFFICIENT_BALANCE)
    if(amount*price/ONE < 184467440738):
        return(-7)

    numOutcomes = MARKETS.getMarketNumOutcomes(market)
    participantNumber = MARKETS.getParticipantNumber(market, msg.sender)
    # if participant doesn't exist in market, add them
    if(msg.sender != MARKETS.getParticipantID(market, participantNumber)):
        participantNumber = MARKETS.addParticipant(market, msg.sender)

    i = 1
    # send shares of the event to user address, buying complete sets
    while i <= numOutcomes:
        MARKETS.modifyShares(market, i, amount)
        MARKETS.modifyParticipantShares(market, participantNumber, i, amount, 0)
        i += 1
    if(BRANCHES.getVotePeriod(branch)<MARKETS.getTradingPeriod(market)):
        MARKETS.modifySharesValue(market, amount*cumScale/ONE)
        EXPEVENTS.adjustPeriodShareValueOutstanding(branch, MARKETS.getTradingPeriod(market), amount*cumScale/ONE)
    # send money from user acc. to market address/account
    # cost for shares
    if(!CASH.sendFrom(market, cost-takerFeesTotal, msg.sender)):
        throw

    # Fill buy order [short selling the outcome user doesn't want]
    # Determine fill amount
    fill = amount
    # Update trade amount or remove
    if fill < orig_amount:
        TRADES.fill_trade(trade_id, fill)
    else:
        remove_trade(trade_id, market)
    # Update balances
    ownerNum = MARKETS.getParticipantNumber(market, owner)
    MARKETS.modifyParticipantShares(market, participantNumber, outcome, -fill, 0)
    MARKETS.modifyParticipantShares(market, ownerNum, outcome, fill, 0)
    # Transfer cash from person who bid to the person here who is selling [bidder has already sent/escrowed the cash to/with the market when submitting bid]
    # 75% to branch + .5% more to branch per maker fee 1% decrease 
    if(!CASH.sendFrom(branch, branchFees, msg.sender)):
        throw
    # 25% to creator + .5% more to creator per 1% decrease in maker fees
    if(!CASH.sendFrom(creator, creatorFees, msg.sender)):
        throw

    # other party [maker] pay their part of the fee here too
    fee = fee * makerFeeRate / ONE
    CASH.subtractCash(market, fee)
    CASH.addCash(creator, fee/2)
    CASH.addCash(branch, fee/2)
    
    # only count branch fees here
    MARKETS.addFees(market, fee/2+branchFees)

    max_amount -= fill
    # Log transaction
    log(type=log_fill_tx, market, msg.sender, owner, ASK, price, fill, trade_id, outcome)
    # Log price, fill amount, type and timestamp
    log(type=log_price, market, type, price, fill, block.timestamp, outcome, msg.sender)
    MARKETS.setPrice(market, outcome, price)
    return([SUCCESS, max_amount, fill, price]: arr)
>>>>>>> 85a6cf28
<|MERGE_RESOLUTION|>--- conflicted
+++ resolved
@@ -25,15 +25,8 @@
 import trades as TRADES
 inset('refund.se')
 
-<<<<<<< HEAD
-event log_add_tx(market:indexed, sender, type, price, amount, outcome, tradeid)
-event log_cancel(market:indexed, sender, price, amount, tradeid, outcome, type)
-=======
-event log_price(market:indexed, type, price, amount, timestamp, outcome, trader:indexed)
 event log_add_tx(market:indexed, sender:indexed, type, price, amount, outcome, tradeid)
-event log_fill_tx(market:indexed, sender:indexed, owner:indexed, type, price, amount, tradeid, outcome)
 event log_cancel(market:indexed, sender:indexed, price, amount, tradeid, outcome, type)
->>>>>>> 85a6cf28
 
 # Trade types
 macro BID: 1
@@ -144,28 +137,15 @@
     participantNumber = MARKETS.getParticipantNumber(market, msg.sender)
     branch = MARKETS.getBranchID(market)
     if(!MARKETS.getCreationTime(market)):
-<<<<<<< HEAD
-        return(-1)
-    branch = MARKETS.getBranchID(market)
-=======
         return(0)
     # price cannot be greater than max share value, value traded can't be <.00000001, and value can't be > 2**126 in unfixed point so we don't get overflow issues
     if(price>cumScale or amount*price < 3402823669209384705829531287552 or amount*price >= 2**190):
         return(-1)
->>>>>>> 85a6cf28
     if(BRANCHES.getOracleOnly(branch)):
         return(-2)
     # if participant doesn't exist in market, add them
     if(msg.sender != MARKETS.getParticipantID(market, participantNumber)):
         participantNumber = MARKETS.addParticipant(market, msg.sender)
-<<<<<<< HEAD
-    trading_fee = MARKETS.getTradingFee(market)
-    cumScale = MARKETS.getCumScale(market)
-    fee = fee_percent(trading_fee, price, cumScale) * MARKETS.getMakerFees(market) / ONE
-    if(price>cumScale or amount*price < 3402823669209384705829531287552 or amount*price >= 2**190):
-        return(-1)
-=======
->>>>>>> 85a6cf28
     if(CASH.balance(msg.sender) < (amount * price * (fee + ONE) / ONE^2)):
         return(-4)
     save_trade(BID, amount, price, market, outcome, branch, participantNumber, fee, msg.sender)
@@ -189,149 +169,8 @@
         return(-3)
     if(MARKETS.getParticipantSharesPurchased(market, participantNumber, outcome) < amount):
         return(-4)
-<<<<<<< HEAD
-    trading_fee = MARKETS.getTradingFee(market)
-    cumScale = MARKETS.getCumScale(market)
-    fee = fee_percent(trading_fee, price, cumScale) * MARKETS.getMakerFees(market) / ONE
-    if(price>cumScale or amount*price < 3402823669209384705829531287552L or amount*price >= 2**190):
-        return(-1)
-    if(CASH.balance(msg.sender) < (amount * price * fee / ONE^2)):
-        return(-4)
-    save_trade(ASK, amount, price, market, outcome, branch, participantNumber, fee, msg.sender)
-    return(FAILURE)
-=======
     # check for enough money for fees
     if(CASH.balance(msg.sender) < (amount * price * fee / ONE^2)):
         return(-4)
     save_trade(ASK, amount, price, market, outcome, branch, participantNumber, fee, msg.sender)
-    return(FAILURE)
-
-# Allows a user to "short" by buying n complete sets and selling n shares of the unwanted outcome to a bid on the book
-# Example:
-    #buyer gives up say 20
-    #complete set cost is say 100
-    #fee is say 2
-    #market should lose 20 from buyer's escrowed money
-    #market should gain 100 from complete set
-    #person short selling should give the market 80 [complete set cost less shares sold]
-    #plus fees
-        #1 should go to branch
-        #1 should go to creator
-# Errors:
-    # -1: trade doesn't exist
-    # -2: invalid trade hash/commitment
-    # -3: must be a bid, not an ask
-    # -4: market is already resolved
-    # -5: can't pickup your own trade
-    # -6: can't trade on oracle only branch
-    # -7: not a large enough trade
-def short_sell(buyer_trade_id, max_amount):
-    refund()
-    branch = MARKETS.getBranchID(market)
-    if(BRANCHES.getOracleOnly(branch)):
-        return(-6)
-    # check trade hash
-    tradeInfo = array(3)
-    tradeInfo[0] = buyer_trade_id
-    tradeInfo[1] = max_amount
-    tradeInfo[2] = 0
-    tradeHash = sha3(tradeInfo, items=3)
-    if(TRADES.checkHash(tradeHash, msg.sender)==-1):
-        return(-2)
-    # Get trade
-    trade = array(TRADE_FIELDS)
-    trade = TRADES.get_trade(buyer_trade_id, outitems=TRADE_FIELDS)
-    if !trade:
-        return(-1)
-    # Get market
-    type = trade[1]
-    if(type!=BID):
-        return(-3)
-    market = trade[2]
-    if(MARKETS.getOneWinningOutcome(market, 0)):
-        return(-4)
-    orig_amount = trade[3]
-    price = trade[4]
-    owner = trade[5]
-    outcome = trade[7]
-    if(owner == msg.sender or owner == tx.origin):
-        return(-5)
-    # Make sure the trade has been mined, obvious HFT prevention
-    if block.number <= trade[6]:
-        return(TRADE_SAME_BLOCK_PROHIBITED)
-    
-    # calculate cost
-    creator = INFO.getCreator(market)
-    trading_fee = MARKETS.getTradingFee(market)
-    cumScale = MARKETS.getCumScale(market)
-    amount = min(orig_amount, max_amount)
-    if(amount < 0):
-        return(INSUFFICIENT_BALANCE)
-    fee = amount * price * fee_percent(trading_fee, price, cumScale) / ONE^2
-    makerFeeRate = MARKETS.getMakerFees(market)
-    branchFees = (THREEFOURTHS+(ONEHALF - makerFeeRate)/2)*fee / ONE
-    creatorFees = (ONEFOURTH+(ONEHALF - makerFeeRate)/2)*fee / ONE
-    takerFeesTotal = branchFees + creatorFees
-    cost = amount*cumScale/ONE - (amount*price/ONE - takerFeesTotal)
-    if(CASH.balance(msg.sender) < cost):
-        return(INSUFFICIENT_BALANCE)
-    if(amount*price/ONE < 184467440738):
-        return(-7)
-
-    numOutcomes = MARKETS.getMarketNumOutcomes(market)
-    participantNumber = MARKETS.getParticipantNumber(market, msg.sender)
-    # if participant doesn't exist in market, add them
-    if(msg.sender != MARKETS.getParticipantID(market, participantNumber)):
-        participantNumber = MARKETS.addParticipant(market, msg.sender)
-
-    i = 1
-    # send shares of the event to user address, buying complete sets
-    while i <= numOutcomes:
-        MARKETS.modifyShares(market, i, amount)
-        MARKETS.modifyParticipantShares(market, participantNumber, i, amount, 0)
-        i += 1
-    if(BRANCHES.getVotePeriod(branch)<MARKETS.getTradingPeriod(market)):
-        MARKETS.modifySharesValue(market, amount*cumScale/ONE)
-        EXPEVENTS.adjustPeriodShareValueOutstanding(branch, MARKETS.getTradingPeriod(market), amount*cumScale/ONE)
-    # send money from user acc. to market address/account
-    # cost for shares
-    if(!CASH.sendFrom(market, cost-takerFeesTotal, msg.sender)):
-        throw
-
-    # Fill buy order [short selling the outcome user doesn't want]
-    # Determine fill amount
-    fill = amount
-    # Update trade amount or remove
-    if fill < orig_amount:
-        TRADES.fill_trade(trade_id, fill)
-    else:
-        remove_trade(trade_id, market)
-    # Update balances
-    ownerNum = MARKETS.getParticipantNumber(market, owner)
-    MARKETS.modifyParticipantShares(market, participantNumber, outcome, -fill, 0)
-    MARKETS.modifyParticipantShares(market, ownerNum, outcome, fill, 0)
-    # Transfer cash from person who bid to the person here who is selling [bidder has already sent/escrowed the cash to/with the market when submitting bid]
-    # 75% to branch + .5% more to branch per maker fee 1% decrease 
-    if(!CASH.sendFrom(branch, branchFees, msg.sender)):
-        throw
-    # 25% to creator + .5% more to creator per 1% decrease in maker fees
-    if(!CASH.sendFrom(creator, creatorFees, msg.sender)):
-        throw
-
-    # other party [maker] pay their part of the fee here too
-    fee = fee * makerFeeRate / ONE
-    CASH.subtractCash(market, fee)
-    CASH.addCash(creator, fee/2)
-    CASH.addCash(branch, fee/2)
-    
-    # only count branch fees here
-    MARKETS.addFees(market, fee/2+branchFees)
-
-    max_amount -= fill
-    # Log transaction
-    log(type=log_fill_tx, market, msg.sender, owner, ASK, price, fill, trade_id, outcome)
-    # Log price, fill amount, type and timestamp
-    log(type=log_price, market, type, price, fill, block.timestamp, outcome, msg.sender)
-    MARKETS.setPrice(market, outcome, price)
-    return([SUCCESS, max_amount, fill, price]: arr)
->>>>>>> 85a6cf28
+    return(FAILURE)