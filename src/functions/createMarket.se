# This software (Augur) allows buying and selling event outcomes in ethereum
# Copyright (C) 2015 Forecast Foundation OU
#    This program is free software; you can redistribute it and/or modify
#    it under the terms of the GNU General Public License as published by
#    the Free Software Foundation; either version 2 of the License, or
#    (at your option) any later version.
#
#    This program is free software: you can redistribute it and/or modify
#    it under the terms of the GNU General Public License as published by
#    the Free Software Foundation, either version 3 of the License, or
#    (at your option) any later version.
#
#    This program is distributed in the hope that it will be useful, #    but WITHOUT ANY WARRANTY; without even the implied warranty of
#    MERCHANTABILITY or FITNESS FOR A PARTICULAR PURPOSE.  See the
#    GNU General Public License for more details.
#
#    You should have received a copy of the GNU General Public License
#    along with this program.  If not, see <http://www.gnu.org/licenses/>.
# Any questions please contact joey@augur.net

extern controller: [lookup:[int256]:int256, checkWhitelist:[int256]:int256]

BRANCHES = self.controller.lookup('branches')
extern branches: [addCurrency:[int256,int256,int256,int256]:int256, addMarketToBranch:[int256,int256]:int256, disableCurrency:[int256,int256]:int256, getBaseReporters:[int256]:int256, getBranchByNum:[int256]:int256, getBranchCurrency:[int256,int256]:int256, getBranchWallet:[int256,int256]:int256, getBranches:[]:int256[], getBranchesStartingAt:[int256]:int256[], getCreationDate:[int256]:int256, getCurrencyActive:[int256,int256]:int256, getCurrencyByContract:[int256,int256]:int256, getCurrencyRate:[int256,int256]:int256, getEventForkedOver:[int256]:int256, getForkPeriod:[int256]:int256, getForkTime:[int256]:int256, getInitialBalance:[int256,int256,int256]:int256, getMarketIDsInBranch:[int256,int256,int256]:int256[], getMinTradingFee:[int256]:int256, getMostRecentChild:[int256]:int256, getNumBranches:[]:int256, getNumCurrencies:[int256]:int256, getNumMarketsBranch:[int256]:int256, getOracleOnly:[int256]:int256, getParent:[int256]:int256, getParentPeriod:[int256]:int256, getPeriodLength:[int256]:int256, getVotePeriod:[int256]:int256, incrementPeriod:[int256]:int256, initializeBranch:[int256,int256,int256,int256,int256,int256,int256,int256,int256]:int256, reactivateCurrency:[int256,int256]:int256, removeLastCurrency:[int256]:int256, replaceCurrency:[int256,int256,int256,int256,int256]:int256, setBaseReporters:[int256,int256]:int256, setEventForkedOver:[int256,int256]:int256, setForkPeriod:[int256]:int256, setInitialBalance:[int256,int256,int256,int256]:int256, setMostRecentChild:[int256,int256]:int256, updateCurrencyRate:[int256,int256,int256,int256]:int256, updateNumCurrencies:[int256,int256]:int256]

INFO = self.controller.lookup('info')
extern info: [getCreationFee:[int256]:int256, getCreator:[int256]:int256, getCurrency:[int256]:int256, getDescription:[int256]:bytes, getDescriptionLength:[int256]:int256, getWallet:[int256]:int256, setCurrencyAndWallet:[int256,int256,int256]:int256, setInfo:[int256,bytes,int256,int256,int256,int256]:int256]

MARKETS = self.controller.lookup('markets')
extern markets: [addFees:[int256,int256]:int256, addOrder:[int256,int256]:int256, addToMarketsHash:[int256,int256]:int256, getBondsMan:[int256]:int256, getBranch:[int256]:int256, getCumulativeScale:[int256]:int256, getExtraInfo:[int256]:bytes, getExtraInfoLength:[int256]:int256, getFees:[int256]:int256, getGasSubsidy:[int256]:int256, getLastExpDate:[int256]:int256, getLastOrder:[int256]:int256, getLastOutcomePrice:[int256,int256]:int256, getMarketEvent:[int256,int256]:int256, getMarketEvents:[int256]:int256[], getMarketNumOutcomes:[int256]:int256, getMarketShareContracts:[int256]:int256[], getMarketsHash:[int256]:int256, getNumEvents:[int256]:int256, getOneWinningOutcome:[int256,int256]:int256, getOrderIDs:[int256]:int256[], getOriginalTradingPeriod:[int256]:int256, getParticipantSharesPurchased:[int256,int256,int256]:int256, getPrevID:[int256,int256]:int256, getPushedForward:[int256]:int256, getSender:[]:int256, getSharesPurchased:[int256,int256]:int256, getSharesValue:[int256]:int256, getTotalOrders:[int256]:int256, getTotalSharesPurchased:[int256]:int256, getTradingFee:[int256]:int256, getTradingPeriod:[int256]:int256, getVolume:[int256]:int256, getWinningOutcomes:[int256]:int256[], initializeMarket:[int256,int256[],int256,int256,int256,int256,int256,int256,int256,int256,bytes,int256,int256,int256,int256[]]:int256, modifyParticipantShares:[int256,int256,int256,int256,int256]:int256, modifyShares:[int256,int256,int256]:int256, modifySharesValue:[int256,int256]:int256, refundClosing:[int256,int256]:int256, removeOrderFromMarket:[int256,int256]:int256, returnTags:[int256]:int256[], setPrice:[int256,int256,int256]:int256, setPushedForward:[int256,int256,int256]:int256, setTradingFee:[int256,int256]:int256, setTradingPeriod:[int256,int256]:int256, setWinningOutcomes:[int256,int256[]]:int256]

BACKSTOPS = self.controller.lookup('backstops')
extern backstops: [adjForkBondPaid:[int256,int256]:int256, doRoundTwoRefund:[int256,int256]:int256, getBondAmount:[int256]:int256, getBondPaid:[int256]:int256, getBondPoster:[int256]:int256, getBondReturned:[int256]:int256, getDisputedOverEthics:[int256]:int256, getFinal:[int256]:int256, getForkBondPaid:[int256]:int256, getForkBondPoster:[int256]:int256, getForkedOverEthicality:[int256]:int256, getMoved:[int256]:int256, getOriginalBranch:[int256]:int256, getOriginalEthicality:[int256]:int256, getOriginalOutcome:[int256]:int256, getOriginalVotePeriod:[int256]:int256, getResolved:[int256,int256]:int256, getRoundTwo:[int256]:int256, increaseBondPaid:[int256,int256]:int256, setBondAmount:[int256,int256]:int256, setBondPoster:[int256,int256]:int256, setBondReturned:[int256]:int256, setDisputedOverEthics:[int256]:int256, setFinal:[int256]:int256, setForkBondPoster:[int256,int256]:int256, setForkedOverEthicality:[int256]:int256, setMoved:[int256]:int256, setOriginalBranch:[int256,int256]:int256, setOriginalEthicality:[int256,int256]:int256, setOriginalOutcome:[int256,int256]:int256, setOriginalVotePeriod:[int256,int256]:int256, setResolved:[int256,int256,int256]:int256, setRoundTwo:[int256,int256]:int256, setRoundTwoRefund:[int256,int256]:int256]

REPORTING = self.controller.lookup('reporting')
extern reporting: [addDormantRep:[int256,int256,int256]:int256, addRep:[int256,int256,int256]:int256, addReporter:[int256,int256,int256,int256,int256]:int256, adjustActiveRep:[int256,int256]:int256, balanceOfReporter:[int256,int256]:int256, claimInitialRepFromRepContract:[]:int256, getActiveRep:[int256]:int256, getDormantRepByIndex:[int256,int256]:int256, getNumberReporters:[int256]:int256, getRepBalance:[int256,int256]:int256, getRepByIndex:[int256,int256]:int256, getReportedOnNonFinalRoundTwoEvent:[int256,int256]:int256, getReporterID:[int256,int256]:int256, getReputation:[int256]:int256[], getTotalRep:[int256]:int256, repIDToIndex:[int256,int256]:int256, setInitialReporters:[int256]:int256, setRep:[int256,int256,int256]:int256, setReportedOnNonFinalRoundTwoEvent:[int256,int256,int256]:int256, subtractDormantRep:[int256,int256,int256]:int256, subtractRep:[int256,int256,int256]:int256, totalSupply:[int256]:int256]

EVENTS = self.controller.lookup('events')
extern events: [addMarket:[int256,int256]:int256, addPast24:[int256]:int256, addReportersPaidSoFar:[int256]:int256, getBond:[int256]:int256, getChallenged:[int256]:int256, getCreationTime:[int256]:int256, getEarlyResolutionBond:[int256]:int256, getEthics:[int256]:int256, getEventBranch:[int256]:int256, getEventInfo:[int256]:int256[], getEventPushedUp:[int256]:int256, getEventResolution:[int256]:bytes, getExpiration:[int256]:int256, getExtraBond:[int256]:int256, getExtraBondPoster:[int256]:int256, getFirstPreliminaryOutcome:[int256]:int256, getForkEthicality:[int256]:int256, getForkOutcome:[int256]:int256, getForkResolveAddress:[int256]:int256, getForked:[int256]:int256, getForkedDone:[int256]:int256, getMarket:[int256,int256]:int256, getMarkets:[int256]:int256[], getMaxValue:[int256]:int256, getMinValue:[int256]:int256, getMode:[int256]:int256, getNumMarkets:[int256]:int256, getNumOutcomes:[int256]:int256, getOriginalExpiration:[int256]:int256, getOutcome:[int256]:int256, getPast24:[int256]:int256, getRejected:[int256]:int256, getRejectedPeriod:[int256]:int256, getReportersPaidSoFar:[int256]:int256, getReportingThreshold:[int256]:int256, getResolutionAddress:[int256]:int256, getResolutionLength:[int256]:int256, getResolveBondPoster:[int256]:int256, getUncaughtOutcome:[int256]:int256, initializeEvent:[int256,int256,int256,int256,int256,int256,bytes,int256,int256,int256]:int256, setBond:[int256,int256]:int256, setBranch:[int256,int256]:int256, setChallenged:[int256]:int256, setCreationTime:[int256]:int256, setEarlyResolutionBond:[int256,int256]:int256, setEthics:[int256,int256]:int256, setEventPushedUp:[int256,int256]:int256, setExpiration:[int256,int256]:int256, setExtraBond:[int256,int256]:int256, setExtraBondPoster:[int256,int256]:int256, setFirstPreliminaryOutcome:[int256,int256]:int256, setForkDone:[int256]:int256, setForkEthicality:[int256,int256]:int256, setForkOutcome:[int256,int256]:int256, setForked:[int256]:int256, setMode:[int256,int256]:int256, setOriginalExpiration:[int256,int256]:int256, setOutcome:[int256,int256]:int256, setRejected:[int256,int256]:int256, setThreshold:[int256,int256]:int256, setUncaughtOutcome:[int256,int256]:int256]

EXPEVENTS = self.controller.lookup('expiringEvents')
extern expiringEvents: [addEvent:[int256,int256,int256,int256,int256,int256,int256]:int256, addReportToReportsSubmitted:[int256,int256,int256]:int256, addRoundTwo:[int256,int256]:int256, addToWeightOfReport:[int256,int256,int256,int256]:int256, adjustPeriodFeeValue:[int256,int256,int256]:int256, countReportAsSubmitted:[int256,int256,int256,int256,int256]:int256, deleteEvent:[int256,int256,int256]:int256, getActiveReporters:[int256,int256,int256,int256]:int256[], getAfterFork:[int256,int256]:int256, getAfterRep:[int256,int256,int256]:int256, getBeforeRep:[int256,int256,int256]:int256, getCurrentMode:[int256,int256]:int256, getCurrentModeItems:[int256,int256]:int256, getEthicReport:[int256,int256,int256,int256]:int256, getEvent:[int256,int256,int256]:int256, getEventIndex:[int256,int256,int256]:int256, getEventWeight:[int256,int256,int256]:int256, getEvents:[int256,int256]:int256[], getEventsRange:[int256,int256,int256,int256]:int256[], getFeeValue:[int256,int256]:int256, getLesserReportNum:[int256,int256,int256]:int256, getNumActiveReporters:[int256,int256]:int256, getNumEventsToReportOn:[int256,int256]:int256, getNumRemoved:[int256,int256]:int256, getNumReportsSubmitted:[int256,int256,int256]:int256, getNumRequired:[int256,int256]:int256, getNumRoundTwo:[int256,int256]:int256, getNumberEvents:[int256,int256]:int256, getPeriodDormantRep:[int256,int256,int256]:int256, getPeriodRepWeight:[int256,int256,int256]:int256, getReport:[int256,int256,int256,int256]:int256, getReportHash:[int256,int256,int256,int256]:int256, getReportsCommitted:[int256,int256,int256]:int256, getRequired:[int256,int256,int256]:int256, getSaltyEncryptedHash:[int256,int256,int256,int256]:int256, getSubsidy:[int256,int256,int256]:int256, getWeightOfReport:[int256,int256,int256]:int256, moveEvent:[int256,int256]:int256, refundCost:[int256,int256,int256,int256]:int256, removeEvent:[int256,int256]:int256, setAfterRep:[int256,int256,int256,int256]:int256, setBeforeRep:[int256,int256,int256,int256]:int256, setCurrentMode:[int256,int256,int256]:int256, setCurrentModeItems:[int256,int256,int256]:int256, setEthicReport:[int256,int256,int256,int256,int256]:int256, setEventRequired:[int256,int256,int256]:int256, setEventWeight:[int256,int256,int256,int256]:int256, setLesserReportNum:[int256,int256,int256,int256]:int256, setNumEventsToReportOn:[int256]:int256, setPeriodDormantRep:[int256,int256,int256,int256]:int256, setPeriodRepWeight:[int256,int256,int256,int256]:int256, setReport:[int256,int256,int256,int256,int256]:int256, setReportHash:[int256,int256,int256,int256,int256]:int256, setSaltyEncryptedHash:[int256,int256,int256,int256,int256]:int256]

MUTEX = self.controller.lookup('mutex')
extern mutex: [acquire:[]:int256, release:[]:int256]

FXP = self.controller.lookup('fxpFunctions')
extern fxpFunctions: [fxExp:[int256]:int256, fxLog:[int256]:int256]

extern subcurrency: [allowance:[address,address]:uint256, approve:[address,uint256]:uint256, balanceOf:[address]:uint256, decimals:[]:uint256, name:[]:uint256, symbol:[]:uint256, totalSupply:[]:uint256, transfer:[address,uint256]:uint256, transferFrom:[address,address,uint256]:uint256]

extern forkResolveContract: [resolveFork:[int256]:int256]

extern wallet: [initialize:[int256]:int256, setWinningOutcomeContractAddressInitialize:[int256,int256]:int256, transfer:[address,uint256]:int256]

inset('../macros/refund.sem')
inset('../macros/float.sem')
inset('../macros/eventHelpers.sem')

data controller

event marketCreated(sender: indexed, marketID: indexed, topic: indexed, branch, fxpMarketCreationFee, timestamp)

macro POINT_ZERO_THREE: 553402322211286528
macro COST_PER_REPORTER: 3500000
macro COST_FOR_EVENT_REPORT_CALCULATION: 500000
macro MAX_FEE: 10 ** 17
macro THREE_DAYS: 259200
macro FIRST_RESOLVE_BOND: 11 * ONE
macro SECONDS_PER_YEAR: 31557600
macro TEN_PERCENT_RATE: 100000000000000000
# may want to reconfirm this again
macro COST_FOR_MARKET_RESOLUTION: 1000000

<<<<<<< HEAD
# macro checkSubcurrencyIsValid($contract):
#     allowance = $contract.allowance(msg.sender, self)
#     balance = $contract.balanceOf(self)
#     transfer = $contract.transfer(msg.sender, 0)
#     transferFrom = $contract.transferFrom(self, msg.sender, 0)
#     approve = $contract.approve(self, 0)

macro checkForkResolveContractIsValid($contract):
    resolve = $contract.resolveFork(1)

=======
### Allows creation of events and markets and manipulating them

# Create an event. Events are the basic units / questions that are reported on in Augur by reporters
# @param numOutcomes is number of outcomes for this event, e.g. quarter mile times from 10.0 to 11.0 would be 11 outcomes (if incremented by 0.1)
# @param fxpMinValue should be 10**18 for a binary event, fxpMaxValue should be 2**65 for a binary event
# @param fxpMinValue for a scalar from 0 to 100 should be 0 and max should be 100*10**18, for -100 to 200, it should be -100*10**18 and 200*10**18 respectively
# @param description is a description of the event / the question itself
# @param resolution is the string source/link to resolve the event
# @param branch is the branch the event is created in
# @param expDate is the epoch time in which the event expires
# @param resolutionAddress is the address that resolves an event in the beginning
# @param forkResolveAddress is the address for the contract for an event to use to resolve a fork, it's an optional parameter so may be 0 if the event chooses to use the default fork resolution, it should whitelist forking.se
# @return event if success
# range between min and max should be 1 [in fxp] or greater
# error messages otherwise
    #  0: not enough money to pay fees or event already exists
    # -1: we're either already past that date, branch doesn't exist, or description or resolver address is bad
    # -2: max value < min value or range < 1
    # -3: invalid number of outcomes
    # -4: don't allow events to be created that expire in the last 48 hr of this current period [and thus being reported on next period] if a fork was made [this'll allow people to have time to claim rep on the fork, not result in weird issues with calculating events to report on changing due to active rep changing as people claim rep on the new fork, and only make people have to worry about reporting on the forked event next period]
    # -5: currency isn't an approved branch currency
# .025 eth to create
# descriptionWithoutOutcomeLabels + "~|>" + outcome1label + "|"  + outcome2label + "|" + outcome3label is format for a description
# with a categorical user can set min and max to whatever, for reporting 1 is the min and max is the max then reports should be scaled between that range from 0-2, for payouts it's 1 to the winning outcome or equal for all outcomes if indeterminate, you cannot trade by paying more than 1 for a share as that makes no sense
# for binary it's 1 as min and 2 as max
>>>>>>> b065d030
def init():
    self.controller = 0x0

def publicCreateMarket(branch, fxpTradingFee, event, tag1, tag2, tag3, extraInfo: str, currency):
    MUTEX.acquire()
    result = self.createMarket(msg.sender, branch, fxpTradingFee, event, tag1, tag2, tag3, extraInfo, currency, value=msg.value)
    MUTEX.release()
    return result

# Create a market. Markets are the basic _tradable_ units / questions that are traded on in Augur
# @param branch is the branch of the market
# @param fxpTradingFee is percent in fixedPoint
# @param events array is the list of events in a market [only 1 for now]
# @params tag1, tag2, and tag3 are the tags describing a market
# @param fxpMakerFees are the percent of the trading fee a maker pays [0-50% in fixed point]
# @param extraInfo is a string of any extra info associated with a market
# @return market if success or 1 if on an oracle only branch creation we have success
# error messages otherwise
    # -1: bad input or event doesn't exist
    # -2: event already expired
    # -4: market already exists
    # -5: currency isn't an approved branch currency
    # -6: didn't pay enough for market resolution gas cost
    # throw()s if not enough money to create the market and place event in the appropriate reporting period
# .05 eth to create
# need at least 1.2M gas @ gas price to cover resolution & 500k per event to calc. num reports for it - this is passed as value to this function
# need to check that it's an actual subcurrency upon market creation
def createMarket(sender: address, branch, fxpTradingFee, event, tag1, tag2, tag3, extraInfo: str, currency):
    self.controller.checkWhitelist(msg.sender)

    periodLength = BRANCHES.getPeriodLength(branch)
    baseReporters = BRANCHES.getBaseReporters(branch)
    creationFee = safeFxpMul(safeFxpDiv(POINT_ZERO_THREE * baseReporters, fxpTradingFee), BRANCHES.getCurrencyRate(branch, currency))
    # gives ether/cash amount in fixed point
    minFee = safeFxpMul(safeMul(safeMul(COST_PER_REPORTER, baseReporters), tx.gasprice), BRANCHES.getCurrencyRate(branch, currency))
    creationFee = max(minFee, creationFee)
    if(!creationFee):
        throw()
    period = block.timestamp / TWENTY_FOUR_HR
    numOutcomes = EVENTS.getNumOutcomes(event)
    cumulativeScale = 0
    # market's trading period is the same as the last expiring event in the market
    expirationDate = EVENTS.getExpiration(event)
    futurePeriod = expirationDate / periodLength
    self.checkMarketCreationPreconditions(branch, periodLength, fxpTradingFee, event, expirationDate, currency, value = msg.value)

    # scalars
    fxpMaxValue = EVENTS.getMaxValue(event)
    fxpMinValue = EVENTS.getMinValue(event)
    scalar = (fxpMaxValue != TWO or fxpMinValue != ONE) and numOutcomes == 2
    if(scalar):
        # cumulativeScale is the range of a scalar
        cumulativeScale += fxpMaxValue - fxpMinValue
    if(!cumulativeScale):
        cumulativeScale = ONE

    # formation of market (hash)
    descriptionLength = INFO.getDescriptionLength(event)
    description = INFO.getDescription(event, outchars = descriptionLength)
    marketinfo = string(4*32 + descriptionLength)
    marketinfo[0] = futurePeriod
    marketinfo[1] = fxpTradingFee
    marketinfo[2] = expirationDate
    marketinfo[3] = descriptionLength
    mcopy(marketinfo + 4*32, description, chars = descriptionLength)
    market = ripemd160(marketinfo, chars = len(marketinfo))
    # if it's already been created return 0
    if(INFO.getCreator(market)):
        return(-4)
<<<<<<< HEAD
    # checkSubcurrencyIsValid(currency)
=======
    events = array(1)
    events[0] = event
>>>>>>> b065d030
    wallet = create('wallet.se')
    shareContracts = array(numOutcomes)
    i = 0
    while i < numOutcomes:
        shareContracts[i] = create('shareTokens.se')
        i += 1

    self.makeMarket(sender, branch, fxpCreationFee, market, currency, wallet, event, futurePeriod, fxpTradingFee, tag1, tag2, tag3, cumulativeScale, numOutcomes, extraInfo, expirationDate, shareContracts, value = msg.value)

<<<<<<< HEAD
    log(type = marketCreated, sender, market, tag1, branch, fxpCreationFee, block.timestamp)
    return(market)
=======
    $initializedMarket = MARKETS.initializeMarket(market, events, futurePeriod, fxpTradingFee, branch, tag1, tag2, tag3, cumulativeScale, numOutcomes, extraInfo, msg.value, creationFee, expirationDate, shareContracts, value = msg.value)
    $makeBranchAndEventAwareOfNewMarket = BRANCHES.addMarketToBranch(branch, market) and EVENTS.addMarket(event, market)

    # event creation bond pay w/ markets
        # A = P*e^rt
        # so A - P gives us amount to return to person
    currency = INFO.getCurrency(events[0])
    $bondPrincipal = EVENTS.getBond(events[0])
    $time = (expirationDate - block.timestamp) * ONE / SECONDS_PER_YEAR
    $amountToPay = safeFxpMul($bondPrincipal, FXP.fxExp(safeFxpMul($time, 10_PERCENT_RATE))) - $bondPrincipal
    $paidEventBondPoster = currency.transferFrom(msg.sender, INFO.getCreator(events[0]), $amountToPay)
    if($payCosts and $infoSet and $initializedMarket and $makeBranchAndEventAwareOfNewMarket and $paidEventBondPoster):
        1
    else:
        throw()
>>>>>>> b065d030

def checkMarketCreationPreconditions(branch, periodLength, fxpTradingFee, event, expirationDate, currency):
    # will need to get equivalent value in usd or eth or w/e via etherex exchange for subcurrency markets
    if(msg.sender != self):
        throw()
    if(!periodLength):
        throw()
    if(fxpTradingFee < BRANCHES.getMinTradingFee(branch)):
        throw()
    # FIXME MAX_FEE < min trading fee, so this always fails
    # if(fxpTradingFee > MAX_FEE):
    #     throw()
    if(EVENTS.getEventBranch(event) != branch):
        throw()
    if(!INFO.getCreator(event)):
        throw()
    if(expirationDate < block.timestamp):
        throw()
    if(!BRANCHES.getCurrencyActive(branch, currency)):
        throw()
    if(msg.value < safeMul(COST_FOR_MARKET_RESOLUTION, tx.gasprice)):
        throw()
    return(1)

# initialize market and send money to pay for resolution
def makeMarket(sender: address, branch, fxpCreationFee, market, currency, wallet, event, futurePeriod, fxpTradingFee, tag1, tag2, tag3, cumulativeScale, numOutcomes, extraInfo: str, expirationDate, shareContracts: arr):
    if(msg.sender != self):
        throw()
    if(!currency.transferFrom(sender, INFO.getWallet(branch), fxpCreationFee)):
        throw()
    if(!INFO.setInfo(market, text(""), sender, fxpCreationFee, currency, wallet)):
        throw()
    events = array(1)
    events[0] = event
    if(!MARKETS.initializeMarket(market, events, futurePeriod, fxpTradingFee, branch, tag1, tag2, tag3, cumulativeScale, numOutcomes, extraInfo, msg.value, fxpCreationFee, expirationDate, shareContracts, value = msg.value)):
        throw()
    if(!BRANCHES.addMarketToBranch(branch, market)):
        throw()
    if(!EVENTS.addMarket(event, market)):
        throw()
    # event creation bond pay w/ markets
        # A = P*e^rt
        # so A - P gives us amount to return to person
    eventCurrency = INFO.getCurrency(event)
    bondPrincipal = EVENTS.getBond(event)
    time = (expirationDate - block.timestamp) * ONE / SECONDS_PER_YEAR
    amountToPay = bondPrincipal * FXP.fxExp(safeFxpMul(time, TEN_PERCENT_RATE)) - bondPrincipal
    # if(!eventCurrency.transferFrom(sender, INFO.getCreator(event), amountToPay)):
    #     throw()
    return(1)

def setController(newController):
    if(msg.sender != self.controller):
        throw()
    self.controller = newController
    return(1)

def suicideFunds(to):
    if(msg.sender != self.controller):
        throw()
    suicide(to)<|MERGE_RESOLUTION|>--- conflicted
+++ resolved
@@ -72,44 +72,6 @@
 # may want to reconfirm this again
 macro COST_FOR_MARKET_RESOLUTION: 1000000
 
-<<<<<<< HEAD
-# macro checkSubcurrencyIsValid($contract):
-#     allowance = $contract.allowance(msg.sender, self)
-#     balance = $contract.balanceOf(self)
-#     transfer = $contract.transfer(msg.sender, 0)
-#     transferFrom = $contract.transferFrom(self, msg.sender, 0)
-#     approve = $contract.approve(self, 0)
-
-macro checkForkResolveContractIsValid($contract):
-    resolve = $contract.resolveFork(1)
-
-=======
-### Allows creation of events and markets and manipulating them
-
-# Create an event. Events are the basic units / questions that are reported on in Augur by reporters
-# @param numOutcomes is number of outcomes for this event, e.g. quarter mile times from 10.0 to 11.0 would be 11 outcomes (if incremented by 0.1)
-# @param fxpMinValue should be 10**18 for a binary event, fxpMaxValue should be 2**65 for a binary event
-# @param fxpMinValue for a scalar from 0 to 100 should be 0 and max should be 100*10**18, for -100 to 200, it should be -100*10**18 and 200*10**18 respectively
-# @param description is a description of the event / the question itself
-# @param resolution is the string source/link to resolve the event
-# @param branch is the branch the event is created in
-# @param expDate is the epoch time in which the event expires
-# @param resolutionAddress is the address that resolves an event in the beginning
-# @param forkResolveAddress is the address for the contract for an event to use to resolve a fork, it's an optional parameter so may be 0 if the event chooses to use the default fork resolution, it should whitelist forking.se
-# @return event if success
-# range between min and max should be 1 [in fxp] or greater
-# error messages otherwise
-    #  0: not enough money to pay fees or event already exists
-    # -1: we're either already past that date, branch doesn't exist, or description or resolver address is bad
-    # -2: max value < min value or range < 1
-    # -3: invalid number of outcomes
-    # -4: don't allow events to be created that expire in the last 48 hr of this current period [and thus being reported on next period] if a fork was made [this'll allow people to have time to claim rep on the fork, not result in weird issues with calculating events to report on changing due to active rep changing as people claim rep on the new fork, and only make people have to worry about reporting on the forked event next period]
-    # -5: currency isn't an approved branch currency
-# .025 eth to create
-# descriptionWithoutOutcomeLabels + "~|>" + outcome1label + "|"  + outcome2label + "|" + outcome3label is format for a description
-# with a categorical user can set min and max to whatever, for reporting 1 is the min and max is the max then reports should be scaled between that range from 0-2, for payouts it's 1 to the winning outcome or equal for all outcomes if indeterminate, you cannot trade by paying more than 1 for a share as that makes no sense
-# for binary it's 1 as min and 2 as max
->>>>>>> b065d030
 def init():
     self.controller = 0x0
 
@@ -179,12 +141,6 @@
     # if it's already been created return 0
     if(INFO.getCreator(market)):
         return(-4)
-<<<<<<< HEAD
-    # checkSubcurrencyIsValid(currency)
-=======
-    events = array(1)
-    events[0] = event
->>>>>>> b065d030
     wallet = create('wallet.se')
     shareContracts = array(numOutcomes)
     i = 0
@@ -194,26 +150,8 @@
 
     self.makeMarket(sender, branch, fxpCreationFee, market, currency, wallet, event, futurePeriod, fxpTradingFee, tag1, tag2, tag3, cumulativeScale, numOutcomes, extraInfo, expirationDate, shareContracts, value = msg.value)
 
-<<<<<<< HEAD
     log(type = marketCreated, sender, market, tag1, branch, fxpCreationFee, block.timestamp)
     return(market)
-=======
-    $initializedMarket = MARKETS.initializeMarket(market, events, futurePeriod, fxpTradingFee, branch, tag1, tag2, tag3, cumulativeScale, numOutcomes, extraInfo, msg.value, creationFee, expirationDate, shareContracts, value = msg.value)
-    $makeBranchAndEventAwareOfNewMarket = BRANCHES.addMarketToBranch(branch, market) and EVENTS.addMarket(event, market)
-
-    # event creation bond pay w/ markets
-        # A = P*e^rt
-        # so A - P gives us amount to return to person
-    currency = INFO.getCurrency(events[0])
-    $bondPrincipal = EVENTS.getBond(events[0])
-    $time = (expirationDate - block.timestamp) * ONE / SECONDS_PER_YEAR
-    $amountToPay = safeFxpMul($bondPrincipal, FXP.fxExp(safeFxpMul($time, 10_PERCENT_RATE))) - $bondPrincipal
-    $paidEventBondPoster = currency.transferFrom(msg.sender, INFO.getCreator(events[0]), $amountToPay)
-    if($payCosts and $infoSet and $initializedMarket and $makeBranchAndEventAwareOfNewMarket and $paidEventBondPoster):
-        1
-    else:
-        throw()
->>>>>>> b065d030
 
 def checkMarketCreationPreconditions(branch, periodLength, fxpTradingFee, event, expirationDate, currency):
     # will need to get equivalent value in usd or eth or w/e via etherex exchange for subcurrency markets
