--- conflicted
+++ resolved
@@ -1,10 +1,5 @@
 Augur
 =====
-
-<<<<<<< HEAD
-[![Build Status](https://travis-ci.org/AugurProject/augur.svg?branch=develop)](https://travis-ci.org/AugurProject/augur)
-[![Coverage Status](https://coveralls.io/repos/AugurProject/augur/badge.svg?branch=develop&service=github)](https://coveralls.io/github/AugurProject/augur?branch=develop)
-[![npm version](https://badge.fury.io/js/augur-client.svg)](https://badge.fury.io/js/augur-client)
 
 This is the graphical front-end for [Augur](https://augur.net), a decentralized prediction market platform that runs on Ethereum.  Go to [augur.net](https://augur.net) to see it in action!
 
@@ -13,15 +8,6 @@
 
 [http://docs.augur.net](http://docs.augur.net)
 
-=======
-This is the graphical front-end for [Augur](https://augur.net), a decentralized prediction market platform that runs on Ethereum.  Go to [augur.net](https://augur.net) to see it in action!
-
-Documentation
--------------
-
-[http://docs.augur.net](http://docs.augur.net)
-
->>>>>>> 15986cb7
 How to run
 ----------
 
@@ -30,27 +16,14 @@
 ```
 git clone https://github.com/AugurProject/augur.git
 cd augur
-<<<<<<< HEAD
-git checkout develop
-npm install
-grunt
-=======
 npm install
 npm run build
->>>>>>> 15986cb7
 ```
 
 Start the local web server
 ```
 npm start
 ```
-<<<<<<< HEAD
-Development
------------
-Don't forget to build the app first (with `grunt`). To watch for changes run
-```
-grunt develop
-=======
 
 Development
 -----------
@@ -58,5 +31,4 @@
 Don't forget to build the app first (with `grunt`). To watch for changes run
 ```
 npm run watch
->>>>>>> 15986cb7
 ```