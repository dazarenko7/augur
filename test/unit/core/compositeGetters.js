--- conflicted
+++ resolved
@@ -375,11 +375,7 @@
   });
   var test = function (t) {
     assertionsCC = 0;
-<<<<<<< HEAD
-    it(t.description + " async", function (done) {
-=======
     it.only(t.description + " async", function(done) {
->>>>>>> 3706195d
       augur.getMarketsInfo = t.getMarketsInfo;
       var pause = constants.PAUSE_BETWEEN_MARKET_BATCHES;
       constants.PAUSE_BETWEEN_MARKET_BATCHES = 1;
@@ -584,44 +580,6 @@
       }
     }
   });
-<<<<<<< HEAD
-  test({
-    description: 'Should get marketsData descending, only zero volume markets, then call NextPass',
-    branchID: '101010',
-    startIndex: 10,
-    chunkSize: 5,
-    numMarkets: 10,
-    isDesc: true,
-    volumeMin: -1,
-    volumeMax: 0,
-    nextPass: true,
-    getMarketsInfo: function (branch, cb) {
-      var offset = branch.offset;
-      var numMarketsToLoad = branch.numMarketsToLoad;
-      var allMarkets = [{ id: '0x01', volume: '0'}, { id: '0x02', volume: '0'}, { id: '0x03', volume: '0'}, { id: '0x04', volume: '0'}, { id: '0x05', volume: '0'}, { id: '0x06', volume: '0'}, { id: '0x07', volume: '0'}, { id: '0x08', volume: '0'}, { id: '0x09', volume: '0'}, { id: '0x0a', volume: '0'}];
-      var output = [];
-      for (var i = 0; i < numMarketsToLoad; i++) {
-        output.push(allMarkets[(offset - 1) - i]);
-      }
-      cb(output);
-    },
-    assertions: function (err, marketsData) {
-      assert.isNull(err);
-      // depending on marketsData we will assert what we expect then return true/false to indicate that done() should be called.
-      if (marketsData.constructor === Array && !marketsData.length) {
-        // empty array back, we have completed getting records, return false to have the function call nextPass.
-        return false;
-      } else if (marketsData[0].id === '0x0a') {
-        assert.deepEqual(marketsData, [{ id: '0x0a', volume: '0'}, { id: '0x09', volume: '0'}, { id: '0x08', volume: '0'}, { id: '0x07', volume: '0'}, { id: '0x06', volume: '0'} ]);
-        return false;
-      } else {
-        assert.deepEqual(marketsData, [{ id: '0x05', volume: '0'}, { id: '0x04', volume: '0'}, { id: '0x03', volume: '0'}, { id: '0x02', volume: '0'}, { id: '0x01', volume: '0'}]);
-        return false;
-      }
-    }
-  });
-=======
->>>>>>> 3706195d
 });
 describe('CompositeGetters.loadMarkets', function () {
   // 3 tests total
