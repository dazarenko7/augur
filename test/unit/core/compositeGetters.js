"use strict";

var assert = require('chai').assert;
var augur = require('../../../src');
var utils = require("../../../src/utilities");
var abi = require("augur-abi");
var constants = require("../../../src/constants");
// 68 tests total

describe("CompositeGetters.getOrderBookChunked", function () {
  var getOrderBook = augur.getOrderBook;
  var get_total_trades = augur.get_total_trades;
  after(function () {
    augur.getOrderBook = getOrderBook;
    augur.get_total_trades = get_total_trades;
  });
  var test = function (t) {
    it(t.description, function (done) {
      augur.getOrderBook = function (params, callback) {
        if (!callback) return t.state.orderBook;
        callback(t.state.orderBook);
      };
      augur.get_total_trades = function (marketID, callback) {
        if (!callback) return t.state.totalNumOrders;
        callback(t.state.totalNumOrders);
      };
      augur.getOrderBookChunked(t.params.marketID, t.params.offset, t.params.numTradesToLoad, t.params.scalarMinMax, t.params.totalNumOrders, t.assertions, done);
    });
  };
  test({
    description: "load full empty order book",
    params: {
      marketID: "0xa1",
      offset: 0,
      numTradesToLoad: null,
      scalarMinMax: {},
      totalTrades: null
    },
    state: {
      totalNumOrders: 0,
      orderBook: {buy: {}, sell: {}}
    },
    assertions: function (orderBookChunk) {
      throw new Error(JSON.stringify(orderBookChunked));
    }
  });
  test({
    description: "load full order book",
    params: {
      marketID: "0xa1",
      offset: 0,
      numTradesToLoad: null,
      scalarMinMax: {},
      totalTrades: null
    },
    state: {
      totalNumOrders: 4,
      orderBook: {
        buy: {
          "0xb1": {
            id: "0xb1",
            type: "buy",
            market: "0xa1",
            amount: "5",
            fullPrecisionAmount: "5",
            price: "0.0625",
            fullPrecisionPrice: "0.0625",
            owner: "0xb0b",
            block: 1,
            outcome: "2"
          },
          "0xb2": {
            id: "0xb2",
            type: "buy",
            market: "0xa1",
            amount: "5",
            fullPrecisionAmount: "5",
            price: "0.1187",
            fullPrecisionPrice: "0.11875",
            owner: "0xb0b",
            block: 2,
            outcome: "2"
          }
        },
        sell: {
          "0xc1": {
            id: "0xc1",
            type: "sell",
            market: "0xa1",
            amount: "5",
            fullPrecisionAmount: "5",
            price: "0.9375",
            fullPrecisionPrice: "0.9375",
            owner: "0xb0b",
            block: 3,
            outcome: "2"
          },
          "0xc2": {
            id: "0xc2",
            type: "sell",
            market: "0xa1",
            amount: "5",
            fullPrecisionAmount: "5",
            price: "0.8813",
            fullPrecisionPrice: "0.88125",
            owner: "0xb0b",
            block: 4,
            outcome: "2"
          }
        }
      }
    },
    assertions: function (orderBookChunk) {
      assert.deepEqual(orderBookChunk, {
        buy: {
          "0xb1": {
            id: "0xb1",
            type: "buy",
            market: "0xa1",
            amount: "5",
            fullPrecisionAmount: "5",
            price: "0.0625",
            fullPrecisionPrice: "0.0625",
            owner: "0xb0b",
            block: 1,
            outcome: "2"
          },
          "0xb2": {
            id: "0xb2",
            type: "buy",
            market: "0xa1",
            amount: "5",
            fullPrecisionAmount: "5",
            price: "0.1187",
            fullPrecisionPrice: "0.11875",
            owner: "0xb0b",
            block: 2,
            outcome: "2"
          }
        },
        sell: {
          "0xc1": {
            id: "0xc1",
            type: "sell",
            market: "0xa1",
            amount: "5",
            fullPrecisionAmount: "5",
            price: "0.9375",
            fullPrecisionPrice: "0.9375",
            owner: "0xb0b",
            block: 3,
            outcome: "2"
          },
          "0xc2": {
            id: "0xc2",
            type: "sell",
            market: "0xa1",
            amount: "5",
            fullPrecisionAmount: "5",
            price: "0.8813",
            fullPrecisionPrice: "0.88125",
            owner: "0xb0b",
            block: 4,
            outcome: "2"
          }
        }
      });
    }
  });
});

describe('CompositeGetters.loadNextMarketsBatch', function() {
  // 5 tests total
  var assertionsCC = 0;
  var getMarketsInfo = augur.getMarketsInfo;
  afterEach(function() {
    augur.getMarketsInfo = getMarketsInfo;
  });
  var test = function(t) {
    assertionsCC = 0;
    it(t.description + " async", function(done) {
      augur.getMarketsInfo = t.getMarketsInfo;
      var pause = constants.PAUSE_BETWEEN_MARKET_BATCHES;
      constants.PAUSE_BETWEEN_MARKET_BATCHES = 1;
      // if we pass in t.nextPass as true then use a mock, else set nextPass to undefined.
      var nextPass = t.nextPass ?
        function() { done(); } :
        undefined;
      augur.loadNextMarketsBatch(t.branchID, t.startIndex, t.chunkSize, t.numMarkets, t.isDesc, t.volumeMin, t.volumeMax, function(err, marketsData) {
        // chunkCB
        var finished = t.assertions(err, marketsData);
        if (finished) { done(); }
      }, nextPass);
    });
  };
  test({
    description: 'Should get marketsData ascending, only non-zero volume markets, no NextPass',
    branchID: '101010',
    startIndex: 0,
    chunkSize: 5,
    numMarkets: 10,
    isDesc: false,
    volumeMin: 0,
    volumeMax: -1,
    nextPass: false,
    getMarketsInfo: function(branch, cb) {
      var offset = branch.offset;
      var numMarketsToLoad = branch.numMarketsToLoad;
      var allMarkets = [{ id: '0x01', volume: '1000'}, { id: '0x02', volume: '1000'}, { id: '0x03', volume: '1000'}, { id: '0x04', volume: '1000'}, { id: '0x05', volume: '1000'}, { id: '0x06', volume: '1000'}, { id: '0x07', volume: '1000'}, { id: '0x08', volume: '1000'}, { id: '0x09', volume: '1000'}, { id: '0x0a', volume: '1000'}];
      cb(allMarkets.slice(offset, offset + numMarketsToLoad));
    },
    assertions: function(err, marketsData) {
      assert.isNull(err);
      // depending on marketsData we will assert what we expect then return true/false to indicate that done() should be called.
      if (marketsData[4].id === '0x0a') {
        assert.deepEqual(marketsData, [{ id: '0x06', volume: '1000'}, { id: '0x07', volume: '1000'}, { id: '0x08', volume: '1000'}, { id: '0x09', volume: '1000'}, { id: '0x0a', volume: '1000'}]);
        return true;
      } else {
        assert.deepEqual(marketsData, [{ id: '0x01', volume: '1000'}, { id: '0x02', volume: '1000'}, { id: '0x03', volume: '1000'}, { id: '0x04', volume: '1000'}, { id: '0x05', volume: '1000'}]);
        return false;
      }
    }
  });
  test({
    description: 'Should get marketsData ascending, only non-zero volume markets, then call nextPass',
    branchID: '101010',
    startIndex: 0,
    chunkSize: 5,
    numMarkets: 10,
    isDesc: false,
    volumeMin: 0,
    volumeMax: -1,
    nextPass: true,
    getMarketsInfo: function(branch, cb) {
      var offset = branch.offset;
      var numMarketsToLoad = branch.numMarketsToLoad;
      var allMarkets = [{ id: '0x01', volume: '1000'}, { id: '0x02', volume: '1000'}, { id: '0x03', volume: '1000'}, { id: '0x04', volume: '1000'}, { id: '0x05', volume: '1000'}, { id: '0x06', volume: '1000'}, { id: '0x07', volume: '1000'}, { id: '0x08', volume: '1000'}, { id: '0x09', volume: '1000'}, { id: '0x0a', volume: '1000'}];
      cb(allMarkets.slice(offset, offset + numMarketsToLoad));
    },
    assertions: function(err, marketsData) {
      assert.isNull(err);
      // depending on marketsData we will assert what we expect then return false since nextPass should call Done() once complete.
      if (marketsData[4].id === '0x0a') {
        assert.deepEqual(marketsData, [{ id: '0x06', volume: '1000'}, { id: '0x07', volume: '1000'}, { id: '0x08', volume: '1000'}, { id: '0x09', volume: '1000'}, { id: '0x0a', volume: '1000'}]);
        return false;
      } else {
        assert.deepEqual(marketsData, [{ id: '0x01', volume: '1000'}, { id: '0x02', volume: '1000'}, { id: '0x03', volume: '1000'}, { id: '0x04', volume: '1000'}, { id: '0x05', volume: '1000'}]);
        return false;
      }
    }
  });
  test({
    description: 'Should handle error objects from getMarketsInfo',
    branchID: '101010',
    startIndex: 0,
    chunkSize: 5,
    numMarkets: 10,
    isDesc: false,
    volumeMin: 0,
    volumeMax: -1,
    nextPass: false,
    getMarketsInfo: function(branch, cb) {
      cb({ error: 'Uh-Oh!' });
    },
    assertions: function(err, marketsData) {
      assertionsCC++;
      assert.deepEqual(err, { error: 'Uh-Oh!' });
      assert.isUndefined(marketsData);
      if (assertionsCC === 2) { return true; }
      return false;
    }
  });
  test({
    description: 'Should get marketsData descending, only non-zero volume markets, no NextPass',
    branchID: '101010',
    startIndex: 10,
    chunkSize: 5,
    numMarkets: 10,
    isDesc: true,
    volumeMin: 0,
    volumeMax: -1,
    nextPass: false,
    getMarketsInfo: function(branch, cb) {
      var offset = branch.offset;
      var numMarketsToLoad = branch.numMarketsToLoad;
      var allMarkets = [{ id: '0x01', volume: '1000'}, { id: '0x02', volume: '1000'}, { id: '0x03', volume: '1000'}, { id: '0x04', volume: '1000'}, { id: '0x05', volume: '1000'}, { id: '0x06', volume: '1000'}, { id: '0x07', volume: '1000'}, { id: '0x08', volume: '1000'}, { id: '0x09', volume: '1000'}, { id: '0x0a', volume: '1000'}];
      var output = [];
      for (var i = 0; i < numMarketsToLoad; i++) {
        output.push(allMarkets[(offset - 1) - i]);
      }
      cb(output);
    },
    assertions: function(err, marketsData) {
      assert.isNull(err);
      // depending on marketsData we will assert what we expect then return true/false to indicate that done() should be called.
      if (marketsData.constructor === Array && !marketsData.length) {
        // empty array back, we have completed getting records, return true to end the test.
        return true;
      } else if (marketsData[0].id === '0x0a') {
        assert.deepEqual(marketsData, [{ id: '0x0a', volume: '1000'}, { id: '0x09', volume: '1000'}, { id: '0x08', volume: '1000'}, { id: '0x07', volume: '1000'}, { id: '0x06', volume: '1000'} ]);
        return false;
      } else {
        assert.deepEqual(marketsData, [{ id: '0x05', volume: '1000'}, { id: '0x04', volume: '1000'}, { id: '0x03', volume: '1000'}, { id: '0x02', volume: '1000'}, { id: '0x01', volume: '1000'}]);
        return false;
      }
    }
  });
  test({
    description: 'Should get marketsData descending, only zero volume markets, then call NextPass',
    branchID: '101010',
    startIndex: 10,
    chunkSize: 5,
    numMarkets: 10,
    isDesc: true,
    volumeMin: -1,
    volumeMax: 0,
    nextPass: true,
    getMarketsInfo: function(branch, cb) {
      var offset = branch.offset;
      var numMarketsToLoad = branch.numMarketsToLoad;
      var allMarkets = [{ id: '0x01', volume: '0'}, { id: '0x02', volume: '0'}, { id: '0x03', volume: '0'}, { id: '0x04', volume: '0'}, { id: '0x05', volume: '0'}, { id: '0x06', volume: '0'}, { id: '0x07', volume: '0'}, { id: '0x08', volume: '0'}, { id: '0x09', volume: '0'}, { id: '0x0a', volume: '0'}];
      var output = [];
      for (var i = 0; i < numMarketsToLoad; i++) {
        output.push(allMarkets[(offset - 1) - i]);
      }
      cb(output);
    },
    assertions: function(err, marketsData) {
      assert.isNull(err);
      // depending on marketsData we will assert what we expect then return true/false to indicate that done() should be called.
      if (marketsData.constructor === Array && !marketsData.length) {
        // empty array back, we have completed getting records, return false to have the function call nextPass.
        return false;
      } else if (marketsData[0].id === '0x0a') {
        assert.deepEqual(marketsData, [{ id: '0x0a', volume: '0'}, { id: '0x09', volume: '0'}, { id: '0x08', volume: '0'}, { id: '0x07', volume: '0'}, { id: '0x06', volume: '0'} ]);
        return false;
      } else {
        assert.deepEqual(marketsData, [{ id: '0x05', volume: '0'}, { id: '0x04', volume: '0'}, { id: '0x03', volume: '0'}, { id: '0x02', volume: '0'}, { id: '0x01', volume: '0'}]);
        return false;
      }
    }
  });
});
describe('CompositeGetters.loadMarketsHelper', function() {
  // 3 tests total
  var getNumMarketsBranch = augur.getNumMarketsBranch;
  var loadNextMarketsBatch = augur.loadNextMarketsBatch;
  var options = augur.options;
  afterEach(function() {
    augur.getNumMarketsBranch = getNumMarketsBranch;
    augur.loadNextMarketsBatch = loadNextMarketsBatch;
    augur.options = options;
  });
  var test = function(t) {
    it(t.description + " async", function(done) {
      var chunkCBcc = 0;
      augur.getNumMarketsBranch = t.getNumMarketsBranch;
      augur.loadNextMarketsBatch = t.loadNextMarketsBatch;
      augur.options = t.options;
      augur.loadMarketsHelper(t.branchID, t.chunkSize, t.isDesc, function(err, marketsData) {
        chunkCBcc++;
        t.assertions(err, marketsData, chunkCBcc);
        if (chunkCBcc === (t.numMarkets/t.chunkSize)) { done(); }
      });
    });
  };
  test({
    description: 'Should return a batch of markets in ascending order, including zero volume markets',
    branchID: '101010',
    chunkSize: 5,
    isDesc: false,
    options: { loadZeroVolumeMarkets: true },
    numMarkets: 10,
    getNumMarketsBranch: function(branch, cb) {
      cb(10);
    },
    loadNextMarketsBatch: function(branchID, startIndex, chunkSize, numMarkets, isDesc, volumeMin, volumeMax, chunkCB, nextPass) {
      assert.deepEqual(startIndex, 0, 'startIndex was not the expected value when passed to loadNextMarketsBatch in CompositeGetters.loadMarketsHelper, 1st test');
      if (volumeMax < 0) {
        // send back 5 markets with volume
        chunkCB(null, {
          '0x0a1': {id: '0x0a1', branchId: '101010', volume: '3000'},
          '0x0a2': {id: '0x0a2', branchId: '101010', volume: '4000'},
          '0x0a3': {id: '0x0a3', branchId: '101010', volume: '5000'},
          '0x0a4': {id: '0x0a4', branchId: '101010', volume: '1500'},
          '0x0a5': {id: '0x0a5', branchId: '101010', volume: '2000'},
        });
        setTimeout(function () {
          nextPass();
        }, 5);
      } else {
        // send back 5 markets with no volume
        chunkCB(null, {
          '0x0a6': {id: '0x0a6', branchId: '101010', volume: '0'},
          '0x0a7': {id: '0x0a7', branchId: '101010', volume: '0'},
          '0x0a8': {id: '0x0a8', branchId: '101010', volume: '0'},
          '0x0a9': {id: '0x0a9', branchId: '101010', volume: '0'},
          '0x0aa': {id: '0x0aa', branchId: '101010', volume: '0'},
        });
      }
    },
    assertions: function(err, marketsData, callCount) {
      assert.isNull(err);
      switch(callCount) {
      case 1:
        assert.deepEqual(marketsData, {
          '0x0a1': {id: '0x0a1', branchId: '101010', volume: '3000'},
          '0x0a2': {id: '0x0a2', branchId: '101010', volume: '4000'},
          '0x0a3': {id: '0x0a3', branchId: '101010', volume: '5000'},
          '0x0a4': {id: '0x0a4', branchId: '101010', volume: '1500'},
          '0x0a5': {id: '0x0a5', branchId: '101010', volume: '2000'},
        });
        break;
      default:
        assert.deepEqual(marketsData, {
          '0x0a6': {id: '0x0a6', branchId: '101010', volume: '0'},
          '0x0a7': {id: '0x0a7', branchId: '101010', volume: '0'},
          '0x0a8': {id: '0x0a8', branchId: '101010', volume: '0'},
          '0x0a9': {id: '0x0a9', branchId: '101010', volume: '0'},
          '0x0aa': {id: '0x0aa', branchId: '101010', volume: '0'},
        });
        break;
      }
    }
  });
  test({
    description: 'Should return a batch of markets in descending order, including zero volume markets',
    branchID: '101010',
    chunkSize: 5,
    isDesc: true,
    options: { loadZeroVolumeMarkets: true },
    numMarkets: 10,
    getNumMarketsBranch: function(branch, cb) {
      cb(10);
    },
    loadNextMarketsBatch: function(branchID, startIndex, chunkSize, numMarkets, isDesc, volumeMin, volumeMax, chunkCB, nextPass) {
      assert.deepEqual(startIndex, 6, 'startIndex was not the expected value when passed to loadNextMarketsBatch in CompositeGetters.loadMarketsHelper, 2nd test');
      if (volumeMax < 0) {
        // send back 5 markets with volume
        chunkCB(null, {
          '0x0a5': {id: '0x0a5', branchId: '101010', volume: '2000'},
          '0x0a4': {id: '0x0a4', branchId: '101010', volume: '1500'},
          '0x0a3': {id: '0x0a3', branchId: '101010', volume: '5000'},
          '0x0a2': {id: '0x0a2', branchId: '101010', volume: '4000'},
          '0x0a1': {id: '0x0a1', branchId: '101010', volume: '3000'},
        });
        setTimeout(function () {
          nextPass();
        }, 5);
      } else {
        // send back 5 markets with no volume
        chunkCB(null, {
          '0x0aa': {id: '0x0aa', branchId: '101010', volume: '0'},
          '0x0a9': {id: '0x0a9', branchId: '101010', volume: '0'},
          '0x0a8': {id: '0x0a8', branchId: '101010', volume: '0'},
          '0x0a7': {id: '0x0a7', branchId: '101010', volume: '0'},
          '0x0a6': {id: '0x0a6', branchId: '101010', volume: '0'},
        });
      }
    },
    assertions: function(err, marketsData, callCount) {
      assert.isNull(err);
      switch(callCount) {
      case 1:
        assert.deepEqual(marketsData, {
          '0x0a5': {id: '0x0a5', branchId: '101010', volume: '2000'},
          '0x0a4': {id: '0x0a4', branchId: '101010', volume: '1500'},
          '0x0a3': {id: '0x0a3', branchId: '101010', volume: '5000'},
          '0x0a2': {id: '0x0a2', branchId: '101010', volume: '4000'},
          '0x0a1': {id: '0x0a1', branchId: '101010', volume: '3000'},
        });
        break;
      default:
        assert.deepEqual(marketsData, {
          '0x0aa': {id: '0x0aa', branchId: '101010', volume: '0'},
          '0x0a9': {id: '0x0a9', branchId: '101010', volume: '0'},
          '0x0a8': {id: '0x0a8', branchId: '101010', volume: '0'},
          '0x0a7': {id: '0x0a7', branchId: '101010', volume: '0'},
          '0x0a6': {id: '0x0a6', branchId: '101010', volume: '0'},
        });
        break;
      }
    }
  });
  test({
    description: 'Should return a batch of markets in ascending order, Do not include zero volume markets',
    branchID: '101010',
    chunkSize: 5,
    isDesc: false,
    options: { loadZeroVolumeMarkets: false },
    numMarkets: 10,
    getNumMarketsBranch: function(branch, cb) {
      cb(10);
    },
    loadNextMarketsBatch: function(branchID, startIndex, chunkSize, numMarkets, isDesc, volumeMin, volumeMax, chunkCB, nextPass) {
      if (startIndex === 0) {
        assert.deepEqual(startIndex, 0, 'startIndex was not the expected value when passed to loadNextMarketsBatch in CompositeGetters.loadMarketsHelper, 3rd test, 1st pass.');
        // send back 5 markets with volume
        chunkCB(null, {
          '0x0a1': {id: '0x0a1', branchId: '101010', volume: '3000'},
          '0x0a2': {id: '0x0a2', branchId: '101010', volume: '4000'},
          '0x0a3': {id: '0x0a3', branchId: '101010', volume: '5000'},
          '0x0a4': {id: '0x0a4', branchId: '101010', volume: '1500'},
          '0x0a5': {id: '0x0a5', branchId: '101010', volume: '2000'},
        });
        // numMarkets is 10, we have produced 5, call loadNextMarketsBatch again for the next chunk(5)
        setTimeout(function () {
          augur.loadNextMarketsBatch(branchID, startIndex + chunkSize, chunkSize, numMarkets, isDesc, volumeMin, volumeMax, chunkCB, nextPass);
        }, 5);
      } else {
        assert.deepEqual(5, startIndex, 'startIndex was not the expected value when passed to loadNextMarketsBatch in CompositeGetters.loadMarketsHelper, 3rd test, 2nd pass');
        // send back 5 more markets with volume
        chunkCB(null, {
          '0x0a6': {id: '0x0a6', branchId: '101010', volume: '50'},
          '0x0a7': {id: '0x0a7', branchId: '101010', volume: '990'},
          '0x0a8': {id: '0x0a8', branchId: '101010', volume: '8800'},
          '0x0a9': {id: '0x0a9', branchId: '101010', volume: '1337'},
          '0x0aa': {id: '0x0aa', branchId: '101010', volume: '10000'},
        });
      }
    },
    assertions: function(err, marketsData, callCount) {
      assert.isNull(err);
      switch(callCount) {
      case 1:
        assert.deepEqual(marketsData, {
          '0x0a1': {id: '0x0a1', branchId: '101010', volume: '3000'},
          '0x0a2': {id: '0x0a2', branchId: '101010', volume: '4000'},
          '0x0a3': {id: '0x0a3', branchId: '101010', volume: '5000'},
          '0x0a4': {id: '0x0a4', branchId: '101010', volume: '1500'},
          '0x0a5': {id: '0x0a5', branchId: '101010', volume: '2000'},
        });
        break;
      default:
        assert.deepEqual(marketsData, {
          '0x0a6': {id: '0x0a6', branchId: '101010', volume: '50'},
          '0x0a7': {id: '0x0a7', branchId: '101010', volume: '990'},
          '0x0a8': {id: '0x0a8', branchId: '101010', volume: '8800'},
          '0x0a9': {id: '0x0a9', branchId: '101010', volume: '1337'},
          '0x0aa': {id: '0x0aa', branchId: '101010', volume: '10000'},
        });
        break;
      }
    }
  });
});
describe('CompositeGetters.loadMarkets', function() {
  // 3 tests total
  var test = function(t) {
    it(t.description, function() {
      var loadMarketsHelper = augur.loadMarketsHelper;
      var getMarketsInfo = augur.augurNode.getMarketsInfo;
      augur.loadMarketsHelper = t.loadMarketsHelper;
      augur.augurNode.getMarketsInfo = t.getMarketsInfo;
      augur.augurNode.nodes = t.nodes;

      augur.loadMarkets(t.branchID, t.chunkSize, t.isDesc, t.chunkCB);

      loadMarketsHelper = augur.loadMarketsHelper;
      getMarketsInfo = augur.augurNode.getMarketsInfo;
    });
  };
  test({
    description: 'Should pass args to loadMarketsHelper if augurNode.nodes is an empty array',
    branchID: '101010',
    chunkSize: '10',
    isDesc: false,
    chunkCB: function(err, o) {
      // this isn't hit during this test - added an assertion that will fail if it gets hit.
      assert.isNull('chunkCB called');
    },
    nodes: [],
    loadMarketsHelper: function(branchID, chunkSize, isDesc, chunkCB) {
      assert.deepEqual(branchID, '101010');
      assert.deepEqual(chunkSize, '10');
      assert.deepEqual(isDesc, false);
      assert.isFunction(chunkCB);
    },
    getMarketsInfo: function(branchID, cb) {
      // this isn't hit during this test - added an assertion that will fail if it gets hit.
      assert.isNull('getMarketsInfo called');
    }
  });
  test({
    description: 'Should pass args to loadMarketsHelper if augurNode.nodes is populated but getMarketsInfo returns an error',
    branchID: '101010',
    chunkSize: '10',
    isDesc: false,
    chunkCB: function(err, o) {
      // this isn't hit during this test - added an assertion that will fail if it gets hit.
      assert.isNull('chunkCB called');
    },
    nodes: [],
    loadMarketsHelper: function(branchID, chunkSize, isDesc, chunkCB) {
      // we want to confirm that the augurNode.nodes was cleared after getting an error from getMarketsInfo
      assert.deepEqual(augur.augurNode.nodes, []);
      assert.deepEqual(branchID, '101010');
      assert.deepEqual(chunkSize, '10');
      assert.deepEqual(isDesc, false);
      assert.isFunction(chunkCB);
    },
    getMarketsInfo: function(branchID, cb) {
      assert.deepEqual(branchID, '101010');
      // pass back an error object
      cb({error: 'Uh-Oh!'});
    }
  });
  test({
    description: 'Should pass the loaded markets to chunkCB from getMarketsInfo',
    branchID: '101010',
    chunkSize: '10',
    isDesc: false,
    chunkCB: function(err, o) {
      assert.isNull(err);
      assert.deepEqual(o, { '0x0a1':
         { id: '0x0a1',
         numOutcomes: '2',
         type: 'binary',
         blockNumber: '101010' } });
      // confirm that augurNode.nodes wasn't wiped out
      assert.deepEqual(augur.augurNode.nodes, ['https://test.augur.net/thisisfake', 'https://test2.augur.net/alsofake']);
    },
    nodes: ['https://test.augur.net/thisisfake', 'https://test2.augur.net/alsofake'],
    loadMarketsHelper: function(branchID, chunkSize, isDesc, chunkCB) {
      // This should not be called.
      assert.isNull('loadMarketsHelper called');
    },
    getMarketsInfo: function(branchID, cb) {
      assert.deepEqual(branchID, '101010');
      // pass back a dummy market json string
      cb(null, '{"0x0a1":{"id":"0x0a1","numOutcomes":"2","type":"binary","blockNumber":"101010"}}');
    }
  });
});
describe('CompositeGetters.loadAssets', function() {
  // 3 tests total
  var test = function(t) {
    it(t.description, function() {
      var getCashBalance = augur.getCashBalance;
      var getRepBalance = augur.getRepBalance;
      var balance = augur.rpc.balance;
      augur.getCashBalance = t.getCashBalance;
      augur.getRepBalance = t.getRepBalance;
      augur.rpc.balance = t.balance;

      augur.loadAssets(t.branchID, t.accountID, t.cbEther, t.cbRep, t.cbRealEther);

      augur.getCashBalance = getCashBalance;
      augur.getRepBalance = getRepBalance;
      augur.rpc.balance = balance;
    });
  };
  test({
    description: 'Should call all 3 callbacks passed with the values they expect when getCashBalance, getRepBalance, and rpc.balance all return non error values',
    branchID: '1010101',
    accountID: '0x0',
    cbEther: function(err, ether) {
      assert.isNull(err);
      assert.deepEqual(ether, '10000');
    },
    cbRep: function(err, rep) {
      assert.isNull(err);
      assert.deepEqual(rep, '47');
    },
    cbRealEther: function(err, wei) {
      assert.isNull(err);
      assert.deepEqual(wei, '2.5');
    },
    getCashBalance: function(branchID, cb) {
      // return 10,000 like the faucet
      cb(10000);
    },
    getRepBalance: function(branchID, accountID, cb) {
      // return 47 like the faucet
      cb(47);
    },
    balance: function(branchID, cb) {
      // return 2.5 like the faucet
      cb(2500000000000000000);
    }
  });
  test({
    description: 'Should call all 3 callbacks with errors when getCashBalance, getRepBalance, rpc.balance return error objects',
    branchID: '1010101',
    accountID: '0x0',
    cbEther: function(err, ether) {
      assert.isUndefined(ether);
      assert.deepEqual(err, { error: 'Uh-Oh!' });
    },
    cbRep: function(err, rep) {
      assert.isUndefined(rep);
      assert.deepEqual(err, { error: 'Uh-Oh!' });
    },
    cbRealEther: function(err, wei) {
      assert.isUndefined(wei);
      assert.deepEqual(err, { error: 'Uh-Oh!' });
    },
    getCashBalance: function(branchID, cb) {
      // return an error object
      cb({ error: 'Uh-Oh!' });
    },
    getRepBalance: function(branchID, accountID, cb) {
      // return an error object
      cb({ error: 'Uh-Oh!' });
    },
    balance: function(branchID, cb) {
      // return an error object
      cb({ error: 'Uh-Oh!' });
    }
  });
  test({
    description: 'Should call all 3 callbacks with undefined when getCashBalance, getRepBalance, rpc.balance return undefined',
    branchID: '1010101',
    accountID: '0x0',
    cbEther: function(err, ether) {
      assert.isUndefined(ether);
      assert.isUndefined(err);
    },
    cbRep: function(err, rep) {
      assert.isUndefined(rep);
      assert.isUndefined(err);
    },
    cbRealEther: function(err, wei) {
      assert.isUndefined(wei);
      assert.isUndefined(err);
    },
    getCashBalance: function(branchID, cb) {
      // return undefined
      cb(undefined);
    },
    getRepBalance: function(branchID, accountID, cb) {
      // return undefined
      cb(undefined);
    },
    balance: function(branchID, cb) {
      // return undefined
      cb(undefined);
    }
  });
});
describe('CompositeGetters.finishLoadBranch', function() {
  // 2 tests total
  var callbackCallCount = 0;
  var test = function(t) {
    it(t.description, function() {
      // we will increment the callback callcount each time it is called to test if the conditional hit the callback or not.
      callbackCallCount = 0;
      t.assertions(augur.finishLoadBranch(t.branch, t.callback));
    });
  };
  test({
    description: 'Should do nothing if the branch passed does not meet the critieria',
    branch: {id: '0x0', periodLength: undefined, description: undefined, baseReporters: undefined },
    callback: function(err, branch) {
      callbackCallCount++;
    },
    assertions: function() {
      // This test shouldn't have called callback at all, so we are confirming the callcount is 0 still after calling finishLoadBranch with an undefined branch argument.
      assert.deepEqual(callbackCallCount, 0);
    }
  });
  test({
    description: 'Should do nothing if the branch passed does not meet the critieria',
    branch: {
      id: '0x0',
      periodLength: '100',
      description: 'This is a branch description',
      baseReporters: ['0x01', '0x02'],
    },
    callback: function(err, branch) {
      callbackCallCount++;
      assert.isNull(err);
      assert.deepEqual(branch, {
        id: '0x0',
        periodLength: '100',
        description: 'This is a branch description',
        baseReporters: ['0x01', '0x02'],
      });
    },
    assertions: function() {
      // This test should have called the callback 1 time, confirm the callcount.
      assert.deepEqual(callbackCallCount, 1);
    }
  });
});
describe('CompositeGetters.loadBranch', function() {
  // 7 tests total
  var test = function(t) {
    it(t.description, function() {
      var getPeriodLength = augur.getPeriodLength;
      var getDescription = augur.getDescription;
      var getBaseReporters = augur.getBaseReporters;
      augur.getPeriodLength = t.getPeriodLength;
      augur.getDescription = t.getDescription;
      augur.getBaseReporters = t.getBaseReporters;

      augur.loadBranch(t.branchID, t.callback);

      augur.getPeriodLength = getPeriodLength;
      augur.getDescription = getDescription;
      augur.getBaseReporters = getBaseReporters;
    });
  };
  test({
    description: 'Should return a branch after getPeriodLength, getDescription, and getBaseReporters return their expected values',
    branchID: '1010101',
    callback: function(err, branch) {
      assert.isNull(err);
      assert.deepEqual(branch, { id: '0xf69b5', periodLength: 100, description: 'this is a description for the branch', baseReporters: 25 });
    },
    getPeriodLength: function(branch, cb) {
      cb(100);
    },
    getDescription: function(branch, cb) {
      cb('this is a description for the branch');
    },
    getBaseReporters: function(branch, cb) {
      cb(25);
    }
  });
  test({
    description: 'Should return an error after getPeriodLength returns undefined.',
    branchID: '1010101',
    callback: function(err, branch) {
      assert.isUndefined(err);
      assert.isUndefined(branch);
    },
    getPeriodLength: function(branch, cb) {
      cb(undefined);
    },
    getDescription: function(branch, cb) {
      // shouldn't be hit
      cb('this is a description for the branch');
    },
    getBaseReporters: function(branch, cb) {
      // shouldn't be hit
      cb(25);
    }
  });
  test({
    description: 'Should return an error Object after getPeriodLength returns an Object with an error key.',
    branchID: '1010101',
    callback: function(err, branch) {
      assert.deepEqual(err, {error: 'Uh-Oh!'});
      assert.isUndefined(branch);
    },
    getPeriodLength: function(branch, cb) {
      cb({error: 'Uh-Oh!'});
    },
    getDescription: function(branch, cb) {
      // shouldn't be hit
      cb('this is a description for the branch');
    },
    getBaseReporters: function(branch, cb) {
      // shouldn't be hit
      cb(25);
    }
  });
  test({
    description: 'Should return an error after getDescription returns undefined.',
    branchID: '1010101',
    callback: function(err, branch) {
      assert.isUndefined(err);
      assert.isUndefined(branch);
    },
    getPeriodLength: function(branch, cb) {
      cb(100);
    },
    getDescription: function(branch, cb) {
      cb(undefined);
    },
    getBaseReporters: function(branch, cb) {
      // shouldn't be hit
      cb(25);
    }
  });
  test({
    description: 'Should return an error Object after getDescription returns an Object with an error key.',
    branchID: '1010101',
    callback: function(err, branch) {
      assert.deepEqual(err, {error: 'Uh-Oh!'});
      assert.isUndefined(branch);
    },
    getPeriodLength: function(branch, cb) {
      cb(100);
    },
    getDescription: function(branch, cb) {
      cb({error: 'Uh-Oh!'});
    },
    getBaseReporters: function(branch, cb) {
      // shouldn't be hit
      cb(25);
    }
  });
  test({
    description: 'Should return an error after getBaseReporters returns undefined.',
    branchID: '1010101',
    callback: function(err, branch) {
      assert.isUndefined(err);
      assert.isUndefined(branch);
    },
    getPeriodLength: function(branch, cb) {
      cb(100);
    },
    getDescription: function(branch, cb) {
      cb('this is a description for the branch');
    },
    getBaseReporters: function(branch, cb) {
      cb(undefined);
    }
  });
  test({
    description: 'Should return an error Object after getBaseReporters returns an Object with an error key.',
    branchID: '1010101',
    callback: function(err, branch) {
      assert.deepEqual(err, {error: 'Uh-Oh!'});
      assert.isUndefined(branch);
    },
    getPeriodLength: function(branch, cb) {
      cb(100);
    },
    getDescription: function(branch, cb) {
      cb('this is a description for the branch');
    },
    getBaseReporters: function(branch, cb) {
      cb({error: 'Uh-Oh!'});
    }
  });
});
describe('CompositeGetters.parsePositionInMarket', function() {
  // 4 tests total
  var test = function(t) {
    it(t.description, function() {
      t.assertions(augur.parsePositionInMarket(t.positionInMarket));
    });
  };
  test({
    description: 'Should should return undefined if positionInMarket is undefined',
    positionInMarket: undefined,
    assertions: function(o) {
      assert.isUndefined(o);
    }
  });
  test({
    description: 'Should should return positionInMarket if positionInMarket is an object with an error key',
    positionInMarket: { error: 'Uh-Oh!' },
    assertions: function(o) {
      assert.deepEqual(o, { error: 'Uh-Oh!' });
    }
  });
  test({
    description: 'Should should return position object broken down by outcomes passed in positionInMarket',
    positionInMarket: ['1000000000000000000000', false, '231023558000000'],
    assertions: function(o) {
      assert.deepEqual(o, {'1': '1000', '2': '0', '3': '0.000231023558'});
    }
  });
  test({
    description: 'Should should return empty position object if positionInMarket is an empty array',
    positionInMarket: [],
    assertions: function(o) {
      assert.deepEqual(o, {});
    }
  });
});
describe('CompositeGetters.getPositionInMarket', function() {
  // 4 tests total
  var test = function(t) {
    it(t.description, function() {
      var getPositionInMarket = augur.CompositeGetters.getPositionInMarket;
      // we are going to pass our test assertions as our getPositionInMarket contract function
      augur.CompositeGetters.getPositionInMarket = t.assertions;

      augur.getPositionInMarket(t.market, t.account, t.callback);

      augur.CompositeGetters.getPositionInMarket = getPositionInMarket;
    });
  };
  test({
    description: 'Should prepare and pass the arguments to the getPositionInMarket Augur Contract CompositeGetters function.',
    market: '0x0a1',
    account: '0x0',
    callback: utils.noop,
    assertions: function(market, account, callback) {
      assert.deepEqual(market, '0x0a1');
      assert.deepEqual(account, '0x0');
      assert.deepEqual(callback, utils.noop);
    }
  });
  test({
    description: 'Should handle account passed as the cb and pass the arguments to the getPositionInMarket Augur Contract CompositeGetters function.',
    market: '0x0a1',
    account: utils.noop,
    callback: undefined,
    assertions: function(market, account, callback) {
      assert.deepEqual(market, '0x0a1');
      // in this case we didn't pass account so we expect it to be augur.from, however this is null by default so that's what we are confirming here.
      assert.isNull(account);
      assert.deepEqual(callback, utils.noop);
    }
  });
  test({
    description: 'Should handle only 1 argument object and pass the arguments to the getPositionInMarket Augur Contract CompositeGetters function.',
    market: { market: '0x0a1', callback: utils.noop, account: '0x0' },
    account: undefined,
    callback: undefined,
    assertions: function(market, account, callback) {
      assert.deepEqual(market, '0x0a1');
      assert.deepEqual(account, '0x0');
      assert.deepEqual(callback, utils.noop);
    }
  });
  test({
    description: 'Should handle only 1 argument object as market but also a callback still passed and pass the arguments to the getPositionInMarket Augur Contract CompositeGetters function.',
    market: { market: '0x0a1', account: '0x0' },
    account: utils.noop,
    callback: undefined,
    assertions: function(market, account, callback) {
      assert.deepEqual(market, '0x0a1');
      assert.deepEqual(account, '0x0');
      assert.deepEqual(callback, utils.noop);
    }
  });
});
describe('CompositeGetters.adjustScalarOrder', function() {
  // 2 tests total
  var test = function(t) {
    it(t.description, function() {
      t.assertions(augur.adjustScalarOrder(t.order, t.minValue));
    });
  };
  test({
    description: 'Should handle adjusting an order passed with just a price',
    order: { price: '25' },
    minValue: '10',
    assertions: function(o) {
      assert.deepEqual(o, { price: '35', fullPrecisionPrice: '45' });
    }
  });
  test({
    description: 'Should handle adjusting an order passed with a price and fullPrecisionPrice',
    order: { price: '15', fullPrecisionPrice: '30' },
    minValue: '-5',
    assertions: function(o) {
      assert.deepEqual(o, { price: '10', fullPrecisionPrice: '25' });
    }
  });
});
describe('CompositeGetters.parseOrderBook', function() {
  // 5 tests total
  var test = function(t) {
    it(t.description, function() {
      t.assertions(augur.parseOrderBook(t.orderArray, t.scalarMinMax));
    });
  };
  test({
    description: 'should handle an order array with 2 trade orders in it, no scalar markets',
    orderArray: ['0x01', '0x1', '0x0a1', '100000000000000000000', '2530000000000000000', '0x0d1', '101010', '1', '0x02', '0x2', '0x0a2', '54200000000000000000000', '9320000000000000000000', '0x0d2', '101010', '2'],
    scalarMinMax: {},
    assertions: function(o) {
      assert.deepEqual(o, { buy:
         { '0x0000000000000000000000000000000000000000000000000000000000000001':
          { id: '0x0000000000000000000000000000000000000000000000000000000000000001',
          type: 'buy',
          market: '0x0a1',
          amount: '100',
          fullPrecisionAmount: '100',
          price: '2.53',
          fullPrecisionPrice: '2.53',
          owner: '0x00000000000000000000000000000000000000d1',
          block: 1052688,
          outcome: '1' } },
        sell:
         { '0x0000000000000000000000000000000000000000000000000000000000000002':
          { id: '0x0000000000000000000000000000000000000000000000000000000000000002',
          type: 'sell',
          market: '0x0a2',
          amount: '54200',
          fullPrecisionAmount: '54200',
          price: '9320',
          fullPrecisionPrice: '9320',
          owner: '0x00000000000000000000000000000000000000d2',
          block: 1052688,
          outcome: '2' }
        }
      });
    }
  });
  test({
    description: 'should handle an order array with 2 trade orders in it, with scalar markets',
    orderArray: ['0x01', '0x1', '0x0a1', '150000000000000000000', '80000000000000000000', '0x0d1', '101010', '1', '0x02', '0x1', '0x0a1', '736200000000000000000000', '12340000000000000000000', '0x0d1', '101010', '2'],
    scalarMinMax: { minValue: '10', maxValue: '140'},
    assertions: function(o) {
      assert.deepEqual(o, {
        buy: {
          '0x0000000000000000000000000000000000000000000000000000000000000001': {
            id: '0x0000000000000000000000000000000000000000000000000000000000000001',
            type: 'buy',
            market: '0x0a1',
            amount: '150',
            fullPrecisionAmount: '150',
            price: '90',
            fullPrecisionPrice: '90',
            owner: '0x00000000000000000000000000000000000000d1',
            block: 1052688,
            outcome: '1'
          },
          '0x0000000000000000000000000000000000000000000000000000000000000002': {
            id: '0x0000000000000000000000000000000000000000000000000000000000000002',
            type: 'buy',
            market: '0x0a1',
            amount: '736200',
            fullPrecisionAmount: '736200',
            price: '12350',
            fullPrecisionPrice: '12350',
            owner: '0x00000000000000000000000000000000000000d1',
            block: 1052688,
            outcome: '2'
          }
        },
        sell: {}
      });
    }
  });
  test({
    description: 'should return a blank orderBook Object if orderArray is empty',
    orderArray: [],
    scalarMinMax: undefined,
    assertions: function(o) {
      assert.deepEqual(o, {buy: {}, sell: {}});
    }
  });
  test({
    description: 'should return orderArray passed in if orderArray is undefined',
    orderArray: undefined,
    scalarMinMax: undefined,
    assertions: function(o) {
      assert.isUndefined(o);
    }
  });
  test({
    description: 'should return orderArray passed in if orderArray is am object with an error key',
    orderArray: { error: 'Uh-Oh!' },
    scalarMinMax: { minValue: '10', maxValue: '140'},
    assertions: function(o) {
      assert.deepEqual(o, { error: 'Uh-Oh!' });
    }
  });
});
describe('CompositeGetters.getOrderBook', function() {
  // 4 tests total
  var test = function(t) {
    it(t.description, function() {
      var fire = augur.fire;
      // use fire as our assertions...
      augur.fire = t.assertions;

      augur.getOrderBook(t.market, t.scalarMinMax, t.callback);

      augur.fire = fire;
    });
  };
  test({
    description: 'Should handle scalarMinMax being passed as a callback',
    market: '0x0a1',
    scalarMinMax: utils.noop,
    callback: undefined,
    assertions: function(tx, callback, parseOrderBook, scalarMinMax) {
      assert.isNull(scalarMinMax);
      assert.deepEqual(tx.params, ['0x0a1', 0, 0]);
      assert.deepEqual(tx.to, augur.tx.CompositeGetters.getOrderBook.to);
    }
  });
  test({
    description: 'Should handle a market Object with only minimal key/values with an undefined scalarMinMax and a callback passed',
    market: { market: '0x0a1' },
    scalarMinMax: undefined,
    callback: utils.noop,
    assertions: function(tx, callback, parseOrderBook, scalarMinMax) {
      assert.isUndefined(scalarMinMax);
      assert.deepEqual(tx.params, ['0x0a1', 0, 0]);
      assert.deepEqual(tx.to, augur.tx.CompositeGetters.getOrderBook.to);
    }
  });
  test({
    description: 'Should handle a market Object as only argument with an undefined scalarMinMax',
    market: { market: '0x0a1', offset: 2, numTradesToLoad: 10, scalarMinMax: undefined, callback: utils.noop },
    scalarMinMax: undefined,
    callback: undefined,
    assertions: function(tx, callback, parseOrderBook, scalarMinMax) {
      assert.isUndefined(scalarMinMax);
      assert.deepEqual(tx.params, ['0x0a1', 2, 10]);
      assert.deepEqual(tx.to, augur.tx.CompositeGetters.getOrderBook.to);
    }
  });
  test({
    description: 'Should handle a market Object as only argument with a scalarMinMax',
    market: { market: '0x0a1', offset: 1, numTradesToLoad: 25, scalarMinMax: { minValue: '-10', maxValue: '110' }, callback: utils.noop },
    scalarMinMax: undefined,
    callback: undefined,
    assertions: function(tx, callback, parseOrderBook, scalarMinMax) {
      assert.deepEqual(scalarMinMax, { minValue: '-10', maxValue: '110' });
      assert.deepEqual(tx.params, ['0x0a1', 1, 25]);
      assert.deepEqual(tx.to, augur.tx.CompositeGetters.getOrderBook.to);
    }
  });
});
describe('CompositeGetters.validateMarketInfo', function() {
  // 3 tests total
  var test = function(t) {
    it(t.description, function() {
      var parseMarketInfo = augur.parseMarketInfo;
      augur.parseMarketInfo = t.parseMarketInfo;

      t.assertions(augur.validateMarketInfo(t.marketInfo));

      augur.parseMarketInfo = parseMarketInfo;
    });
  };
  test({
    description: 'Should return null if marketInfo is undefined',
    marketInfo: undefined,
    assertions: function(o) {
      assert.isNull(o);
    }
  });
  test({
    description: 'Should return null if parseMarketInfo returns parsedMarketInfo that does not contain a numOutcomes key',
    marketInfo: {},
    parseMarketInfo: function(marketInfo) {
      // return an empty object so it fails the next conditional statement.
      return {};
    },
    assertions: function(o) {
      assert.isNull(o);
    }
  });
  test({
    description: 'Should return parsedMarketInfo',
    marketInfo: {},
    parseMarketInfo: function(marketInfo) {
      // return an object that has a numOutcomes key so that it will pass the next conditional and return our parsedMarketInfo.
      return { numOutcomes: 2 };
    },
    assertions: function(o) {
      assert.deepEqual(o, { numOutcomes: 2 });
    }
  });
});
describe('CompositeGetters.getMarketInfo', function() {
  // 5 tests total
  var test = function(t) {
    it(t.description, function() {
      var getMarketInfo = augur.CompositeGetters.getMarketInfo;
      // we are going to pass our test assertions as our getMarketInfo contract function
      augur.CompositeGetters.getMarketInfo = t.assertions;

      augur.getMarketInfo(t.market, t.account, t.callback);

      augur.CompositeGetters.getMarketInfo = getMarketInfo;
    });
  };
  test({
    description: 'Should prepare and pass the arguments to the getMarketInfo Augur Contract CompositeGetters function.',
    market: '0x0a1',
    account: '0x0',
    callback: utils.noop,
    assertions: function(market, account, callback) {
      assert.deepEqual(market, '0x0a1');
      assert.deepEqual(account, '0x0');
      assert.deepEqual(callback, utils.noop);
    }
  });
  test({
    description: 'Should accept only one object argument but account is undefined and prepare and pass the arguments to the getMarketInfo Augur Contract CompositeGetters function.',
    market: { market: '0x0a1', callback: utils.noop },
    account: undefined,
    callback: undefined,
    assertions: function(market, account, callback) {
      assert.deepEqual(market, '0x0a1');
      assert.deepEqual(account, 0);
      assert.deepEqual(callback, utils.noop);
    }
  });
  test({
    description: 'Should accept a market object argument with callback passed seperately and prepare and pass the arguments to the getMarketInfo Augur Contract CompositeGetters function.',
    market: { market: '0x0a1', account: '0x0' },
    account: undefined,
    callback: utils.noop,
    assertions: function(market, account, callback) {
      assert.deepEqual(market, '0x0a1');
      assert.deepEqual(account, '0x0');
      assert.deepEqual(callback, utils.noop);
    }
  });
  test({
    description: 'Should accept a market object argument with callback passed seperately and prepare and pass the arguments to the getMarketInfo Augur Contract CompositeGetters function.',
    market: { market: '0x0a1', account: '0x0' },
    account: undefined,
    callback: utils.noop,
    assertions: function(market, account, callback) {
      assert.deepEqual(market, '0x0a1');
      assert.deepEqual(account, '0x0');
      assert.deepEqual(callback, utils.noop);
    }
  });
  test({
    description: 'Should arguments with callback passed as account and prepare and pass the arguments to the getMarketInfo Augur Contract CompositeGetters function.',
    market: '0x0a1',
    account: utils.noop,
    callback: undefined,
    assertions: function(market, account, callback) {
      assert.deepEqual(market, '0x0a1');
      assert.deepEqual(account, 0);
      assert.deepEqual(callback, utils.noop);
    }
  });
});
describe('CompositeGetters.parseBatchMarketInfo', function() {
  // 4 tests total
  var test = function(t) {
    it(t.description, function() {
      var parseMarketInfo = augur.parseMarketInfo;
      augur.parseMarketInfo = t.parseMarketInfo;

      t.assertions(augur.parseBatchMarketInfo(t.marketsArray, t.numMarkets));

      augur.parseMarketInfo = parseMarketInfo;
    });
  };
  test({
    description: 'Should return the marketsArray if it is undefined',
    marketsArray: undefined,
    numMarkets: 3,
    parseMarketInfo: function(info) {
      // shouldn't be reached
      assert.isNull('parseMarketInfo hit');
    },
    assertions: function(o) {
      assert.isUndefined(o);
    }
  });
  test({
    description: 'Should return the marketsArray if it is not an array',
    marketsArray: {},
    numMarkets: 3,
    parseMarketInfo: function(info) {
      // shouldn't be reached
      assert.isNull('parseMarketInfo hit');
    },
    assertions: function(o) {
      assert.deepEqual(o, {});
    }
  });
  test({
    description: 'Should return the marketsArray if it is an empty array',
    marketsArray: [],
    numMarkets: 3,
    parseMarketInfo: function(info) {
      // shouldn't be reached
      assert.isNull('parseMarketInfo hit');
    },
    assertions: function(o) {
      assert.deepEqual(o, []);
    }
  });
  test({
    description: 'Should return marketInfo after parsing the marketsArray',
    marketsArray: ['4', '0x0a1', '2', 'binary', '4', '0x0a2', '2', 'binary'],
    numMarkets: 2,
    parseMarketInfo: function(info) {
      return {marketID: info[0], numOutcomes: info[1], type: info[2]};
    },
    assertions: function(o) {
      assert.deepEqual(o, {
        '0x00000000000000000000000000000000000000000000000000000000000000a1': { marketID: '0x0a1', numOutcomes: '2', type: 'binary', sortOrder: 0 },
        '0x00000000000000000000000000000000000000000000000000000000000000a2': { marketID: '0x0a2', numOutcomes: '2', type: 'binary', sortOrder: 1 },
      });
    }
  });
  test({
    description: 'Should return empty marketInfo after parsing the marketsArray but parseMarket keeps returning empty objects',
    marketsArray: ['4', '0x0a1', '2', 'binary', '4', '0x0a2', '2', 'binary'],
    numMarkets: 2,
    parseMarketInfo: function(info) {
      return {};
    },
    assertions: function(o) {
      assert.deepEqual(o, {});
    }
  });
});
describe('CompositeGetters.batchGetMarketInfo', function() {
  // 2 tests total
  var test = function(t) {
    it(t.description, function() {
      var fire = augur.fire;
      augur.fire = t.assertions;

      augur.batchGetMarketInfo(t.marketIDs, t.account, t.callback);

      augur.fire = fire;
    });
  };
  test({
    description: 'Should prepare a batchGetMarketInfo transaction',
    marketIDs: ['0x0a1', '0x0a2', '0x0a3'],
    account: '0x0',
    callback: utils.noop,
    assertions: function(tx, callback, parseBatchMarketInfo, numMarketIDs) {
      assert.deepEqual(tx.to, augur.tx.CompositeGetters.batchGetMarketInfo.to);
      assert.deepEqual(tx.params, [['0x0a1', '0x0a2', '0x0a3'],'0x0']);
      assert.deepEqual(numMarketIDs, 3);
    }
  });
  test({
    description: 'Should prepare a batchGetMarketInfo transaction with the callback passed as account',
    marketIDs: ['0x0a1', '0x0a2', '0x0a3'],
    account: utils.noop,
    callback: undefined,
    assertions: function(tx, callback, parseBatchMarketInfo, numMarketIDs) {
      assert.deepEqual(tx.to, augur.tx.CompositeGetters.batchGetMarketInfo.to);
      assert.deepEqual(tx.params, [['0x0a1', '0x0a2', '0x0a3'], 0]);
      assert.deepEqual(numMarketIDs, 3);
    }
  });
});
describe('CompositeGetters.parseMarketsInfo', function() {
  // 4 tests total
  var test = function(t) {
    it(t.description, function() {
      t.assertions(augur.parseMarketsInfo(t.marketsArray, t.branch));
    });
  };
  // [numMarketsTotal, MarketLength, marketID, tradingPeriod, tradingFee, creationTime, volume, tag1, tag2, tag3, endDate, makerProportionOfFee, eventID, minVale, maxValue, numOutcomes, reportedOutcome, description]
  test({
    description: 'Should handle a marketsArray with all three market types and process everything correctly.',
    marketsArray: ['3', '17', '0x0a1', '500', '400000000000000000', 140000000, '1000000000000000000000', abi.short_string_to_int256('sports'), abi.short_string_to_int256('football'), abi.short_string_to_int256('nfl'), 15000000, '20000000000000000', '0x0e1', '1000000000000000000', '2000000000000000000', '2', '1000000000000000000',
    '57696c6c2074686520436c6576656c616e642042726f776e732077696e205375706572626f776c204c493f',
    '17', '0x0a2', '500', '600000000000000000', 140000000, '2500000000000000000000', abi.short_string_to_int256('sports'), abi.short_string_to_int256('basketball'), abi.short_string_to_int256('nba'), 15000000, '30000000000000000', '0x0e2', '1000000000000000000', '250000000000000000000', '2', '',
    '486f77206d616e7920706f696e74732077696c6c2062652073636f72656420696e2067616d652031206f66207468652032303137204e42412066696e616c733f',
    '17', '0x0a3', '500', '200000000000000000', 140000000, '125000000000000000000', abi.short_string_to_int256('sports'), abi.short_string_to_int256('baseball'), abi.short_string_to_int256('mlb'), 15000000, '10000000000000000', '0x0e3', '1000000000000000000', '50000000000000000000', '5', '',
    '5768696368207465616d2077696c6c2077696e2074686520414c204561737420696e20746865203230313720736561736f6e206f66204d4c423f'],
    branch: augur.constants.DEFAULT_BRANCH_ID,
    assertions: function(parsedMarketsInfo) {
      assert.deepEqual(parsedMarketsInfo, {
        '0x00000000000000000000000000000000000000000000000000000000000000a1': {
          sortOrder: 0,
          id: '0x00000000000000000000000000000000000000000000000000000000000000a1',
          branchId: '0xf69b5',
          tradingPeriod: 1280,
          tradingFee: '0.4',
          makerFee: '0.008',
          takerFee: '0.592',
          creationTime: 5368709120,
          volume: '1000',
          tags: ['sports', 'football', 'nfl'],
          endDate: 352321536,
          eventID: '0x00000000000000000000000000000000000000000000000000000000000000e1',
          minValue: '1',
          maxValue: '2',
          numOutcomes: 2,
          type: 'binary',
          reportedOutcome: '1',
          isIndeterminate: false,
          description: 'Will the Cleveland Browns win Superbowl LI?'
        },
        '0x00000000000000000000000000000000000000000000000000000000000000a2': {
          sortOrder: 1,
          id: '0x00000000000000000000000000000000000000000000000000000000000000a2',
          branchId: '0xf69b5',
          tradingPeriod: 1280,
          tradingFee: '0.6',
          makerFee: '0.018',
          takerFee: '0.882',
          creationTime: 5368709120,
          volume: '2500',
          tags: ['sports', 'basketball', 'nba'],
          endDate: 352321536,
          eventID: '0x00000000000000000000000000000000000000000000000000000000000000e2',
          minValue: '1',
          maxValue: '250',
          numOutcomes: 2,
          type: 'scalar',
          reportedOutcome: undefined,
          isIndeterminate: undefined,
          description: 'How many points will be scored in game 1 of the 2017 NBA finals?'
        },
        '0x00000000000000000000000000000000000000000000000000000000000000a3': {
          sortOrder: 2,
          id: '0x00000000000000000000000000000000000000000000000000000000000000a3',
          branchId: '0xf69b5',
          tradingPeriod: 1280,
          tradingFee: '0.2',
          makerFee: '0.002',
          takerFee: '0.298',
          creationTime: 5368709120,
          volume: '125',
          tags: ['sports', 'baseball', 'mlb'],
          endDate: 352321536,
          eventID: '0x00000000000000000000000000000000000000000000000000000000000000e3',
          minValue: '1',
          maxValue: '50',
          numOutcomes: 5,
          type: 'categorical',
          reportedOutcome: undefined,
          isIndeterminate: undefined,
          description: 'Which team will win the AL East in the 2017 season of MLB?'
        }
      });
    }
  });
  test({
    description: 'Should handle an empty markets array and return null',
    marketsArray: [],
    branch: augur.constants.DEFAULT_BRANCH_ID,
    assertions: function(parsedMarketsInfo) {
      assert.isNull(parsedMarketsInfo);
    }
  });
  test({
    description: 'Should handle a non array passed as marketsArray and return null',
    marketsArray: {},
    branch: augur.constants.DEFAULT_BRANCH_ID,
    assertions: function(parsedMarketsInfo) {
      assert.isNull(parsedMarketsInfo);
    }
  });
  test({
    description: 'Should handle undefined passed as marketsArray and return null',
    marketsArray: undefined,
    branch: augur.constants.DEFAULT_BRANCH_ID,
    assertions: function(parsedMarketsInfo) {
      assert.isNull(parsedMarketsInfo);
    }
  });
});
describe('CompositeGetters.getMarketsInfo', function() {
  // 7 tests total
  var fire = augur.fire;
  var augurNodeGetMarketsInfo = augur.augurNode.getMarketsInfo;
  var augurNodes = augur.augurNode.nodes;
  var augurNodeGetMarketsInfoCC = 0;
  afterEach(function() {
    augur.fire = fire;
    augur.augurNode.getMarketsInfo = augurNodeGetMarketsInfo;
    augur.augurNode.nodes = augurNodes;
    augurNodeGetMarketsInfoCC = 0;
  });
  var test = function(t) {
    it(t.description + ' sync', function() {
      augur.augurNode.nodes = t.nodes;
      augur.fire = t.fire;
      augur.augurNode.getMarketsInfo = t.augurNodeGetMarketsInfo;

<<<<<<< HEAD
            augur.getMarketsInfo(t.branch, t.offset, t.numMarketsToLoad, t.volumeMin, t.volumeMax, t.callback);
        });
    };
    test({
        description: 'Should return a markets object array, augurNodes available, all args passed in expected positions',
        branch: '101010',
        offset: 1,
        numMarketsToLoad: 1,
        volumeMin: 0,
        volumeMax: -1,
        callback: function(data) {
            assert.deepEqual(data, [{id:'0x0a1', volumne: '10000', branch: '101010', type: 'binary'}]);
        },
        nodes: ["https://augurnode1.net", "https://augurnode2.net"],
        fire: function(tx, callback, parseMarketsInfo, branch) {
            // in this case, this function shouldn't be hit.
        },
        augurNodeGetMarketsInfo: function(branch, cb) {
            cb(null, JSON.stringify([{id:'0x0a1', volumne: '10000', branch: '101010', type: 'binary'}]));
        }
    });
    test({
        description: 'Should return a markets object array, augurNodes available, all args passed in expected positions. augurNode.getMarketsInfo will return an error object which should cause the nodes to be cleared and getMarketsInfo to be called again with the same args.',
        branch: '101010',
        offset: 1,
        numMarketsToLoad: 1,
        volumeMin: 0,
        volumeMax: -1,
        callback: function(data) {
            assert.deepEqual(data.params, ['101010', 1, 1, 0, -1]);
            assert.deepEqual(data.to, augur.tx.CompositeGetters.getMarketsInfo.to);
            // confirm we errored before clearing augurNode.nodes then recalled getMArketsInfo and didn't call augurNodeGetMarketsInfo again.
            assert.deepEqual(augurNodeGetMarketsInfoCC, 1);
        },
        nodes: ["https://augurnode1.net", "https://augurnode2.net"],
        fire: function(tx, callback, parseMarketsInfo, branch) {
            // in this case, this function shouldn't be hit.
            callback(tx);
        },
        augurNodeGetMarketsInfo: function(branch, cb) {
            // increment call count
            augurNodeGetMarketsInfoCC++;
            // error
            cb({ error: 'Uh-Oh!'});
        }
    });
    test({
        description: 'Should return a markets object array, augurNodes available, Single arg pass in',
        branch: {
            branch: '101010',
            offset: 1,
            numMarketsToLoad: 1,
            volumeMin: 0,
            volumeMax: -1,
            callback: function(data) { assert.deepEqual(data, [{id:'0x0a1', volumne: '10000', branch: '101010', type: 'binary'}]); }
        },
        offset: undefined,
        numMarketsToLoad: undefined,
        volumeMin: undefined,
        volumeMax: undefined,
        callback: undefined,
        nodes: ["https://augurnode1.net", "https://augurnode2.net"],
        fire: function(tx, callback, parseMarketsInfo, branch) {
            // in this case, this function shouldn't be hit.
        },
        augurNodeGetMarketsInfo: function(branch, cb) {
            cb(null, JSON.stringify([{id:'0x0a1', volumne: '10000', branch: '101010', type: 'binary'}]));
        }
    });
    test({
        description: 'Should return a markets object array, augurNodes available, Single arg + offset as callback',
        branch: {
            branch: '101010',
            offset: 1,
            numMarketsToLoad: 1,
            volumeMin: 0,
            volumeMax: -1,
            callback: undefined
        },
        offset: function(data) { assert.deepEqual(data, [{id:'0x0a1', volumne: '10000', branch: '101010', type: 'binary'}]); },
        numMarketsToLoad: undefined,
        volumeMin: undefined,
        volumeMax: undefined,
        callback: undefined,
        nodes: ["https://augurnode1.net", "https://augurnode2.net"],
        fire: function(tx, callback, parseMarketsInfo, branch) {
            // in this case, this function shouldn't be hit.
        },
        augurNodeGetMarketsInfo: function(branch, cb) {
            cb(null, JSON.stringify([{id:'0x0a1', volumne: '10000', branch: '101010', type: 'binary'}]));
        }
    });
    test({
        description: 'Should return a markets object array, augurNodes available, only callback passed',
        branch: undefined,
        offset: undefined,
        numMarketsToLoad: undefined,
        volumeMin: undefined,
        volumeMax: undefined,
        callback: function(data) { assert.deepEqual(data, [{id:'0x0a1', volumne: '10000', branch: augur.constants.DEFAULT_BRANCH_ID, type: 'binary'}]); },
        nodes: ["https://augurnode1.net", "https://augurnode2.net"],
        fire: function(tx, callback, parseMarketsInfo, branch) {
            // in this case, this function shouldn't be hit.
        },
        augurNodeGetMarketsInfo: function(branch, cb) {
            cb(null, JSON.stringify([{id:'0x0a1', volumne: '10000', branch: augur.constants.DEFAULT_BRANCH_ID, type: 'binary'}]));
        }
    });
    test({
        description: 'Should send default params to fire, augurNodes unavailable, only callback passed',
        branch: undefined,
        offset: undefined,
        numMarketsToLoad: undefined,
        volumeMin: undefined,
        volumeMax: undefined,
        callback: function(data) {
            assert.deepEqual(data.params, [augur.constants.DEFAULT_BRANCH_ID, 0, 0, 0, 0]);
            assert.deepEqual(data.to, augur.tx.CompositeGetters.getMarketsInfo.to);
        },
        nodes: [],
        fire: function(tx, callback, parseMarketsInfo, branch) {
            callback(tx);
        },
        augurNodeGetMarketsInfo: function(branch, cb) {
            // in this case, this function shouldn't be hit.
        }
    });
    test({
        description: 'Should send params passed to fire, augurNodes unavailable, all args passed as expected',
        branch: '101010',
        offset: 5,
        numMarketsToLoad: 10,
        volumeMin: -1,
        volumeMax: 0,
        callback: function(data) {
            assert.deepEqual(data.params, ['101010', 5, 10, -1, 0]);
            assert.deepEqual(data.to, augur.tx.CompositeGetters.getMarketsInfo.to);
        },
        nodes: [],
        fire: function(tx, callback, parseMarketsInfo, branch) {
            callback(tx);
        },
        augurNodeGetMarketsInfo: function(branch, cb) {
            // in this case, this function shouldn't be hit.
        }
    });
=======
      augur.getMarketsInfo(t.branch, t.offset, t.numMarketsToLoad, t.volumeMin, t.volumeMax, t.callback);
    });
  };
  test({
    description: 'Should return a markets object array, augurNodes available, all args passed in expected positions',
    branch: '101010',
    offset: 1,
    numMarketsToLoad: 1,
    volumeMin: 0,
    volumeMax: -1,
    callback: function(data) {
      assert.deepEqual(data, [{id:'0x0a1', volumne: '10000', branch: '101010', type: 'binary'}]);
    },
    nodes: ["https://augurnode1.net", "https://augurnode2.net"],
    fire: function(tx, callback, parseMarketsInfo, branch) {
      // in this case, this function shouldn't be hit.
    },
    augurNodeGetMarketsInfo: function(branch, cb) {
      cb(null, JSON.stringify([{id:'0x0a1', volumne: '10000', branch: '101010', type: 'binary'}]));
    }
  });
  test({
    description: 'Should return a markets object array, augurNodes available, all args passed in expected positions. augurNode.getMarketsInfo will return an error object the first 3 calls, then call itself again each time until we get market info back.',
    branch: '101010',
    offset: 1,
    numMarketsToLoad: 1,
    volumeMin: 0,
    volumeMax: -1,
    callback: function(data) {
      assert.deepEqual(data, [{id:'0x0a1', volumne: '10000', branch: '101010', type: 'binary'}]);
      // confirm we errored 3 times before returning markets and we continue to self call and retry.
      assert.deepEqual(augurNodeGetMarketsInfoCC, 4);
    },
    nodes: ["https://augurnode1.net", "https://augurnode2.net"],
    fire: function(tx, callback, parseMarketsInfo, branch) {
      // in this case, this function shouldn't be hit.
    },
    augurNodeGetMarketsInfo: function(branch, cb) {
      switch(augurNodeGetMarketsInfoCC) {
      case 4:
        cb(null, JSON.stringify([{id:'0x0a1', volumne: '10000', branch: '101010', type: 'binary'}]));
        break;
      default:
        augurNodeGetMarketsInfoCC++;
        cb({ error: 'Uh-Oh!'});
        break;
      }
    }
  });
  test({
    description: 'Should return a markets object array, augurNodes available, Single arg pass in',
    branch: {
      branch: '101010',
      offset: 1,
      numMarketsToLoad: 1,
      volumeMin: 0,
      volumeMax: -1,
      callback: function(data) { assert.deepEqual(data, [{id:'0x0a1', volumne: '10000', branch: '101010', type: 'binary'}]); }
    },
    offset: undefined,
    numMarketsToLoad: undefined,
    volumeMin: undefined,
    volumeMax: undefined,
    callback: undefined,
    nodes: ["https://augurnode1.net", "https://augurnode2.net"],
    fire: function(tx, callback, parseMarketsInfo, branch) {
      // in this case, this function shouldn't be hit.
    },
    augurNodeGetMarketsInfo: function(branch, cb) {
      cb(null, JSON.stringify([{id:'0x0a1', volumne: '10000', branch: '101010', type: 'binary'}]));
    }
  });
  test({
    description: 'Should return a markets object array, augurNodes available, Single arg + offset as callback',
    branch: {
      branch: '101010',
      offset: 1,
      numMarketsToLoad: 1,
      volumeMin: 0,
      volumeMax: -1,
      callback: undefined
    },
    offset: function(data) { assert.deepEqual(data, [{id:'0x0a1', volumne: '10000', branch: '101010', type: 'binary'}]); },
    numMarketsToLoad: undefined,
    volumeMin: undefined,
    volumeMax: undefined,
    callback: undefined,
    nodes: ["https://augurnode1.net", "https://augurnode2.net"],
    fire: function(tx, callback, parseMarketsInfo, branch) {
      // in this case, this function shouldn't be hit.
    },
    augurNodeGetMarketsInfo: function(branch, cb) {
      cb(null, JSON.stringify([{id:'0x0a1', volumne: '10000', branch: '101010', type: 'binary'}]));
    }
  });
  test({
    description: 'Should return a markets object array, augurNodes available, only callback passed',
    branch: undefined,
    offset: undefined,
    numMarketsToLoad: undefined,
    volumeMin: undefined,
    volumeMax: undefined,
    callback: function(data) { assert.deepEqual(data, [{id:'0x0a1', volumne: '10000', branch: augur.constants.DEFAULT_BRANCH_ID, type: 'binary'}]); },
    nodes: ["https://augurnode1.net", "https://augurnode2.net"],
    fire: function(tx, callback, parseMarketsInfo, branch) {
      // in this case, this function shouldn't be hit.
    },
    augurNodeGetMarketsInfo: function(branch, cb) {
      cb(null, JSON.stringify([{id:'0x0a1', volumne: '10000', branch: augur.constants.DEFAULT_BRANCH_ID, type: 'binary'}]));
    }
  });
  test({
    description: 'Should send default params to fire, augurNodes unavailable, only callback passed',
    branch: undefined,
    offset: undefined,
    numMarketsToLoad: undefined,
    volumeMin: undefined,
    volumeMax: undefined,
    callback: function(data) {
      assert.deepEqual(data.params, [augur.constants.DEFAULT_BRANCH_ID, 0, 0, 0, 0]);
      assert.deepEqual(data.to, augur.tx.CompositeGetters.getMarketsInfo.to);
    },
    nodes: [],
    fire: function(tx, callback, parseMarketsInfo, branch) {
      callback(tx);
    },
    augurNodeGetMarketsInfo: function(branch, cb) {
      // in this case, this function shouldn't be hit.
    }
  });
  test({
    description: 'Should send params passed to fire, augurNodes unavailable, all args passed as expected',
    branch: '101010',
    offset: 5,
    numMarketsToLoad: 10,
    volumeMin: -1,
    volumeMax: 0,
    callback: function(data) {
      assert.deepEqual(data.params, ['101010', 5, 10, -1, 0]);
      assert.deepEqual(data.to, augur.tx.CompositeGetters.getMarketsInfo.to);
    },
    nodes: [],
    fire: function(tx, callback, parseMarketsInfo, branch) {
      callback(tx);
    },
    augurNodeGetMarketsInfo: function(branch, cb) {
      // in this case, this function shouldn't be hit.
    }
  });
>>>>>>> 4d7ed3a8
});<|MERGE_RESOLUTION|>--- conflicted
+++ resolved
@@ -1553,7 +1553,6 @@
       augur.fire = t.fire;
       augur.augurNode.getMarketsInfo = t.augurNodeGetMarketsInfo;
 
-<<<<<<< HEAD
             augur.getMarketsInfo(t.branch, t.offset, t.numMarketsToLoad, t.volumeMin, t.volumeMax, t.callback);
         });
     };
@@ -1700,155 +1699,4 @@
             // in this case, this function shouldn't be hit.
         }
     });
-=======
-      augur.getMarketsInfo(t.branch, t.offset, t.numMarketsToLoad, t.volumeMin, t.volumeMax, t.callback);
-    });
-  };
-  test({
-    description: 'Should return a markets object array, augurNodes available, all args passed in expected positions',
-    branch: '101010',
-    offset: 1,
-    numMarketsToLoad: 1,
-    volumeMin: 0,
-    volumeMax: -1,
-    callback: function(data) {
-      assert.deepEqual(data, [{id:'0x0a1', volumne: '10000', branch: '101010', type: 'binary'}]);
-    },
-    nodes: ["https://augurnode1.net", "https://augurnode2.net"],
-    fire: function(tx, callback, parseMarketsInfo, branch) {
-      // in this case, this function shouldn't be hit.
-    },
-    augurNodeGetMarketsInfo: function(branch, cb) {
-      cb(null, JSON.stringify([{id:'0x0a1', volumne: '10000', branch: '101010', type: 'binary'}]));
-    }
-  });
-  test({
-    description: 'Should return a markets object array, augurNodes available, all args passed in expected positions. augurNode.getMarketsInfo will return an error object the first 3 calls, then call itself again each time until we get market info back.',
-    branch: '101010',
-    offset: 1,
-    numMarketsToLoad: 1,
-    volumeMin: 0,
-    volumeMax: -1,
-    callback: function(data) {
-      assert.deepEqual(data, [{id:'0x0a1', volumne: '10000', branch: '101010', type: 'binary'}]);
-      // confirm we errored 3 times before returning markets and we continue to self call and retry.
-      assert.deepEqual(augurNodeGetMarketsInfoCC, 4);
-    },
-    nodes: ["https://augurnode1.net", "https://augurnode2.net"],
-    fire: function(tx, callback, parseMarketsInfo, branch) {
-      // in this case, this function shouldn't be hit.
-    },
-    augurNodeGetMarketsInfo: function(branch, cb) {
-      switch(augurNodeGetMarketsInfoCC) {
-      case 4:
-        cb(null, JSON.stringify([{id:'0x0a1', volumne: '10000', branch: '101010', type: 'binary'}]));
-        break;
-      default:
-        augurNodeGetMarketsInfoCC++;
-        cb({ error: 'Uh-Oh!'});
-        break;
-      }
-    }
-  });
-  test({
-    description: 'Should return a markets object array, augurNodes available, Single arg pass in',
-    branch: {
-      branch: '101010',
-      offset: 1,
-      numMarketsToLoad: 1,
-      volumeMin: 0,
-      volumeMax: -1,
-      callback: function(data) { assert.deepEqual(data, [{id:'0x0a1', volumne: '10000', branch: '101010', type: 'binary'}]); }
-    },
-    offset: undefined,
-    numMarketsToLoad: undefined,
-    volumeMin: undefined,
-    volumeMax: undefined,
-    callback: undefined,
-    nodes: ["https://augurnode1.net", "https://augurnode2.net"],
-    fire: function(tx, callback, parseMarketsInfo, branch) {
-      // in this case, this function shouldn't be hit.
-    },
-    augurNodeGetMarketsInfo: function(branch, cb) {
-      cb(null, JSON.stringify([{id:'0x0a1', volumne: '10000', branch: '101010', type: 'binary'}]));
-    }
-  });
-  test({
-    description: 'Should return a markets object array, augurNodes available, Single arg + offset as callback',
-    branch: {
-      branch: '101010',
-      offset: 1,
-      numMarketsToLoad: 1,
-      volumeMin: 0,
-      volumeMax: -1,
-      callback: undefined
-    },
-    offset: function(data) { assert.deepEqual(data, [{id:'0x0a1', volumne: '10000', branch: '101010', type: 'binary'}]); },
-    numMarketsToLoad: undefined,
-    volumeMin: undefined,
-    volumeMax: undefined,
-    callback: undefined,
-    nodes: ["https://augurnode1.net", "https://augurnode2.net"],
-    fire: function(tx, callback, parseMarketsInfo, branch) {
-      // in this case, this function shouldn't be hit.
-    },
-    augurNodeGetMarketsInfo: function(branch, cb) {
-      cb(null, JSON.stringify([{id:'0x0a1', volumne: '10000', branch: '101010', type: 'binary'}]));
-    }
-  });
-  test({
-    description: 'Should return a markets object array, augurNodes available, only callback passed',
-    branch: undefined,
-    offset: undefined,
-    numMarketsToLoad: undefined,
-    volumeMin: undefined,
-    volumeMax: undefined,
-    callback: function(data) { assert.deepEqual(data, [{id:'0x0a1', volumne: '10000', branch: augur.constants.DEFAULT_BRANCH_ID, type: 'binary'}]); },
-    nodes: ["https://augurnode1.net", "https://augurnode2.net"],
-    fire: function(tx, callback, parseMarketsInfo, branch) {
-      // in this case, this function shouldn't be hit.
-    },
-    augurNodeGetMarketsInfo: function(branch, cb) {
-      cb(null, JSON.stringify([{id:'0x0a1', volumne: '10000', branch: augur.constants.DEFAULT_BRANCH_ID, type: 'binary'}]));
-    }
-  });
-  test({
-    description: 'Should send default params to fire, augurNodes unavailable, only callback passed',
-    branch: undefined,
-    offset: undefined,
-    numMarketsToLoad: undefined,
-    volumeMin: undefined,
-    volumeMax: undefined,
-    callback: function(data) {
-      assert.deepEqual(data.params, [augur.constants.DEFAULT_BRANCH_ID, 0, 0, 0, 0]);
-      assert.deepEqual(data.to, augur.tx.CompositeGetters.getMarketsInfo.to);
-    },
-    nodes: [],
-    fire: function(tx, callback, parseMarketsInfo, branch) {
-      callback(tx);
-    },
-    augurNodeGetMarketsInfo: function(branch, cb) {
-      // in this case, this function shouldn't be hit.
-    }
-  });
-  test({
-    description: 'Should send params passed to fire, augurNodes unavailable, all args passed as expected',
-    branch: '101010',
-    offset: 5,
-    numMarketsToLoad: 10,
-    volumeMin: -1,
-    volumeMax: 0,
-    callback: function(data) {
-      assert.deepEqual(data.params, ['101010', 5, 10, -1, 0]);
-      assert.deepEqual(data.to, augur.tx.CompositeGetters.getMarketsInfo.to);
-    },
-    nodes: [],
-    fire: function(tx, callback, parseMarketsInfo, branch) {
-      callback(tx);
-    },
-    augurNodeGetMarketsInfo: function(branch, cb) {
-      // in this case, this function shouldn't be hit.
-    }
-  });
->>>>>>> 4d7ed3a8
 });