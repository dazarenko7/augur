--- conflicted
+++ resolved
@@ -1730,18 +1730,6 @@
     }
   });
 });
-<<<<<<< HEAD
-describe("logs.getCompleteSetsLogs", function() {
-  // 7 tests total
-  var test = function(t) {
-    it(t.description, function() {
-      var getLogs = augur.rpc.getLogs;
-      augur.rpc.getLogs = t.getLogs;
-
-      t.assertions(augur.getCompleteSetsLogs(t.account, t.options, t.callback));
-
-      augur.rpc.getLogs = getLogs;
-=======
 describe("logs.getParsedCompleteSetsLogs", function() {
   // 4 tests total
   var test = function(t) {
@@ -1755,33 +1743,10 @@
 
       augur.getCompleteSetsLogs = getCompleteSetsLogs;
       augur.parseCompleteSetsLogs = parseCompleteSetsLogs;
->>>>>>> a4751be6
     });
   };
 
   test({
-<<<<<<< HEAD
-    description: 'Should handle no options, no callback',
-    account: '0x02a32d32ca2b37495839dd932c9e92fea10cba12',
-    options: undefined,
-    callback: undefined,
-    getLogs: function(filters) {
-      return filters;
-    },
-    assertions: function(o) {
-      assert.deepEqual(o, {
-        fromBlock: augur.constants.GET_LOGS_DEFAULT_FROM_BLOCK,
-        toBlock: augur.constants.GET_LOGS_DEFAULT_TO_BLOCK,
-        address: augur.contracts.CompleteSets,
-        topics: [
-          augur.api.events.completeSets_logReturn.signature,
-          '0x00000000000000000000000002a32d32ca2b37495839dd932c9e92fea10cba12',
-          null,
-          null
-        ],
-        timeout: augur.constants.GET_LOGS_TIMEOUT
-      });
-=======
     description: 'Should handle no options passed and no error from getCompleteSetsLogs',
     account: '0x0',
     options: undefined,
@@ -1809,33 +1774,10 @@
           type: 'buy'
         }]
       }];
->>>>>>> a4751be6
-    }
-  });
-
-  test({
-<<<<<<< HEAD
-    description: 'Should handle options with shortAsk true but no market or type, no callback',
-    account: '0x02a32d32ca2b37495839dd932c9e92fea10cba12',
-    options: { shortAsk: true, fromBlock: '0x0b1', toBlock: '0x0b2'},
-    callback: undefined,
-    getLogs: function(filters) {
-      return filters;
-    },
-    assertions: function(o) {
-      assert.deepEqual(o, {
-        fromBlock: '0x0b1',
-        toBlock: '0x0b2',
-        address: augur.contracts.BuyAndSellShares,
-        topics: [
-          augur.api.events.completeSets_logReturn.signature,
-          '0x00000000000000000000000002a32d32ca2b37495839dd932c9e92fea10cba12',
-          null,
-          null
-        ],
-        timeout: augur.constants.GET_LOGS_TIMEOUT
-      });
-=======
+    }
+  });
+
+  test({
     description: 'Should handle no options passed and an error from getCompleteSetsLogs',
     account: '0x0',
     options: undefined,
@@ -1851,33 +1793,10 @@
     },
     parseCompleteSetsLogs: function(logs, mergeInto) {
       // Shouldn't be hit.
->>>>>>> a4751be6
-    }
-  });
-
-  test({
-<<<<<<< HEAD
-    description: 'Should handle options with shortAsk true, market, and type, no callback',
-    account: '0x02a32d32ca2b37495839dd932c9e92fea10cba12',
-    options: { shortAsk: true, fromBlock: '0x0b1', toBlock: '0x0b2', type: 'buy', market: '0x0a1' },
-    callback: undefined,
-    getLogs: function(filters) {
-      return filters;
-    },
-    assertions: function(o) {
-      assert.deepEqual(o, {
-        fromBlock: '0x0b1',
-        toBlock: '0x0b2',
-        address: augur.contracts.BuyAndSellShares,
-        topics: [
-          augur.api.events.completeSets_logReturn.signature,
-          '0x00000000000000000000000002a32d32ca2b37495839dd932c9e92fea10cba12',
-          '0x00000000000000000000000000000000000000000000000000000000000000a1',
-          '0x0000000000000000000000000000000000000000000000000000000000000001'
-        ],
-        timeout: augur.constants.GET_LOGS_TIMEOUT
-      });
-=======
+    }
+  });
+
+  test({
     description: 'Should handle options passed and no error from getCompleteSetsLogs',
     account: '0x0',
     options: { mergeInto: {} },
@@ -1905,61 +1824,10 @@
           type: 'buy'
         }]
       }];
->>>>>>> a4751be6
-    }
-  });
-
-  test({
-<<<<<<< HEAD
-    description: 'Should handle options with shortAsk false, market, and type, no callback',
-    account: '0x02a32d32ca2b37495839dd932c9e92fea10cba12',
-    options: { shortAsk: false, fromBlock: '0x0b1', toBlock: '0x0b2', type: 'buy', market: '0x0a1' },
-    callback: undefined,
-    getLogs: function(filters) {
-      return filters;
-    },
-    assertions: function(o) {
-      assert.deepEqual(o, {
-        fromBlock: '0x0b1',
-        toBlock: '0x0b2',
-        address: augur.contracts.CompleteSets,
-        topics: [
-          augur.api.events.completeSets_logReturn.signature,
-          '0x00000000000000000000000002a32d32ca2b37495839dd932c9e92fea10cba12',
-          '0x00000000000000000000000000000000000000000000000000000000000000a1',
-          '0x0000000000000000000000000000000000000000000000000000000000000001'
-        ],
-        timeout: augur.constants.GET_LOGS_TIMEOUT
-      });
-    }
-  });
-
-  test({
-    description: 'Should handle options with shortAsk false, market, and type, and a callback',
-    account: '0x02a32d32ca2b37495839dd932c9e92fea10cba12',
-    options: { shortAsk: false, fromBlock: '0x0b1', toBlock: '0x0b2', type: 'sell', market: '0x0a1' },
-    callback: function(err, logs) {
-      assert.isNull(err);
-      assert.deepEqual(logs[0], {
-        fromBlock: '0x0b1',
-        toBlock: '0x0b2',
-        address: augur.contracts.CompleteSets,
-        topics: [
-          augur.api.events.completeSets_logReturn.signature,
-          '0x00000000000000000000000002a32d32ca2b37495839dd932c9e92fea10cba12',
-          '0x00000000000000000000000000000000000000000000000000000000000000a1',
-          '0x0000000000000000000000000000000000000000000000000000000000000002'
-        ],
-        timeout: augur.constants.GET_LOGS_TIMEOUT
-      });
-    },
-    getLogs: function(filters, cb) {
-      // simply return the filters in an array so we can test that we sent the expected filters to getLogs.
-      cb([filters]);
-    },
-    assertions: function(o) {
-      // callback above will work as the assertion for this test
-=======
+    }
+  });
+
+  test({
     description: 'Should handle options passed as the callback and no error from getCompleteSetsLogs',
     account: '0x0',
     options: function(err, logs) {
@@ -2011,25 +1879,10 @@
     },
     assertions: function(o) {
       assert.deepEqual(o, { account: '0x0', options: { shortAsk: false, type: 'buy' }, callback: utils.noop });
->>>>>>> a4751be6
-    }
-  });
-
-  test({
-<<<<<<< HEAD
-    description: 'Should handle options with a callback when logs returns an error object',
-    account: '0x02a32d32ca2b37495839dd932c9e92fea10cba12',
-    options: { shortAsk: false, fromBlock: '0x0b1', toBlock: '0x0b2', type: 'buy', market: '0x0a1' },
-    callback: function(err, logs) {
-      assert.isNull(logs);
-      assert.deepEqual(err, { error: 'this is an error!' });
-    },
-    getLogs: function(filters, cb) {
-      cb({ error: 'this is an error!' });
-    },
-    assertions: function(o) {
-      // callback above will work as the assertion for this test
-=======
+    }
+  });
+
+  test({
     description: 'Should handle options passed',
     account: '0x0',
     options: { market: '0x0c1' },
@@ -2039,25 +1892,10 @@
     },
     assertions: function(o) {
       assert.deepEqual(o, { account: '0x0', options: { market: '0x0c1', shortAsk: false, type: 'buy' }, callback: utils.noop });
->>>>>>> a4751be6
-    }
-  });
-
-  test({
-<<<<<<< HEAD
-    description: 'Should handle options with a callback but getLogs returns undefined',
-    account: '0x02a32d32ca2b37495839dd932c9e92fea10cba12',
-    options: { shortAsk: false, fromBlock: '0x0b1', toBlock: '0x0b2', type: 'buy', market: '0x0a1' },
-    callback: function(err, logs) {
-      assert.isNull(err);
-      assert.deepEqual(logs, []);
-    },
-    getLogs: function(filters, cb) {
-      cb(undefined);
-    },
-    assertions: function(o) {
-      // callback above will work as the assertion for this test
-=======
+    }
+  });
+
+  test({
     description: 'Should handle options passed as the callback with no callback passed.',
     account: '0x0',
     options: utils.noop,
@@ -2067,7 +1905,6 @@
     },
     assertions: function(o) {
       assert.deepEqual(o, { account: '0x0', options: { shortAsk: false, type: 'buy' }, callback: utils.noop });
->>>>>>> a4751be6
     }
   });
 });
