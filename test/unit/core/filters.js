--- conflicted
+++ resolved
@@ -629,84 +629,6 @@
     });
 });
 
-<<<<<<< HEAD
-// describe("parse_log_fill_tx_message", function () {
-//     var test = function (msg) {
-//         it(JSON.stringify(msg), function (done) {
-//             augur.filters.parse_log_fill_tx_message(msg, function (parsed) {
-//                 assert.property(parsed, "market");
-//                 assert.property(parsed, "type");
-//                 assert.property(parsed, "taker");
-//                 assert.property(parsed, "maker");
-//                 assert.property(parsed, "price");
-//                 assert.property(parsed, "tradeid");
-//                 assert.property(parsed, "outcome");
-//                 assert.property(parsed, "blockNumber");
-//                 assert.strictEqual(msg[0].topics[1], parsed.market);
-//                 assert.strictEqual(abi.format_address(msg[0].topics[2]), parsed.taker);
-//                 assert.strictEqual(abi.format_address(msg[0].topics[3]), parsed.maker);
-//                 assert.strictEqual(parseInt(msg[0].blockNumber, 16), parsed.blockNumber);
-//                 done();
-//             });
-//         });
-//     };
-//     test([{
-//         address: "0x13cef2d86d4024f102e480627239359b5cb7bf52",
-//         blockHash: "0x8171815b23ee1e0cf62e331f283c6d977689a93e3574b2ca35f75c19804914ef",
-//         blockNumber: "0x11941e",
-//         data: "0x0000000000000000000000000000000000000000000000000000000000000001000000000000000000000000000000000000000000000000002386f26fc100000000000000000000000000000000000000000000000000000de0b6b3a7640000640ce61af3b560a54f2f41dcba10ef6337df02e650c30f651789a090b02c312f0000000000000000000000000000000000000000000000000000000000000001",
-//         logIndex: "0x0",
-//         topics: [
-//             "0x715b9a9cb6dfb4fa9cb1ebc2eba40d2a7bd66aa8cef75f87a77d1ff05d29a3b6",
-//             "0xebb0d4c04bc87d3b401a5baad3b093a5e7cc3f4e996dc53e36db78c8b374cc9a",
-//             "0x0000000000000000000000007c0d52faab596c08f484e3478aebc6205f3f5d8c",
-//             "0x00000000000000000000000015f6400a88fb320822b689607d425272bea2175f"
-//         ],
-//         transactionHash: "0xf9d3dd428f4d27c6ee14c6a08d877f777bc0365d29fad06ddc0f9dce11dbb9ce",
-//         transactionIndex: "0x0"
-//     }]);
-//     test([{
-//         address: "0x13cef2d86d4024f102e480627239359b5cb7bf52",
-//         blockHash: "0x0a383bf904a7156d840dbf7ebd0b30ff79dce4950dfa4b5b80bdb619070085d1",
-//         blockNumber: "0x11964b",
-//         data: "0x00000000000000000000000000000000000000000000000000000000000000020000000000000000000000000000000000000000000000001d7dd185ffffff8d0000000000000000000000000000000000000000000000001d7dd185ffffff8d00000000000000000000000000000000000000000000000000000000000000000000000000000000000000000000000000000000000000000000000000000002",
-//         logIndex: "0x1",
-//         topics:
-//          [ "0x715b9a9cb6dfb4fa9cb1ebc2eba40d2a7bd66aa8cef75f87a77d1ff05d29a3b6",
-//            "0xbbc704ce88ff685a56a6a8e708cec54f981d750d8fe83a53d8c4ffb2d4bf4ddd",
-//            "0x000000000000000000000000ae1ba9370f9c3d64894ed9a101079fd17bf10448",
-//            "0x000000000000000000000000dfb3458ad28f9ce1a6405e8c85daa8c8bdefb24b" ],
-//         transactionHash: "0x6becec25bcb68824ad1904ed3424bdd056055413b96a4195b803c7a1b32b6c1e",
-//         transactionIndex: "0x2"
-//     }]);
-// });
-
-// describe("parse_tradingFeeUpdated_message", function () {
-//     var test = function (msg) {
-//         it(JSON.stringify(msg), function (done) {
-//             augur.filters.parse_tradingFeeUpdated_message(msg, function (parsed) {
-//                 assert.property(parsed, "marketID");
-//                 assert.property(parsed, "tradingFee");
-//                 assert.deepEqual(parsed.marketID, "0xe7d9beacb528f154ea5bbe325c2497cdb2a208f7fb8460bdf1dbc26e7190775b");
-//                 if (DEBUG) console.log("parse_tradingFeeUpdated_message:", parsed);
-//                 done();
-//             });
-//         });
-//     };
-//     test([{
-//         address: "0x181ab5cfb79c3a4edd7b4556412b40453edeec32",
-//         blockHash: "0x5f725f19f6e8d250ebaffdc3e9ce898dfd1c1aca2f33d760015148110df16e25",
-//         blockNumber: "0x15074b",
-//         data: "0xe7d9beacb528f154ea5bbe325c2497cdb2a208f7fb8460bdf1dbc26e7190775b000000000000000000000000000000000000000000000000009c51c4521e0000",
-//         logIndex: "0x0",
-//         topics: [ "0xb8c735cc6495f8dac2581d532413dea78d7e03e0ff0880c32b4648c2145fba41" ],
-//         transactionHash: "0xdd394f14b92162c5b29011512513fff0188c5cff9b4d0d453b40175db6f9e868",
-//         transactionIndex: "0x0"
-//     }]);
-// });
-
-=======
->>>>>>> 5db5772c
 describe("listen", function () {
     it("ignores invalid label", function (done) {
         this.timeout(tools.TIMEOUT);
