--- conflicted
+++ resolved
@@ -4,11 +4,7 @@
 
 import { formatNumber, formatShares } from 'utils/format-number'
 import { formatDate } from 'utils/format-date'
-<<<<<<< HEAD
-import { BUY } from 'modules/trade/constants/types'
-=======
 import { BUY } from 'modules/transactions/constants/types'
->>>>>>> 4e88a616
 
 const testState = {
   marketLoading: [],
