--- conflicted
+++ resolved
@@ -1,14 +1,5 @@
-<<<<<<< HEAD
-import { assert } from 'chai'
-import { abi } from 'services/augurjs'
-
-export { BINARY, SCALAR, CATEGORICAL } from 'modules/markets/constants/market-types'
-export { BUY, SELL } from 'modules/trade/constants/types'
-export { BID, ASK } from 'modules/bids-asks/constants/bids-asks-types'
-=======
 export { BINARY, SCALAR, CATEGORICAL } from 'modules/markets/constants/market-types'
 export { BUY, SELL } from 'modules/transactions/constants/types'
->>>>>>> 4e88a616
 
 export const tradeTestState = {
   loginAccount: {
@@ -193,378 +184,4 @@
       }
     }
   },
-<<<<<<< HEAD
-}
-
-export const tradeConstOrderBooks = {
-  testBinaryMarketID: {
-    buy: {
-      orderID1: {
-        id: 'orderID1',
-        price: '0.45',
-        numShares: '10',
-        outcome: '2',
-        owner: 'owner1'
-      },
-      orderID2: {
-        id: 'orderID2',
-        price: '0.45',
-        numShares: '5',
-        outcome: '2',
-        owner: 'owner2'
-      },
-      orderID3: {
-        id: 'orderID3',
-        price: '0.45',
-        numShares: '3',
-        outcome: '2',
-        owner: 'owner3'
-      },
-      orderID4: {
-        id: 'orderID4',
-        price: '0.44',
-        numShares: '10',
-        outcome: '2',
-        owner: 'owner4'
-      },
-      orderID5: {
-        id: 'orderID5',
-        price: '0.46',
-        numShares: '15',
-        outcome: '2',
-        owner: 'owner5'
-      },
-      orderID6: {
-        id: 'orderID6',
-        price: '0.43',
-        numShares: '5',
-        outcome: '2',
-        owner: 'owner6'
-      }
-    },
-    sell: {
-      orderID1: {
-        id: 'orderID1',
-        price: '0.4',
-        numShares: '10',
-        outcome: '2',
-        owner: 'owner1'
-      },
-      orderID2: {
-        id: 'orderID2',
-        price: '0.4',
-        numShares: '5',
-        outcome: '2',
-        owner: 'owner2'
-      },
-      orderID3: {
-        id: 'orderID3',
-        price: '0.4',
-        numShares: '10',
-        outcome: '2',
-        owner: 'owner3'
-      },
-      orderID4: {
-        id: 'orderID4',
-        price: '0.39',
-        numShares: '3',
-        outcome: '2',
-        owner: 'owner4'
-      },
-      orderID5: {
-        id: 'orderID5',
-        price: '0.41',
-        numShares: '15',
-        outcome: '2',
-        owner: 'owner5'
-      },
-      orderID6: {
-        id: 'orderID6',
-        price: '0.415',
-        numShares: '20',
-        outcome: '2',
-        owner: 'owner6'
-      }
-    }
-  },
-  testCategoricalMarketID: {
-    buy: {
-      orderID1: {
-        id: 'orderID1',
-        price: '0.45',
-        outcome: '1',
-        owner: 'owner1'
-      },
-      orderID2: {
-        id: 'orderID2',
-        price: '0.45',
-        outcome: '1',
-        owner: 'owner1'
-      },
-      orderID3: {
-        id: 'orderID3',
-        price: '0.45',
-        numShares: '3',
-        outcome: '1',
-        owner: 'owner3'
-      },
-      orderID4: {
-        id: 'orderID4',
-        price: '0.44',
-        numShares: '10',
-        outcome: '1',
-        owner: 'owner4'
-      },
-      orderID5: {
-        id: 'orderID5',
-        price: '0.46',
-        numShares: '15',
-        outcome: '1',
-        owner: 'owner5'
-      },
-      orderID6: {
-        id: 'orderID6',
-        price: '0.43',
-        numShares: '5',
-        outcome: '1',
-        owner: 'owner6'
-      }
-    },
-    sell: {
-      orderID1: {
-        id: 'orderID1',
-        price: '0.4',
-        numShares: '10',
-        outcome: '1',
-        owner: 'owner1'
-      },
-      orderID2: {
-        id: 'orderID2',
-        price: '0.4',
-        numShares: '5',
-        outcome: '1',
-        owner: 'owner2'
-      },
-      orderID3: {
-        id: 'orderID3',
-        price: '0.4',
-        numShares: '10',
-        outcome: '1',
-        owner: 'owner3'
-      },
-      orderID4: {
-        id: 'orderID4',
-        price: '0.39',
-        numShares: '3',
-        outcome: '1',
-        owner: 'owner4'
-      },
-      orderID5: {
-        id: 'orderID5',
-        price: '0.41',
-        numShares: '15',
-        outcome: '1',
-        owner: 'owner5'
-      },
-      orderID6: {
-        id: 'orderID6',
-        price: '0.415',
-        numShares: '20',
-        outcome: '1',
-        owner: 'owner6'
-      }
-    }
-  },
-  testScalarMarketID: {
-    buy: {
-      orderID1: {
-        id: 'orderID1',
-        price: '45',
-        outcome: '1',
-        owner: 'owner1'
-      },
-      orderID2: {
-        id: 'orderID2',
-        price: '45',
-        outcome: '1',
-        owner: 'owner1'
-      },
-      orderID3: {
-        id: 'orderID3',
-        price: '45',
-        numShares: '3',
-        outcome: '1',
-        owner: 'owner3'
-      },
-      orderID4: {
-        id: 'orderID4',
-        price: '44',
-        numShares: '10',
-        outcome: '1',
-        owner: 'owner4'
-      },
-      orderID5: {
-        id: 'orderID5',
-        price: '46',
-        numShares: '15',
-        outcome: '1',
-        owner: 'owner5'
-      },
-      orderID6: {
-        id: 'orderID6',
-        price: '43',
-        numShares: '5',
-        outcome: '1',
-        owner: 'owner6'
-      }
-    },
-    sell: {
-      orderID1: {
-        id: 'orderID1',
-        price: '40',
-        numShares: '10',
-        outcome: '1',
-        owner: 'owner1'
-      },
-      orderID2: {
-        id: 'orderID2',
-        price: '40',
-        numShares: '5',
-        outcome: '1',
-        owner: 'owner2'
-      },
-      orderID3: {
-        id: 'orderID3',
-        price: '40',
-        numShares: '10',
-        outcome: '1',
-        owner: 'owner3'
-      },
-      orderID4: {
-        id: 'orderID4',
-        price: '39',
-        numShares: '3',
-        outcome: '1',
-        owner: 'owner4'
-      },
-      orderID5: {
-        id: 'orderID5',
-        price: '41',
-        numShares: '15',
-        outcome: '1',
-        owner: 'owner5'
-      },
-      orderID6: {
-        id: 'orderID6',
-        price: '415',
-        numShares: '20',
-        outcome: '1',
-        owner: 'owner6'
-      }
-    }
-  }
-}
-// lifted directly from augur.js with a slight change to use abi.bignum instead of BigNumber
-const filterByPriceAndOutcomeAndUserSortByPrice = (orders, traderOrderType, limitPrice, outcomeId, userAddress) => {
-  if (!orders) return []
-  const isMarketOrder = limitPrice === null || limitPrice === undefined
-  return Object.keys(orders)
-		.map(orderId => orders[orderId])
-		.filter((order) => {
-  let isMatchingPrice
-  if (isMarketOrder) {
-    isMatchingPrice = true
-  } else {
-    isMatchingPrice = traderOrderType === 'buy' ? new abi.bignum(order.price, 10).lte(limitPrice) : new abi.bignum(order.price, 10).gte(limitPrice) // eslint-disable-line new-cap
-  }
-  return order.outcome === outcomeId && order.owner !== userAddress && isMatchingPrice
-})
-		.sort((order1, order2) => (traderOrderType === 'buy' ? order1.price - order2.price : order2.price - order1.price))
-}
-
-// direct copy of calculate-trade-ids helper function but without calling augur.js
-export const stubCalculateBuyTradeIDs = (marketID, outcomeID, limitPrice, orderBooks, takerAddress) => {
-  const orders = (orderBooks[marketID] && orderBooks[marketID].sell) || {}
-  return filterByPriceAndOutcomeAndUserSortByPrice(orders, 'buy', limitPrice, outcomeID, takerAddress).map(order => order.id)
-}
-
-// direct copy of calculate-trade-ids helper function but without calling augur.js
-export const stubCalculateSellTradeIDs = (marketID, outcomeID, limitPrice, orderBooks, takerAddress) => {
-  const orders = (orderBooks[marketID] && orderBooks[marketID].buy) || {}
-  return filterByPriceAndOutcomeAndUserSortByPrice(orders, 'sell', limitPrice, outcomeID, takerAddress).map(order => order.id)
-}
-
-export const stubLoadAccountTrades = (marketID, cb) => {
-  assert.isString(marketID, `didn't pass a marketID as a string to loadAccountTrades`)
-	// originally some of my tests returned the order books but it turns out this isn't required, left this here just incase...
-	// cb(undefined, store.getState().orderBooks[marketID]);
-  cb()
-  return { type: 'LOAD_ACCOUNT_TRADES', marketID }
-}
-
-export const updateTradesInProgressActionShapeAssertion = (UpdateTradesInProgressAction) => {
-  const Data = UpdateTradesInProgressAction.data
-  const tradeDetails = Data.details
-  const action = tradeDetails.tradeActions[0]
-
-  assert.isDefined(UpdateTradesInProgressAction.type, `UpdateTradesInProgressAction.type isn't defined`)
-  assert.isString(UpdateTradesInProgressAction.type, `UpdateTradesInProgressAction.type isn't a String`)
-  assert.isDefined(UpdateTradesInProgressAction.data, `UpdateTradesInProgressAction.data isn't defined`)
-  assert.isObject(UpdateTradesInProgressAction.data, `UpdateTradesInProgressAction.data isn't a Object`)
-
-  assert.isDefined(Data.marketID, `UpdateTradesInProgressAction.data.marketID isn't defined`)
-  assert.isString(Data.marketID, `UpdateTradesInProgressAction.data.marketID isn't a String`)
-  assert.isDefined(Data.outcomeID, `UpdateTradesInProgressAction.data.outcomeID isn't defined`)
-  assert.isString(Data.outcomeID, `UpdateTradesInProgressAction.data.outcomeID isn't a String`)
-  assert.isDefined(Data.details, `UpdateTradesInProgressAction.data.details isn't defined`)
-  assert.isObject(Data.details, `UpdateTradesInProgressAction.data.details isn't a Object`)
-
-  assert.isDefined(tradeDetails.side, `tradeDetails.side isn't defined`)
-  assert.isString(tradeDetails.side, `tradeDetails.side isn't a string`)
-  assert.isDefined(tradeDetails.numShares, `tradeDetails.numShares isn't defined`)
-  assert.isString(tradeDetails.numShares, `tradeDetails.numShares isn't a string`)
-  assert.isDefined(tradeDetails.limitPrice, `tradeDetails.limitPrice isn't defined`)
-  assert.isString(tradeDetails.limitPrice, `tradeDetails.limitPrice isn't a string`)
-  assert.isDefined(tradeDetails.totalFee, `tradeDetails.totalFee isn't defined`)
-  assert.isString(tradeDetails.totalFee, `tradeDetails.totalFee isn't a string`)
-  assert.isDefined(tradeDetails.totalCost, `tradeDetails.totalCost isn't defined`)
-  assert.isString(tradeDetails.totalCost, `tradeDetails.totalCost isn't a string`)
-  assert.isDefined(tradeDetails.tradingFeesEth, `tradeDetails.tradingFeesEth isn't defined`)
-  assert.isString(tradeDetails.tradingFeesEth, `tradeDetails.tradingFeesEth isn't a string`)
-  assert.isDefined(tradeDetails.gasFeesRealEth, `tradeDetails.gasFeesRealEth isn't defined`)
-  assert.isString(tradeDetails.gasFeesRealEth, `tradeDetails.gasFeesRealEth isn't a string`)
-  assert.isDefined(tradeDetails.feePercent, `tradeDetails.feePercent isn't defined`)
-  assert.isString(tradeDetails.feePercent, `tradeDetails.feePercent isn't a string`)
-
-  assert.isDefined(tradeDetails.tradeActions, `tradeDetails.tradeActions isn't defined`)
-  assert.isArray(tradeDetails.tradeActions, `tradeDetails.tradeActions isn't an array`)
-
-  assert.isDefined(action, `tradeDetails.tradeActions[0] isn't defined`)
-  assert.isObject(action, `tradeDetails.tradeActions[0] isn't an object`)
-
-  assert.isDefined(action.action, `tradeDetails.tradeActions[0].action isn't defined`)
-  assert.isString(action.action, `tradeDetails.tradeActions[0].action isn't a string`)
-
-  assert.isDefined(action.shares, `tradeDetails.tradeActions[0].shares isn't defined`)
-  assert.isString(action.shares, `tradeDetails.tradeActions[0].shares isn't a string`)
-
-  assert.isDefined(action.gasEth, `tradeDetails.tradeActions[0].gasEth isn't defined`)
-  assert.isString(action.gasEth, `tradeDetails.tradeActions[0].gasEth isn't a string`)
-
-  assert.isDefined(action.feeEth, `tradeDetails.tradeActions[0].feeEth isn't defined`)
-  assert.isString(action.feeEth, `tradeDetails.tradeActions[0].feeEth isn't a string`)
-
-  assert.isDefined(action.feePercent, `tradeDetails.tradeActions[0].feePercent isn't defined`)
-  assert.isString(action.feePercent, `tradeDetails.tradeActions[0].feePercent isn't a string`)
-
-  assert.isDefined(action.costEth, `tradeDetails.tradeActions[0].costEth isn't defined`)
-  assert.isString(action.costEth, `tradeDetails.tradeActions[0].costEth isn't a string`)
-
-  assert.isDefined(action.avgPrice, `tradeDetails.tradeActions[0].avgPrice isn't defined`)
-  assert.isString(action.avgPrice, `tradeDetails.tradeActions[0].avgPrice isn't a string`)
-
-  assert.isDefined(action.noFeePrice, `tradeDetails.tradeActions[0].noFeePrice isn't defined`)
-  assert.isString(action.noFeePrice, `tradeDetails.tradeActions[0].noFeePrice isn't a string`)
-=======
->>>>>>> 4e88a616
 }