--- conflicted
+++ resolved
@@ -101,7 +101,6 @@
 				store.dispatch
 			);
 
-<<<<<<< HEAD
 			out = {
 				type: BINARY,
 				description: 'test',
@@ -268,175 +267,6 @@
 				},
 				isCreatingOrderBook: true
 			};
-=======
-      out = {
-        type: BINARY,
-        description: 'test',
-        formattedDescription: 'test',
-        expirySource: 'testing',
-        makerFee: MAKER_FEE_DEFAULT,
-        endDate: {
-          value: new Date(Date.UTC(3000, 0, 1, 0, 0, 0, 0)),
-          formatted: 'Jan 1, 3000 12:00 AM',
-          full: new Date(Date.UTC(3000, 0, 1, 0, 0, 0, 0)).toUTCString(),
-          timestamp: 32503680000000
-        },
-        initialFairPrices: {
-          type: BINARY,
-          values: [
-            {
-              label: 'Yes',
-              value: 0.5
-            },
-            {
-              label: 'No',
-              value: 0.5
-            }
-          ],
-          raw: [0.5, 0.5],
-          formatted: [
-            {
-              denomination: 'ETH | Yes',
-              formatted: '0.5',
-              formattedValue: 0.5,
-              full: '0.5ETH | Yes',
-              minimized: '0.5',
-              rounded: '0',
-              roundedValue: 0,
-              value: 0.5
-            },
-            {
-              denomination: 'ETH | No',
-              formatted: '0.5',
-              formattedValue: 0.5,
-              full: '0.5ETH | No',
-              minimized: '0.5',
-              rounded: '0',
-              roundedValue: 0,
-              value: 0.5
-            }
-          ]
-        },
-        outcomes: [
-          {
-            id: 1,
-            name: 'No'
-          },
-          {
-            id: 2,
-            name: 'Yes'
-          }
-        ],
-        priceWidth: PRICE_WIDTH_DEFAULT,
-        takerFeePercent: {
-          value: 2,
-          formattedValue: 2,
-          formatted: '2.0',
-          roundedValue: 2,
-          rounded: '2',
-          minimized: '2',
-          denomination: '%',
-          full: '2.0%'
-        },
-        makerFeePercent: {
-          value: 1,
-          formattedValue: 1,
-          formatted: '1.0',
-          roundedValue: 1,
-          rounded: '1',
-          minimized: '1',
-          denomination: '%',
-          full: '1.0%'
-        },
-        endBlock: select.endBlock,
-        takerFee: TAKER_FEE_DEFAULT,
-        volume: {
-          value: 0,
-          formattedValue: 0,
-          formatted: '-',
-          roundedValue: 0,
-          rounded: '-',
-          minimized: '-',
-          denomination: '',
-          full: '-'
-        },
-        bestStartingQuantity: BEST_STARTING_QUANTITY_DEFAULT,
-        bestStartingQuantityFormatted: {
-          denomination: 'Shares',
-          formatted: '100',
-          formattedValue: 100,
-          full: '100Shares',
-          minimized: '100',
-          rounded: '100',
-          roundedValue: 100,
-          value: 100
-        },
-        priceWidthFormatted: {
-          denomination: 'ETH',
-          formatted: '0.1',
-          formattedValue: 0.1,
-          full: '0.1ETH',
-          minimized: '0.1',
-          rounded: '0',
-          roundedValue: 0,
-          value: 0.1
-        },
-        startingQuantity: STARTING_QUANTITY_DEFAULT,
-        startingQuantityFormatted: {
-          denomination: 'Shares',
-          formatted: '100',
-          formattedValue: 100,
-          full: '100Shares',
-          minimized: '100',
-          rounded: '100',
-          roundedValue: 100,
-          value: 100
-        },
-        isFavorite: false,
-        initialLiquidity: INITIAL_LIQUIDITY_DEFAULT,
-        initialLiquidityFormatted: {
-          denomination: 'ETH',
-          formatted: '500',
-          formattedValue: 500,
-          full: '500ETH',
-          minimized: '500',
-          rounded: '500',
-          roundedValue: 500,
-          value: 500
-        },
-        eventBond: {
-          denomination: ' ETH',
-          formatted: '0',
-          formattedValue: 0,
-          full: '0 ETH',
-          minimized: '0',
-          rounded: '0.0000',
-          roundedValue: 0,
-          value: 0
-        },
-        gasFees: {
-          denomination: ' real ETH (estimated)',
-          formatted: '0.0627',
-          formattedValue: 0.0627,
-          full: '0.0627 real ETH (estimated)',
-          minimized: '0.0627',
-          rounded: '0.0627',
-          roundedValue: 0.0627,
-          value: 0.0627
-        },
-        marketCreationFee: {
-          denomination: ' real ETH',
-          formatted: '0.0340',
-          formattedValue: 0.034,
-          full: '0.0340 real ETH',
-          minimized: '0.034',
-          rounded: '0.0340',
-          roundedValue: 0.034,
-          value: 0.034
-        },
-        isCreatingOrderBook: true
-      };
->>>>>>> a91e88c9
 
       delete select.onSubmit; // Exclude onSubmit function from object comparison assertion
 
@@ -459,7 +289,6 @@
 				store.dispatch
 			);
 
-<<<<<<< HEAD
 			out = {
 				type: BINARY,
 				description: 'test',
@@ -545,94 +374,6 @@
 				},
 				isFavorite: false
 			};
-=======
-      out = {
-        type: BINARY,
-        description: 'test',
-        formattedDescription: 'test',
-        expirySource: 'testing',
-        makerFee: MAKER_FEE_DEFAULT,
-        endDate: {
-          value: new Date(Date.UTC(3000, 0, 1, 0, 0, 0, 0)),
-          formatted: 'Jan 1, 3000 12:00 AM',
-          full: new Date(Date.UTC(3000, 0, 1, 0, 0, 0, 0)).toUTCString(),
-          timestamp: 32503680000000
-        },
-        outcomes: [
-          {
-            id: 1,
-            name: 'No'
-          },
-          {
-            id: 2,
-            name: 'Yes'
-          }
-        ],
-        takerFeePercent: {
-          value: 2,
-          formattedValue: 2,
-          formatted: '2.0',
-          roundedValue: 2,
-          rounded: '2',
-          minimized: '2',
-          denomination: '%',
-          full: '2.0%'
-        },
-        makerFeePercent: {
-          value: 1,
-          formattedValue: 1,
-          formatted: '1.0',
-          roundedValue: 1,
-          rounded: '1',
-          minimized: '1',
-          denomination: '%',
-          full: '1.0%'
-        },
-        endBlock: select.endBlock,
-        takerFee: TAKER_FEE_DEFAULT,
-        volume: {
-          value: 0,
-          formattedValue: 0,
-          formatted: '-',
-          roundedValue: 0,
-          rounded: '-',
-          minimized: '-',
-          denomination: '',
-          full: '-'
-        },
-        eventBond: {
-          denomination: ' ETH',
-          formatted: '0',
-          formattedValue: 0,
-          full: '0 ETH',
-          minimized: '0',
-          rounded: '0.0000',
-          roundedValue: 0,
-          value: 0
-        },
-        gasFees: {
-          denomination: ' real ETH (estimated)',
-          formatted: '0.0627',
-          formattedValue: 0.0627,
-          full: '0.0627 real ETH (estimated)',
-          minimized: '0.0627',
-          rounded: '0.0627',
-          roundedValue: 0.0627,
-          value: 0.0627
-        },
-        marketCreationFee: {
-          denomination: ' real ETH',
-          formatted: '0.0340',
-          formattedValue: 0.034,
-          full: '0.0340 real ETH',
-          minimized: '0.034',
-          rounded: '0.0340',
-          roundedValue: 0.034,
-          value: 0.034
-        },
-        isFavorite: false
-      };
->>>>>>> a91e88c9
 
       delete select.onSubmit; // Exclude onSubmit function from object comparison assertion
 
@@ -688,7 +429,6 @@
 				store.dispatch
 			);
 
-<<<<<<< HEAD
 			out = {
 				type: CATEGORICAL,
 				description: 'test',
@@ -878,198 +618,6 @@
 				},
 				isCreatingOrderBook: true
 			};
-=======
-      out = {
-        type: CATEGORICAL,
-        description: 'test',
-        formattedDescription: 'test',
-        expirySource: 'testing',
-        makerFee: MAKER_FEE_DEFAULT,
-        endDate: {
-          value: new Date(Date.UTC(3000, 0, 1, 0, 0, 0, 0)),
-          formatted: 'Jan 1, 3000 12:00 AM',
-          full: new Date(Date.UTC(3000, 0, 1, 0, 0, 0, 0)).toUTCString(),
-          timestamp: 32503680000000
-        },
-        categoricalOutcomes: [
-          'test1',
-          'test2',
-          'test3'
-        ],
-        initialFairPrices: {
-          type: CATEGORICAL,
-          values: [
-            {
-              label: 'test1',
-              value: 0.5
-            },
-            {
-              label: 'test2',
-              value: 0.5
-            },
-            {
-              label: 'test3',
-              value: 0.5
-            }
-          ],
-          raw: [0.5, 0.5, 0.5],
-          formatted: [
-            {
-              denomination: 'ETH | test1',
-              formatted: '0.5',
-              formattedValue: 0.5,
-              full: '0.5ETH | test1',
-              minimized: '0.5',
-              rounded: '0',
-              roundedValue: 0,
-              value: 0.5
-            },
-            {
-              denomination: 'ETH | test2',
-              formatted: '0.5',
-              formattedValue: 0.5,
-              full: '0.5ETH | test2',
-              minimized: '0.5',
-              rounded: '0',
-              roundedValue: 0,
-              value: 0.5
-            },
-            {
-              denomination: 'ETH | test3',
-              formatted: '0.5',
-              formattedValue: 0.5,
-              full: '0.5ETH | test3',
-              minimized: '0.5',
-              rounded: '0',
-              roundedValue: 0,
-              value: 0.5
-            }
-          ]
-        },
-        outcomes: [
-          {
-            id: 0,
-            name: 'test1'
-          },
-          {
-            id: 1,
-            name: 'test2'
-          },
-          {
-            id: 2,
-            name: 'test3'
-          }
-        ],
-        priceWidth: PRICE_WIDTH_DEFAULT,
-        takerFeePercent: {
-          value: 2,
-          formattedValue: 2,
-          formatted: '2.0',
-          roundedValue: 2,
-          rounded: '2',
-          minimized: '2',
-          denomination: '%',
-          full: '2.0%'
-        },
-        makerFeePercent: {
-          value: 1,
-          formattedValue: 1,
-          formatted: '1.0',
-          roundedValue: 1,
-          rounded: '1',
-          minimized: '1',
-          denomination: '%',
-          full: '1.0%'
-        },
-        endBlock: select.endBlock,
-        takerFee: TAKER_FEE_DEFAULT,
-        volume: {
-          value: 0,
-          formattedValue: 0,
-          formatted: '-',
-          roundedValue: 0,
-          rounded: '-',
-          minimized: '-',
-          denomination: '',
-          full: '-'
-        },
-        bestStartingQuantity: BEST_STARTING_QUANTITY_DEFAULT,
-        bestStartingQuantityFormatted: {
-          denomination: 'Shares',
-          formatted: '100',
-          formattedValue: 100,
-          full: '100Shares',
-          minimized: '100',
-          rounded: '100',
-          roundedValue: 100,
-          value: 100
-        },
-        priceWidthFormatted: {
-          denomination: 'ETH',
-          formatted: '0.1',
-          formattedValue: 0.1,
-          full: '0.1ETH',
-          minimized: '0.1',
-          rounded: '0',
-          roundedValue: 0,
-          value: 0.1
-        },
-        startingQuantity: STARTING_QUANTITY_DEFAULT,
-        startingQuantityFormatted: {
-          denomination: 'Shares',
-          formatted: '100',
-          formattedValue: 100,
-          full: '100Shares',
-          minimized: '100',
-          rounded: '100',
-          roundedValue: 100,
-          value: 100
-        },
-        isFavorite: false,
-        initialLiquidity: INITIAL_LIQUIDITY_DEFAULT,
-        initialLiquidityFormatted: {
-          denomination: 'ETH',
-          formatted: '500',
-          formattedValue: 500,
-          full: '500ETH',
-          minimized: '500',
-          rounded: '500',
-          roundedValue: 500,
-          value: 500
-        },
-        eventBond: {
-          denomination: ' ETH',
-          formatted: '0',
-          formattedValue: 0,
-          full: '0 ETH',
-          minimized: '0',
-          rounded: '0.0000',
-          roundedValue: 0,
-          value: 0
-        },
-        gasFees: {
-          denomination: ' real ETH (estimated)',
-          formatted: '0.0627',
-          formattedValue: 0.0627,
-          full: '0.0627 real ETH (estimated)',
-          minimized: '0.0627',
-          rounded: '0.0627',
-          roundedValue: 0.0627,
-          value: 0.0627
-        },
-        marketCreationFee: {
-          denomination: ' real ETH',
-          formatted: '0.0340',
-          formattedValue: 0.034,
-          full: '0.0340 real ETH',
-          minimized: '0.034',
-          rounded: '0.0340',
-          roundedValue: 0.034,
-          value: 0.034
-        },
-        isCreatingOrderBook: true
-      };
->>>>>>> a91e88c9
 
       delete select.onSubmit; // Exclude onSubmit function from object comparison assertion
 
@@ -1102,7 +650,6 @@
 				store.dispatch
 			);
 
-<<<<<<< HEAD
 			out = {
 				type: CATEGORICAL,
 				description: 'test',
@@ -1197,103 +744,6 @@
 				},
 				isFavorite: false
 			};
-=======
-      out = {
-        type: CATEGORICAL,
-        description: 'test',
-        formattedDescription: 'test',
-        expirySource: 'testing',
-        makerFee: MAKER_FEE_DEFAULT,
-        endDate: {
-          value: new Date(Date.UTC(3000, 0, 1, 0, 0, 0, 0)),
-          formatted: 'Jan 1, 3000 12:00 AM',
-          full: new Date(Date.UTC(3000, 0, 1, 0, 0, 0, 0)).toUTCString(),
-          timestamp: 32503680000000
-        },
-        categoricalOutcomes: [
-          'test1',
-          'test2',
-          'test3'
-        ],
-        outcomes: [
-          {
-            id: 0,
-            name: 'test1'
-          },
-          {
-            id: 1,
-            name: 'test2'
-          },
-          {
-            id: 2,
-            name: 'test3'
-          }
-        ],
-        takerFeePercent: {
-          value: 2,
-          formattedValue: 2,
-          formatted: '2.0',
-          roundedValue: 2,
-          rounded: '2',
-          minimized: '2',
-          denomination: '%',
-          full: '2.0%'
-        },
-        makerFeePercent: {
-          value: 1,
-          formattedValue: 1,
-          formatted: '1.0',
-          roundedValue: 1,
-          rounded: '1',
-          minimized: '1',
-          denomination: '%',
-          full: '1.0%'
-        },
-        endBlock: select.endBlock,
-        takerFee: TAKER_FEE_DEFAULT,
-        volume: {
-          value: 0,
-          formattedValue: 0,
-          formatted: '-',
-          roundedValue: 0,
-          rounded: '-',
-          minimized: '-',
-          denomination: '',
-          full: '-'
-        },
-        eventBond: {
-          denomination: ' ETH',
-          formatted: '0',
-          formattedValue: 0,
-          full: '0 ETH',
-          minimized: '0',
-          rounded: '0.0000',
-          roundedValue: 0,
-          value: 0
-        },
-        gasFees: {
-          denomination: ' real ETH (estimated)',
-          formatted: '0.0627',
-          formattedValue: 0.0627,
-          full: '0.0627 real ETH (estimated)',
-          minimized: '0.0627',
-          rounded: '0.0627',
-          roundedValue: 0.0627,
-          value: 0.0627
-        },
-        marketCreationFee: {
-          denomination: ' real ETH',
-          formatted: '0.0340',
-          formattedValue: 0.034,
-          full: '0.0340 real ETH',
-          minimized: '0.034',
-          rounded: '0.0340',
-          roundedValue: 0.034,
-          value: 0.034
-        },
-        isFavorite: false
-      };
->>>>>>> a91e88c9
 
       delete select.onSubmit; // Exclude onSubmit function from object comparison assertion
 
@@ -1341,7 +791,6 @@
 				store.dispatch
 			);
 
-<<<<<<< HEAD
 			out = {
 				type: SCALAR,
 				description: 'test',
@@ -1510,177 +959,6 @@
 				},
 				isCreatingOrderBook: true
 			};
-=======
-      out = {
-        type: SCALAR,
-        description: 'test',
-        formattedDescription: 'test',
-        expirySource: 'testing',
-        makerFee: MAKER_FEE_DEFAULT,
-        endDate: {
-          value: new Date(Date.UTC(3000, 0, 1, 0, 0, 0, 0)),
-          formatted: 'Jan 1, 3000 12:00 AM',
-          full: new Date(Date.UTC(3000, 0, 1, 0, 0, 0, 0)).toUTCString(),
-          timestamp: 32503680000000
-        },
-        initialFairPrices: {
-          type: SCALAR,
-          values: [
-            {
-              label: '⇧',
-              value: 55
-            },
-            {
-              label: '⇩',
-              value: 55
-            }
-          ],
-          raw: [55, 55],
-          formatted: [
-            {
-              denomination: 'ETH | ⇧',
-              formatted: '55',
-              formattedValue: 55,
-              full: '55ETH | ⇧',
-              minimized: '55',
-              rounded: '55',
-              roundedValue: 55,
-              value: 55
-            },
-            {
-              denomination: 'ETH | ⇩',
-              formatted: '55',
-              formattedValue: 55,
-              full: '55ETH | ⇩',
-              minimized: '55',
-              rounded: '55',
-              roundedValue: 55,
-              value: 55
-            }
-          ]
-        },
-        outcomes: [
-          {
-            id: 1,
-            name: 10
-          },
-          {
-            id: 2,
-            name: 100
-          }
-        ],
-        priceWidth: PRICE_WIDTH_DEFAULT,
-        takerFeePercent: {
-          value: 2,
-          formattedValue: 2,
-          formatted: '2.0',
-          roundedValue: 2,
-          rounded: '2',
-          minimized: '2',
-          denomination: '%',
-          full: '2.0%'
-        },
-        makerFeePercent: {
-          value: 1,
-          formattedValue: 1,
-          formatted: '1.0',
-          roundedValue: 1,
-          rounded: '1',
-          minimized: '1',
-          denomination: '%',
-          full: '1.0%'
-        },
-        endBlock: select.endBlock,
-        takerFee: TAKER_FEE_DEFAULT,
-        volume: {
-          value: 0,
-          formattedValue: 0,
-          formatted: '-',
-          roundedValue: 0,
-          rounded: '-',
-          minimized: '-',
-          denomination: '',
-          full: '-'
-        },
-        bestStartingQuantity: BEST_STARTING_QUANTITY_DEFAULT,
-        bestStartingQuantityFormatted: {
-          denomination: 'Shares',
-          formatted: '100',
-          formattedValue: 100,
-          full: '100Shares',
-          minimized: '100',
-          rounded: '100',
-          roundedValue: 100,
-          value: 100
-        },
-        priceWidthFormatted: {
-          denomination: 'ETH',
-          formatted: '0.1',
-          formattedValue: 0.1,
-          full: '0.1ETH',
-          minimized: '0.1',
-          rounded: '0',
-          roundedValue: 0,
-          value: 0.1
-        },
-        startingQuantity: STARTING_QUANTITY_DEFAULT,
-        startingQuantityFormatted: {
-          denomination: 'Shares',
-          formatted: '100',
-          formattedValue: 100,
-          full: '100Shares',
-          minimized: '100',
-          rounded: '100',
-          roundedValue: 100,
-          value: 100
-        },
-        isFavorite: false,
-        scalarSmallNum: 10,
-        scalarBigNum: 100,
-        initialLiquidity: INITIAL_LIQUIDITY_DEFAULT,
-        initialLiquidityFormatted: {
-          denomination: 'ETH',
-          formatted: '500',
-          formattedValue: 500,
-          full: '500ETH',
-          minimized: '500',
-          rounded: '500',
-          roundedValue: 500,
-          value: 500
-        },
-        eventBond: {
-          denomination: ' ETH',
-          formatted: '0',
-          formattedValue: 0,
-          full: '0 ETH',
-          minimized: '0',
-          rounded: '0.0000',
-          roundedValue: 0,
-          value: 0
-        },
-        gasFees: {
-          denomination: ' real ETH (estimated)',
-          formatted: '0.0627',
-          formattedValue: 0.0627,
-          full: '0.0627 real ETH (estimated)',
-          minimized: '0.0627',
-          rounded: '0.0627',
-          roundedValue: 0.0627,
-          value: 0.0627
-        },
-        marketCreationFee: {
-          denomination: ' real ETH',
-          formatted: '0.0340',
-          formattedValue: 0.034,
-          full: '0.0340 real ETH',
-          minimized: '0.034',
-          rounded: '0.0340',
-          roundedValue: 0.034,
-          value: 0.034
-        },
-        isCreatingOrderBook: true
-      };
->>>>>>> a91e88c9
 
       delete select.onSubmit; // Exclude onSubmit function from object comparison assertion
 
@@ -1706,7 +984,6 @@
 				store.dispatch
 			);
 
-<<<<<<< HEAD
 			out = {
 				type: SCALAR,
 				description: 'test',
@@ -1794,96 +1071,6 @@
 				scalarSmallNum: 10,
 				scalarBigNum: 100
 			};
-=======
-      out = {
-        type: SCALAR,
-        description: 'test',
-        formattedDescription: 'test',
-        expirySource: 'testing',
-        makerFee: MAKER_FEE_DEFAULT,
-        endDate: {
-          value: new Date(Date.UTC(3000, 0, 1, 0, 0, 0, 0)),
-          formatted: 'Jan 1, 3000 12:00 AM',
-          full: new Date(Date.UTC(3000, 0, 1, 0, 0, 0, 0)).toUTCString(),
-          timestamp: 32503680000000
-        },
-        outcomes: [
-          {
-            id: 1,
-            name: 10
-          },
-          {
-            id: 2,
-            name: 100
-          }
-        ],
-        takerFeePercent: {
-          value: 2,
-          formattedValue: 2,
-          formatted: '2.0',
-          roundedValue: 2,
-          rounded: '2',
-          minimized: '2',
-          denomination: '%',
-          full: '2.0%'
-        },
-        makerFeePercent: {
-          value: 1,
-          formattedValue: 1,
-          formatted: '1.0',
-          roundedValue: 1,
-          rounded: '1',
-          minimized: '1',
-          denomination: '%',
-          full: '1.0%'
-        },
-        endBlock: select.endBlock,
-        takerFee: TAKER_FEE_DEFAULT,
-        volume: {
-          value: 0,
-          formattedValue: 0,
-          formatted: '-',
-          roundedValue: 0,
-          rounded: '-',
-          minimized: '-',
-          denomination: '',
-          full: '-'
-        },
-        eventBond: {
-          denomination: ' ETH',
-          formatted: '0',
-          formattedValue: 0,
-          full: '0 ETH',
-          minimized: '0',
-          rounded: '0.0000',
-          roundedValue: 0,
-          value: 0
-        },
-        gasFees: {
-          denomination: ' real ETH (estimated)',
-          formatted: '0.0627',
-          formattedValue: 0.0627,
-          full: '0.0627 real ETH (estimated)',
-          minimized: '0.0627',
-          rounded: '0.0627',
-          roundedValue: 0.0627,
-          value: 0.0627
-        },
-        marketCreationFee: {
-          denomination: ' real ETH',
-          formatted: '0.0340',
-          formattedValue: 0.034,
-          full: '0.0340 real ETH',
-          minimized: '0.034',
-          rounded: '0.0340',
-          roundedValue: 0.034,
-          value: 0.034
-        },
-        isFavorite: false,
-        scalarSmallNum: 10,
-        scalarBigNum: 100
-      };
->>>>>>> a91e88c9
 
       delete select.onSubmit; // Exclude onSubmit function from object comparison assertion
 
