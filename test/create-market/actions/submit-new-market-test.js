--- conflicted
+++ resolved
@@ -64,26 +64,6 @@
 
       const expected = {
         _signer: 'this is a private key',
-<<<<<<< HEAD
-        branch: '1010101',
-        description: 'test description~|>one|two',
-        expDate: 1234567890,
-        resolution: '',
-        takerFee: 0.02,
-        makerFee: 0.01,
-        extraInfo: '',
-        tags: [
-          'testing',
-          'tag1',
-          'tag2'
-        ],
-        minValue: 1,
-        maxValue: 2,
-        numOutcomes: 2
-      }
-
-      assert.deepEqual(formattedNewMarket, expected, `Didn't form the formattedNewMarket object as expected`)
-=======
         _branch: '1010101',
         _endTime: 1234567890,
         _denominationToken: 'domnination',
@@ -106,7 +86,6 @@
       };
 
       assert.deepEqual(formattedNewMarket, expected, `Didn't form the formattedNewMarket object as expected`);
->>>>>>> b8e9a125
     }
   })
 
@@ -153,26 +132,6 @@
 
       const expected = {
         _signer: 'this is a private key',
-<<<<<<< HEAD
-        branch: '1010101',
-        description: 'test description',
-        expDate: 1234567890,
-        resolution: '',
-        takerFee: 0.02,
-        makerFee: 0.01,
-        extraInfo: '',
-        tags: [
-          'cat',
-          'tageroony1',
-          'tageroony2'
-        ],
-        minValue: 1,
-        maxValue: 2,
-        numOutcomes: 2
-      }
-
-      assert.deepEqual(formattedNewMarket, expected, `Didn't form the formattedNewMarket object as expected`)
-=======
         _branch: '1010101',
         _endTime: 1234567890,
         _denominationToken: 'domnination',
@@ -191,7 +150,6 @@
       };
 
       assert.deepEqual(formattedNewMarket, expected, `Didn't form the formattedNewMarket object as expected`);
->>>>>>> b8e9a125
     }
   })
 
@@ -241,26 +199,6 @@
 
       const expected = {
         _signer: 'this is a private key',
-<<<<<<< HEAD
-        branch: '1010101',
-        description: 'test description',
-        expDate: 1234567890,
-        resolution: '',
-        takerFee: 0.02,
-        makerFee: 0.01,
-        extraInfo: '',
-        tags: [
-          'cat',
-          'tag1',
-          'tag2'
-        ],
-        minValue: '-10',
-        maxValue: '10',
-        numOutcomes: 2
-      }
-
-      assert.deepEqual(formattedNewMarket, expected, `Didn't form the formattedNewMarket object as expected`)
-=======
         _branch: '1010101',
         _endTime: 1234567890,
         _denominationToken: 'domnination',
@@ -279,7 +217,6 @@
       };
 
       assert.deepEqual(formattedNewMarket, expected, `Didn't form the formattedNewMarket object as expected`);
->>>>>>> b8e9a125
     }
   })
 
