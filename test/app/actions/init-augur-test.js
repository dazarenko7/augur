--- conflicted
+++ resolved
@@ -15,9 +15,8 @@
 			loadBranch: () => {}
 		}
 	};
-	let mockLoadLoginAccount = {};
-	let mockLoadChatMessages = {};
-	let mockReportingTestSetup = {};
+	const mockLoadLoginAccount = {};
+	const mockReportingTestSetup = {};
 	const mockLoadChatMessages = { loadChatMessages: () => {} };
 	const mockLoadBranch = { loadBranch: () => {} };
 	const mockCurrentMessage = sinon.stub().returns(true);
@@ -45,19 +44,13 @@
 
 	action = proxyquire('../../../src/modules/app/actions/init-augur.js', {
 		'../../../services/augurjs': mockAugurJS,
-<<<<<<< HEAD
-		'../../auth/actions/load-login-account': mockLoginAcc,
+		'../../auth/actions/load-login-account': mockLoadLoginAccount,
 		'../../reports/actions/reportingTestSetup': mockReportingTestSetup,
 		'../../chat/actions/load-chat-messages': mockLoadChatMessages,
 		'../../app/actions/load-branch': mockLoadBranch,
 		'../../login-message/helpers/is-current-login-message-read': mockCurrentMessage,
 		'../../auth/helpers/is-user-logged-in': mockUserLogin,
 		'../../app/actions/init-timer': mockInitTimer
-=======
-		'../../auth/actions/load-login-account': mockLoadLoginAccount,
-		'../../chat/actions/load-chat-messages': mockLoadChatMessages,
-		'../../reports/actions/reportingTestSetup': mockReportingTestSetup
->>>>>>> bffff800
 	});
 
 	beforeEach(() => {
