--- conflicted
+++ resolved
@@ -721,9 +721,6 @@
       (p, abbr) => p.replace(abbr, ReplaceAbbreviations[abbr]),
       title
     );
-    // needed because templates have already been released
-    // more information https://github.com/AugurProject/augur/issues/9088
-    title = title.replace('((', '(').replace('))', ')');
   }
   return title;
 };
@@ -1111,11 +1108,7 @@
       errors.push('templated market does not have correct categories');
       // https://github.com/AugurProject/augur/issues/8761 full details
       // only applies to markets created after Thursday, July 30, 2020 7:00:00 PM
-<<<<<<< HEAD
-      if (new BigNumber(creationTime).gt(1596135600)) {
-=======
       if (ethers.BigNumber.from(creationTime).gt(1596135600)) {
->>>>>>> debe2f0b
         return false;
       }
     }
