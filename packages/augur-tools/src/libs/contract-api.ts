import { WSClient } from '@0x/mesh-rpc-client';
import { ContractAddresses } from '@augurproject/artifacts';
import { ContractInterfaces } from '@augurproject/core';
import { EthersProvider } from '@augurproject/ethersjs-provider';
import {
  GnosisSafeStateReponse,
  IGnosisRelayAPI,
  SafeResponse,
  GnosisSafeState,
} from '@augurproject/gnosis-relay-api';
import {
  Augur,
  Connectors,
  CreateCategoricalMarketParams,
  CreateScalarMarketParams,
  CreateYesNoMarketParams,
  Getters,
  PlaceTradeDisplayParams,
  SimulateTradeData,
  ZeroXPlaceTradeDisplayParams,
  ZeroXSimulateTradeData,
  BrowserMesh,
  EmptyConnector,
  HotLoadMarketInfo,
  DisputeWindow,
  ZeroX
} from '@augurproject/sdk';
import { BigNumber } from 'bignumber.js';
import { ContractDependenciesGnosis } from 'contract-dependencies-gnosis/build';
import { formatBytes32String } from 'ethers/utils';
import { Account } from '../constants';
import { makeGnosisDependencies, makeSigner } from './blockchain';
import { sleep } from '@augurproject/core/build/libraries/HelperFunctions';
import { ZeroXOrder } from '@augurproject/sdk/build/state/getter/ZeroXOrdersGetters';

const NULL_ADDRESS = '0x0000000000000000000000000000000000000000';
const ETERNAL_APPROVAL_VALUE = new BigNumber('0xffffffffffffffffffffffffffffffffffffffffffffffffffffffffffffffff'); // 2^256 - 1

export class ContractAPI {
  static async userWrapper(
    account: Account,
    provider: EthersProvider,
    addresses: ContractAddresses,
    connector: Connectors.BaseConnector = new EmptyConnector(),
    gnosisRelay: IGnosisRelayAPI = undefined,
    meshClient: WSClient = undefined,
    meshBrowser: BrowserMesh = undefined
  ) {
    const signer = await makeSigner(account, provider);
    const dependencies = makeGnosisDependencies(provider, gnosisRelay, signer, addresses.Cash, new BigNumber(0), null, account.publicKey);

    let zeroX = null;
    if (meshClient || meshBrowser) {
      zeroX = new ZeroX();
      zeroX.rpc = meshClient;
    }
    const augur = await Augur.create(provider, dependencies, addresses, connector, zeroX, true);
    if (meshBrowser) {
      zeroX.mesh = meshBrowser;
    }
    return new ContractAPI(augur, provider, dependencies, account);
  }

  constructor(
    readonly augur: Augur,
    readonly provider: EthersProvider,
    readonly dependencies: ContractDependenciesGnosis,
    public account: Account
  ) {}

  async sendEther(to: string, amount: BigNumber): Promise<void> {
    await this.dependencies.signer.sendTransaction({
      to,
      value: `0x${amount.toString(16)}`,
    })
  }

  async approveCentralAuthority(): Promise<void> {
    const authority = this.augur.addresses.Augur;
    await this.augur.contracts.cash.approve(authority, new BigNumber(2).pow(256).minus(new BigNumber(1)));

    const fillOrder = this.augur.addresses.FillOrder;
    await this.augur.contracts.cash.approve(fillOrder, new BigNumber(2).pow(256).minus(new BigNumber(1)));
    await this.augur.contracts.shareToken.setApprovalForAll(fillOrder, true);

    const createOrder = this.augur.addresses.CreateOrder;
    await this.augur.contracts.cash.approve(createOrder, new BigNumber(2).pow(256).minus(new BigNumber(1)));
    await this.augur.contracts.shareToken.setApprovalForAll(createOrder, true);

    await this.augur.contracts.cash.approve(this.augur.addresses.ZeroXTrade, new BigNumber(2).pow(256).minus(new BigNumber(1)));
  }

  async createYesNoMarket(params: CreateYesNoMarketParams): Promise<ContractInterfaces.Market> {
    await this.marketFauceting();
    return this.augur.createYesNoMarket(params);
  }

  async createCategoricalMarket(params: CreateCategoricalMarketParams): Promise<ContractInterfaces.Market> {
    await this.marketFauceting();
    return this.augur.createCategoricalMarket(params);
  }

  async createScalarMarket(params: CreateScalarMarketParams): Promise<ContractInterfaces.Market> {
    await this.marketFauceting();
    return this.augur.createScalarMarket(params);
  }

  async getRepBond(): Promise<BigNumber> {
    return this.augur.contracts.universe.getOrCacheMarketRepBond_();
  }

  async marketFauceting() {
    const marketCreationFee = await this.augur.contracts.universe.getOrCacheValidityBond_();
    const repBond = await this.getRepBond();
    await this.faucet(marketCreationFee);
    await this.repFaucet(repBond.plus(10**18));
  }

  async createReasonableYesNoMarket(description: string = 'YesNo market description'): Promise<ContractInterfaces.Market> {
    const time = this.augur.contracts.getTime();
    const currentTimestamp = (await time.getTimestamp_()).toNumber();

    return this.createYesNoMarket({
      endTime: new BigNumber(currentTimestamp + 30 * 24 * 60 * 60),
      feePerCashInAttoCash: new BigNumber(10).pow(16),
      affiliateFeeDivisor: new BigNumber(25),
      designatedReporter: this.account.publicKey,
      extraInfo: JSON.stringify({
        categories: ['flash', 'Reasonable', 'YesNo'],
        description,
      }),
    });
  }

  async createReasonableMarket(outcomes: string[], description: string = 'Categorical market description'): Promise<ContractInterfaces.Market> {
    const time = this.augur.contracts.getTime();
    const currentTimestamp = (await time.getTimestamp_()).toNumber();

    return this.createCategoricalMarket({
      endTime: new BigNumber(currentTimestamp + 30 * 24 * 60 * 60),
      feePerCashInAttoCash: new BigNumber(10).pow(16),
      affiliateFeeDivisor: new BigNumber(25),
      designatedReporter: this.account.publicKey,
      extraInfo: JSON.stringify({
        categories: ['flash', 'Reasonable', 'Categorical'],
        description,
      }),
      outcomes,
    });
  }

  async createReasonableScalarMarket(description: string = 'Scalar market description'): Promise<ContractInterfaces.Market> {
    const time = this.augur.contracts.getTime();
    const currentTimestamp = (await time.getTimestamp_()).toNumber();
    const minPrice = new BigNumber(50).multipliedBy(new BigNumber(10).pow(18));
    const maxPrice = new BigNumber(250).multipliedBy(new BigNumber(10).pow(18));

    return this.createScalarMarket({
      endTime: new BigNumber(currentTimestamp + 30 * 24 * 60 * 60),
      feePerCashInAttoCash: new BigNumber(10).pow(16),
      affiliateFeeDivisor: new BigNumber(25),
      designatedReporter: this.account.publicKey,
      extraInfo: JSON.stringify({
        categories: ['flash', 'Reasonable', 'Scalar'],
        description,
        _scalarDenomination: 'scalar denom 1',
      }),
      numTicks: new BigNumber(20000),
      prices: [minPrice, maxPrice],
    });
  }

  async placeOrder(
    market: string,
    type: BigNumber,
    numShares: BigNumber,
    price: BigNumber,
    outcome: BigNumber,
    betterOrderID: string,
    worseOrderID: string,
    tradeGroupID: string
  ): Promise<string> {

    if (type.isEqualTo(0)) { // BID
      const cost = numShares.multipliedBy(price);
      await this.faucet(cost);
    } else if (type.isEqualTo(1)) { // ASK
      const m = await this.getMarketContract(market);
      const numTicks = await m.getNumTicks_();
      const cost = numTicks.plus(price.multipliedBy(-1)).multipliedBy(numShares);
      await this.faucet(cost);
    } else {
      throw Error(`Invalid order type ${type.toString()}`);
    }

    const events = await this.augur.contracts.createOrder.publicCreateOrder(
      type,
      numShares,
      price,
      market,
      outcome,
      betterOrderID,
      worseOrderID,
      tradeGroupID
    );

    let orderId = '';
    for (const ev of events) {
      if (ev.name === 'OrderEvent') {
        interface HasOrderId {
          orderId: string;
        }
        orderId = (ev.parameters as HasOrderId).orderId;
      }
    }

    return orderId;
  }

  async simplePlaceOrder(
    market: string,
    type: BigNumber,
    numShares: BigNumber,
    price: BigNumber,
    outcome: BigNumber): Promise<string> {
    return this.placeOrder(market, type, numShares, price, outcome, formatBytes32String(''), formatBytes32String(''), formatBytes32String('42'));
  }

  async fillOrder(orderId: string, numShares: BigNumber, tradeGroupId: string, cost?: BigNumber) {
    if (cost) {
      await this.faucet(cost);
    }
    await this.augur.contracts.fillOrder.publicFillOrder(orderId, numShares, formatBytes32String(tradeGroupId), formatBytes32String(''));
  }

  async placeZeroXOrder(params: ZeroXPlaceTradeDisplayParams): Promise<string> {
    return this.augur.zeroX.placeOrder(params);
  }

  async placeZeroXTrade(params: ZeroXPlaceTradeDisplayParams): Promise<void> {
    const price = params.direction === 0 ? params.displayPrice : params.numTicks.minus(params.displayPrice);
    const cost = params.displayAmount.multipliedBy(price).multipliedBy(10**18);
    await this.faucet(cost);
    await this.augur.zeroX.placeTrade(params);
  }

  async placeBasicYesNoZeroXTrade(direction: 0 | 1, market: string, outcome: 0 | 1 | 2 | 3 | 4 | 5 | 6 | 7, displayAmount: BigNumber, displayPrice: BigNumber, displayShares: BigNumber, expirationTime: BigNumber): Promise<void> {
    await this.placeZeroXTrade({
      direction,
      market,
      numTicks: new BigNumber(100),
      numOutcomes: 3,
      outcome,
      tradeGroupId: formatBytes32String('42'),
      fingerprint: formatBytes32String('11'),
      doNotCreateOrders: false,
      displayMinPrice: new BigNumber(0),
      displayMaxPrice: new BigNumber(1),
      displayAmount,
      displayPrice,
      displayShares,
      expirationTime,
    });
  }

  async takeBestOrder(marketAddress: string, type: BigNumber, numShares: BigNumber, price: BigNumber, outcome: BigNumber, tradeGroupID: string): Promise<void> {
    const cost = numShares.multipliedBy(price);
    await this.faucet(cost);
    const bestPriceAmount = await this.augur.contracts.trade.publicFillBestOrder_(type, marketAddress, outcome, numShares, price, tradeGroupID, new BigNumber(3), formatBytes32String(''));
    if (bestPriceAmount === new BigNumber(0)) {
      throw new Error('Could not take best Order');
    }

    await this.augur.contracts.trade.publicFillBestOrder(type, marketAddress, outcome, numShares, price, tradeGroupID, new BigNumber(3), formatBytes32String(''));
  }

  async takeOrders(orders: ZeroXOrder[]) {
    const zxOrders = [];
    const signatures = [];
    orders.forEach((order) => {
      zxOrders.push({
        makerAddress: order.makerAddress,
        takerAddress: order.takerAddress,
        feeRecipientAddress: order.feeRecipientAddress,
        senderAddress: order.senderAddress,
        makerAssetAmount: order.makerAssetAmount,
        takerAssetAmount: order.takerAssetAmount,
        makerFee: order.makerFee,
        takerFee: order.takerFee,
        expirationTimeSeconds: order.expirationTimeSeconds,
        salt: order.salt,
        makerAssetData: order.makerAssetData,
        takerAssetData: order.takerAssetData,
        makerFeeAssetData: order.makerFeeAssetData,
        takerFeeAssetData: order.takerFeeAssetData,
      });
      signatures.push(order.signature);
    });

    const protocolFee = (await this.getGasPrice()).multipliedBy(150000 * orders.length);

    await this.augur.contracts.ZeroXTrade.trade(
      await this.getCashBalance(),
      formatBytes32String('11'),
      formatBytes32String('17'),
      new BigNumber(0),
      new BigNumber(10),
      zxOrders,
      signatures,
      { attachedEth: protocolFee }
    );
  }

  async cancelOrder(orderID: string): Promise<void> {
    await this.augur.cancelOrder(orderID);
  }

  async cancelNativeOrder(orderID: string): Promise<void> {
    await this.augur.contracts.cancelOrder.cancelOrder(orderID);
  }

  async placeNativeTrade(params: PlaceTradeDisplayParams): Promise<void> {
    const price = params.direction === 0 ? params.displayPrice : params.numTicks.minus(params.displayPrice);
    const cost = params.displayAmount.multipliedBy(price).multipliedBy(10**18);
    await this.faucet(cost);
    await this.augur.trade.placeTrade(params);
  }

  async simulateNativeTrade(params: PlaceTradeDisplayParams): Promise<SimulateTradeData> {
    return this.augur.trade.simulateTrade(params);
  }

  async simulateZeroXTrade(params: ZeroXPlaceTradeDisplayParams): Promise<ZeroXSimulateTradeData> {
    return this.augur.zeroX.simulateTrade(params);
  }

  async placeBasicYesNoTrade(direction: 0 | 1, market: ContractInterfaces.Market, outcome: 0 | 1 | 2 | 3 | 4 | 5 | 6 | 7, displayAmount: BigNumber, displayPrice: BigNumber, displayShares: BigNumber): Promise<void> {
    await this.placeNativeTrade({
      direction,
      market: market.address,
      numTicks: await market.getNumTicks_(),
      numOutcomes: await market.getNumberOfOutcomes_() as unknown as 3 | 4 | 5 | 6 | 7 | 8,
      outcome,
      tradeGroupId: formatBytes32String('42'),
      fingerprint: formatBytes32String('11'),
      doNotCreateOrders: false,
      displayMinPrice: new BigNumber(0),
      displayMaxPrice: new BigNumber(1),
      displayAmount,
      displayPrice,
      displayShares,
    });
  }

  async simulateBasicYesNoTrade(direction: 0 | 1, market: ContractInterfaces.Market, outcome: 0 | 1 | 2 | 3 | 4 | 5 | 6 | 7, displayAmount: BigNumber, displayPrice: BigNumber, displayShares: BigNumber): Promise<SimulateTradeData> {
    return this.simulateNativeTrade({
      direction,
      market: market.address,
      numTicks: await market.getNumTicks_(),
      numOutcomes: await market.getNumberOfOutcomes_() as unknown as 3 | 4 | 5 | 6 | 7 | 8,
      outcome,
      tradeGroupId: formatBytes32String('42'),
      fingerprint: formatBytes32String('11'),
      doNotCreateOrders: false,
      displayMinPrice: new BigNumber(0),
      displayMaxPrice: new BigNumber(1),
      displayAmount,
      displayPrice,
      displayShares,
    });
  }

  async simulateBasicZeroXYesNoTrade(direction: 0 | 1, market: ContractInterfaces.Market, outcome: 0 | 1 | 2 | 3 | 4 | 5 | 6 | 7, displayAmount: BigNumber, displayPrice: BigNumber, displayShares: BigNumber, doNotCreateOrders = false): Promise<ZeroXSimulateTradeData> {
    return this.simulateZeroXTrade({
      direction,
      market: market.address,
      numTicks: await market.getNumTicks_(),
      numOutcomes: await market.getNumberOfOutcomes_() as unknown as 3 | 4 | 5 | 6 | 7 | 8,
      outcome,
      tradeGroupId: formatBytes32String('42'),
      expirationTime: new BigNumber(Date.now() + 10000000),
      fingerprint: formatBytes32String('11'),
      doNotCreateOrders,
      displayMinPrice: new BigNumber(0),
      displayMaxPrice: new BigNumber(1),
      displayAmount,
      displayPrice,
      displayShares,
    });
  }

  async claimTradingProceeds(market: ContractInterfaces.Market, shareholder: string, fingerprint = formatBytes32String('11')): Promise<void> {
    await this.augur.contracts.shareToken.claimTradingProceeds(market.address, shareholder, fingerprint);
  }

  async getOrderPrice(orderID: string): Promise<BigNumber> {
    const price = await this.augur.contracts.orders.getPrice_(orderID);
    if (price.toNumber() === 0) {
      throw new Error('Unable to get order price');
    }
    return price;
  }

  getOrderAmount(orderID: string): Promise<BigNumber> {
    return this.augur.contracts.orders.getAmount_(orderID);
  }

  async getBestOrderId(type: BigNumber, market: string, outcome: BigNumber): Promise<string> {
    const orderID = await this.augur.contracts.orders.getBestOrderId_(type, market, outcome);
    if (!orderID) {
      throw new Error('Unable to get order price');
    }
    return orderID;
  }

  async getOrders(marketId: string) {
    return this.augur.getZeroXOrders({
      marketId
    })
  }

  async buyCompleteSets(market: ContractInterfaces.Market, amount: BigNumber): Promise<void> {
    const numTicks = await market.getNumTicks_();
    const cashValue = amount.multipliedBy(numTicks);
    await this.faucet(cashValue);
    await this.augur.contracts.shareToken.publicBuyCompleteSets(market.address, amount);
  }

  async sellCompleteSets(market: ContractInterfaces.Market, amount: BigNumber): Promise<void> {
    await this.augur.contracts.shareToken.publicSellCompleteSets(market.address, amount);
  }

  async contribute(market: ContractInterfaces.Market, payoutNumerators: BigNumber[], amount: BigNumber, description = ''): Promise<void> {
    // Below is to ensure the signer is the account we're using in this instance
    market = this.augur.contracts.marketFromAddress(market.address);
    await market.contribute(payoutNumerators, amount, description);
  }

  async contributeToTentative(market: ContractInterfaces.Market, payoutNumerators: BigNumber[], amount: BigNumber, description = ''): Promise<void> {
    await market.contributeToTentative(payoutNumerators, amount, description);
  }

  async getRemainingToFill(market: ContractInterfaces.Market, payoutNumerators: BigNumber[]): Promise<BigNumber> {
    const payoutDistributionHash = await this.derivePayoutDistributionHash(market, payoutNumerators);
    const crowdsourcerAddress = await market.getCrowdsourcer_(payoutDistributionHash);
    if (crowdsourcerAddress === NULL_ADDRESS) {
      return new BigNumber(-1);
    }
    const crowdsourcer = this.augur.contracts.getReportingParticipant(crowdsourcerAddress);
    return crowdsourcer.getRemainingToFill_();
  }

  async getCrowdsourcerDisputeBond(market: ContractInterfaces.Market, payoutNumerators: BigNumber[]): Promise<BigNumber> {
    const payoutDistributionHash = await this.derivePayoutDistributionHash(market, payoutNumerators);
    const crowdsourcerAddress = await market.getCrowdsourcer_(payoutDistributionHash);
    if (crowdsourcerAddress === '0') {
      const totalStake = await market.getParticipantStake_();
      return totalStake.times(2);
    }
    const crowdsourcer = this.augur.contracts.getReportingParticipant(crowdsourcerAddress);
    const remaining = await crowdsourcer.getRemainingToFill_();
    return remaining;
  }

  async derivePayoutDistributionHash(market: ContractInterfaces.Market, payoutNumerators: BigNumber[]): Promise<string> {
    return market.derivePayoutDistributionHash_(payoutNumerators);
  }

  async isForking(): Promise<boolean> {
    return this.augur.contracts.universe.isForking_();
  }

  async getDisputeThresholdForFork_(): Promise<BigNumber> {
    return this.augur.contracts.universe.getDisputeThresholdForFork_();
  }

  async getDisputeThresholdForDisputePacing(): Promise<BigNumber> {
    return this.augur.contracts.universe.getDisputeThresholdForDisputePacing_();
  }

  async getInitialReportMinValue(): Promise<BigNumber> {
    return this.augur.contracts.universe.  getInitialReportMinValue_();
  }

  migrateOutByPayout(reputationToken: ContractInterfaces.ReputationToken, payoutNumerators: BigNumber[], attotokens: BigNumber) {
    return reputationToken.migrateOutByPayout(payoutNumerators, attotokens);
  }

  migrateOutByPayoutNumerators(payoutNumerators: BigNumber[], attotokens: BigNumber) {
    const reputationToken = this.augur.contracts.getReputationToken();
    return reputationToken.migrateOutByPayout(payoutNumerators, attotokens);
  }

  async getNumSharesInMarket(market: ContractInterfaces.Market, outcome: BigNumber): Promise<BigNumber> {
    return this.augur.contracts.shareToken.balanceOfMarketOutcome_(market.address, outcome, await this.augur.getAccount());
  }

  async getOrCreateCurrentDisputeWindow(initial = false): Promise<string> {
    // Must make 2 calls because the first call is necessary but doesn't always return the dispute window.
    await this.augur.contracts.universe.getOrCreateCurrentDisputeWindow(initial);
    return this.augur.contracts.universe.getOrCreateCurrentDisputeWindow_(initial);
  }

  async getDisputeWindow(market: ContractInterfaces.Market): Promise<ContractInterfaces.DisputeWindow> {
    const disputeWindowAddress = await market.getDisputeWindow_();
    return this.augur.contracts.disputeWindowFromAddress(disputeWindowAddress);
  }

  async getDisputeWindowEndTime(market: ContractInterfaces.Market): Promise<BigNumber> {
    const disputeWindowAddress = await market.getDisputeWindow_();
    const disputeWindow = this.augur.contracts.disputeWindowFromAddress(disputeWindowAddress);
    return disputeWindow.getEndTime_();
  }

  async getInitialReporter(market: ContractInterfaces.Market): Promise<ContractInterfaces.InitialReporter> {
    const initialReporterAddress = await market.getInitialReporter_();
    return this.augur.contracts.getInitialReporter(initialReporterAddress);
  }

  async getWinningReportingParticipant(market: ContractInterfaces.Market): Promise<ContractInterfaces.DisputeCrowdsourcer> {
    const reportingParticipantAddress = await market.getWinningReportingParticipant_();
    return this.augur.contracts.getReportingParticipant(reportingParticipantAddress);
  }

  async buyParticipationTokens(disputeWindowAddress: string, amount: BigNumber, sender: string=this.account.publicKey): Promise<void> {
    const disputeWindow = this.augur.contracts.disputeWindowFromAddress(disputeWindowAddress);
    await disputeWindow.buy(amount, {sender});
  }

  async redeemParticipationTokens(disputeWindowAddress: string, account: string=this.account.publicKey): Promise<void> {
    const disputeWindow = this.augur.contracts.disputeWindowFromAddress(disputeWindowAddress);
    await disputeWindow.redeem(account);
  }

  async getUniverse(market: ContractInterfaces.Market): Promise<ContractInterfaces.Universe> {
    const universeAddress = await market.getUniverse_();
    return this.augur.contracts.universeFromAddress(universeAddress);
  }

  async setTimestamp(timestamp: BigNumber): Promise<void> {
    const time = this.augur.contracts.getTime();

    if (this.augur.contracts.isTimeControlled(time)) {
      await time.setTimestamp(timestamp);
    } else {
      throw Error('Cannot set timestamp because Time contract is not TimeControlled');
    }
  }

  async getTimestamp(): Promise<BigNumber> {
    return this.augur.contracts.augur.getTimestamp_();
  }

  async doInitialReport(market: ContractInterfaces.Market, payoutNumerators: BigNumber[], description = '', extraStake = '0'): Promise<void> {
    // Below is to ensure the signer is the account we're using in this instance
    market = this.augur.contracts.marketFromAddress(market.address);
    await market.doInitialReport(payoutNumerators, description, new BigNumber(extraStake));
  }

  async getMarketContract(address: string): Promise<ContractInterfaces.Market> {
    return this.augur.getMarket(address);
  }

  async getMarketInfo(address: string): Promise<Getters.Markets.MarketInfo[]> {
    return this.augur.getMarketsInfo({marketIds: [address]});
  }

  async getMarkets(): Promise<Getters.Markets.MarketList> {
    const universe = this.augur.contracts.universe.address;
    return this.augur.getMarkets({universe});
  }

  async getInitialReporterStake(market: ContractInterfaces.Market, payoutNumerators: BigNumber[]): Promise<BigNumber> {
    const payoutDistributionHash = await this.derivePayoutDistributionHash(market, payoutNumerators);
    const initialReporterAddress = await market.getCrowdsourcer_(payoutDistributionHash);
    const initialReporter = this.augur.contracts.getInitialReporter(initialReporterAddress);
    return initialReporter.getStake_();
  }

  async getParticipantStake(market: ContractInterfaces.Market): Promise<BigNumber> {
    return market.getParticipantStake_();
  }

  async finalizeMarket(market: ContractInterfaces.Market): Promise<void> {
    await market.finalize();
  }

  async faucet(attoCash: BigNumber, account: string = null): Promise<void> {
    let balance = await this.getCashBalance(account);
    const desired = attoCash;
    while (balance.lt(attoCash)) {
      console.log(`FAUCETING. BALANCE: ${balance}. DESIRED: ${desired}`);
      await this.augur.contracts.cashFaucet.faucet(attoCash);
      balance = await this.getCashBalance();
    }
  }

  async repFaucet(attoRep: BigNumber): Promise<void> {
    const reputationToken = this.augur.contracts.getReputationToken();
    if (typeof reputationToken['faucet'] === 'function') {
      await reputationToken['faucet'](attoRep);
    } else {
      throw Error('Cannot faucet REP with non-test version of REP contract.');
    }
  }

  async transferCash(to: string, attoCash: BigNumber): Promise<void> {
    await this.augur.contracts.cash.transfer(to, attoCash);
  }

  async approve(wei: BigNumber): Promise<void> {
    await this.augur.contracts.cash.approve(this.augur.addresses.Augur, wei);

    await this.augur.contracts.cash.approve(this.augur.addresses.FillOrder, wei);
    await this.augur.contracts.shareToken.setApprovalForAll(this.augur.addresses.FillOrder, true);

    await this.augur.contracts.cash.approve(this.augur.addresses.CreateOrder, wei);
    await this.augur.contracts.shareToken.setApprovalForAll(this.augur.addresses.CreateOrder, true);
  }

  getLegacyRepBalance(owner: string): Promise<BigNumber> {
    return this.augur.contracts.legacyReputationToken.balanceOf_(owner);
  }

  getLegacyRepAllowance(owner: string, spender: string): Promise<BigNumber> {
    return this.augur.contracts.legacyReputationToken.allowance_(owner, spender);
  }

  async transferLegacyRep(to: string, amount: BigNumber): Promise<void> {
    await this.augur.contracts.legacyReputationToken.transfer(to, amount);
  }

  async approveLegacyRep(spender: string, amount: BigNumber): Promise<void> {
    await this.augur.contracts.legacyReputationToken.approve(spender, amount);
  }

  async getChildUniverseReputationToken(parentPayoutDistributionHash: string) {
    const childUniverseAddress = await this.augur.contracts.universe!.getChildUniverse_(parentPayoutDistributionHash);
    const childUniverse = this.augur.contracts.universeFromAddress(childUniverseAddress);
    const repContractAddress = await childUniverse.getReputationToken_();
    return this.augur.contracts.reputationTokenFromAddress(repContractAddress, this.augur.networkId);
  }

  // TODO: Determine why ETH balance doesn't change when buying complete sets or redeeming reporting participants
  async getEthBalance(): Promise<BigNumber> {
    const balance = await this.provider.getBalance(this.account.publicKey);
    return new BigNumber(balance.toString());
  }

  async getRepBalance(owner?: string): Promise<BigNumber> {
    if (!owner) owner = await this.augur.getAccount();
    return this.augur.contracts.getReputationToken().balanceOf_(owner);
  }

  async getCashBalance(owner?: string): Promise<BigNumber> {
    if (!owner) owner = await this.augur.getAccount();
    return this.augur.contracts.cash.balanceOf_(owner);
  }

  getRepAllowance(owner: string, spender: string): Promise<BigNumber> {
    return this.augur.contracts.getReputationToken().allowance_(owner, spender);
  }

  setGnosisSafeAddress(safeAddress: string): void {
    this.augur.setGnosisSafeAddress(safeAddress);
  }

  setGasPrice(gasPrice: BigNumber): void {
    this.augur.setGasPrice(gasPrice);
  }

  getGasPrice(): Promise<BigNumber> {
    return this.augur.getGasPrice()
  }

  setUseGnosisSafe(useSafe: boolean): void {
    this.augur.setUseGnosisSafe(useSafe);
  }

  setUseGnosisRelay(useRelay: boolean): void {
    this.augur.setUseGnosisRelay(useRelay);
  }

  async approveAugurEternalApprovalValue(owner: string) {
    const augur = this.augur.addresses.Augur;
    const allowance = new BigNumber(await this.augur.contracts.cash.allowance_(owner, augur));

    if (!allowance.eq(ETERNAL_APPROVAL_VALUE)) {
      const fillOrder = this.augur.addresses.FillOrder;
      const createOrder = this.augur.addresses.CreateOrder;
      await this.augur.contracts.cash.approve(augur, ETERNAL_APPROVAL_VALUE, { sender: this.account.publicKey });
      await this.augur.contracts.cash.approve(fillOrder, ETERNAL_APPROVAL_VALUE, { sender: this.account.publicKey });
      await this.augur.contracts.cash.approve(createOrder, ETERNAL_APPROVAL_VALUE, { sender: this.account.publicKey });

      await this.augur.contracts.shareToken.setApprovalForAll(fillOrder, true, { sender: this.account.publicKey });
      await this.augur.contracts.shareToken.setApprovalForAll(createOrder, true, { sender: this.account.publicKey });
    }
  }

  async createGnosisSafeDirectlyWithETH(): Promise<ContractInterfaces.GnosisSafe> {
    const address = await this.augur.gnosis.createGnosisSafeDirectlyWithETH(this.account.publicKey);
    return this.augur.contracts.gnosisSafeFromAddress(address);
  }

  async getGnosisSafeAddress(account: string): Promise<string> {
    return this.augur.gnosis.getGnosisSafeAddress(account);
  }

  async createGnosisSafeViaRelay(paymentToken: string): Promise<SafeResponse> {
    const params = {
      paymentToken,
      owner: this.account.publicKey,
    };
    return this.augur.gnosis.createGnosisSafeViaRelay(params);
  }

  async getGnosisSafeDeploymentStatusViaRelay(owner: string, safe: string): Promise<GnosisSafeStateReponse> {
    return this.augur.gnosis.getGnosisSafeDeploymentStatusViaRelay({
      owner,
      safe,
    });
  }

  async getHotLoadingMarketData(market: string): Promise<HotLoadMarketInfo> {
    return this.augur.hotLoading.getMarketDataParams({market});
  }

  async getHotLoadingDisputeWindowData(): Promise<DisputeWindow> {
    return this.augur.hotLoading.getCurrentDisputeWindowData({
      augur: this.augur.contracts.augur.address,
      universe: this.augur.contracts.universe.address,
    });
  }

  async mineBlock(): Promise<void> {
    await this.provider.sendAsync({
      id: 42,
      method: 'evm_mine',
      params: [],
      jsonrpc: '2.0'
    });
  }

  async startMining(): Promise<void> {
    await this.provider.sendAsync({
      id: 42,
      method: 'miner_start',
      params: [],
      jsonrpc: '2.0'
    });
  }

  async stopMining(): Promise<void> {
    await this.provider.sendAsync({
      id: 42,
      method: 'miner_stop',
      params: [],
      jsonrpc: '2.0'
    });
  }

  async fundSafe(safe?: string) {
    safe = safe || await this.getOrCreateSafe();

<<<<<<< HEAD
    if ((await this.getCashBalance(safe)).lt(1e21)) {
      await this.faucet(new BigNumber(1e21));
      await this.transferCash(safe, new BigNumber(1e21));
    }

    await this.waitForSafeFunding(safe);
=======
    await this.faucet(new BigNumber(1e21), safe);
>>>>>>> 0d698e8d

    return safe;
  }

  async waitForSafeFunding(safe: string): Promise<void> {
    let status: string;
    for (let i = 0; i < 10; i++) {
      status = await this.getSafeStatus(safe);
      if (status !== GnosisSafeState.WAITING_FOR_FUNDS) {
        break;
      }
      await sleep(2000);
    }

    // TODO this sleep call can be reduced or eliminated
    await sleep(10000);
  }

  async getOrCreateSafe(): Promise<string> {
    const safeFromRegistry = await this.augur.contracts.gnosisSafeRegistry.getSafe_(this.account.publicKey);
    if(safeFromRegistry !== NULL_ADDRESS) {
      console.log(`Found safe: ${safeFromRegistry}`);
      return safeFromRegistry;
    }

    console.log('Attempting to create safe via relay');
    const safeResponse = await this.createGnosisSafeViaRelay(this.augur.addresses.Cash);
    return safeResponse.safe
  }

  async getSafeStatus(safe: string) {
    const status = await this.augur.checkSafe(this.account.publicKey, safe);
    if (typeof status === 'string') {
      return status;
    } else if (typeof status === 'object' && typeof status.status === 'string') {
      return status.status
    } else {
      throw Error(`Received erroneous response when deploying safe via relay: "${status}"`);
    }
  }
}<|MERGE_RESOLUTION|>--- conflicted
+++ resolved
@@ -762,16 +762,12 @@
   async fundSafe(safe?: string) {
     safe = safe || await this.getOrCreateSafe();
 
-<<<<<<< HEAD
     if ((await this.getCashBalance(safe)).lt(1e21)) {
       await this.faucet(new BigNumber(1e21));
       await this.transferCash(safe, new BigNumber(1e21));
     }
 
     await this.waitForSafeFunding(safe);
-=======
-    await this.faucet(new BigNumber(1e21), safe);
->>>>>>> 0d698e8d
 
     return safe;
   }
