--- conflicted
+++ resolved
@@ -19,10 +19,7 @@
 import { ContractAPI } from './contract-api';
 import { makeDbMock } from './MakeDbMock';
 import { API } from '@augurproject/sdk/build/state/getter/API';
-<<<<<<< HEAD
 import { ContractDependenciesGSN } from 'contract-dependencies-gsn';
-=======
->>>>>>> fc6f39d0
 
 export class TestContractAPI extends ContractAPI {
   protected bulkSyncStrategy: BulkSyncStrategy;
