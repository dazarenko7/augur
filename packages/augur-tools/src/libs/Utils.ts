import { SDKConfiguration, serializeConfig } from '@augurproject/utils';
import { ethers, providers } from 'ethers';
import { EthersProvider } from '@augurproject/ethersjs-provider';

export const NULL_ADDRESS = '0x0000000000000000000000000000000000000000';

// TODO: Replace this with ethers/utils "formatBytes32String"
export function stringTo32ByteHex(stringToEncode: string): string {
    return `0x${Buffer.from(stringToEncode, 'utf8').toString('hex').padEnd(64, '0')}`;
}

export function providerFromConfig(config: SDKConfiguration) {
  const provider = jsonProviderFromConfig(config);
  const ethersProvider = new EthersProvider(
    provider,
    config.ethereum.rpcRetryCount,
    config.ethereum.rpcRetryInterval,
    config.ethereum.rpcConcurrency);
  if (config.gas?.override) {
<<<<<<< HEAD
    if (config.gas?.price) ethersProvider.overrideGasPrice = new ethers.utils.BigNumber(config.gas.price);
    if (config.gas?.limit) ethersProvider.gasLimit = new ethers.utils.BigNumber(config.gas.limit);
=======
    if (config.gas?.price) ethersProvider.overrideGasPrice = ethers.BigNumber.from(config.gas.price);
    if (config.gas?.limit) ethersProvider.gasLimit = ethers.BigNumber.from(config.gas.limit);
>>>>>>> debe2f0b
  }
  return ethersProvider;
}

export function jsonProviderFromConfig(config: SDKConfiguration): providers.JsonRpcProvider {
  if (!config.ethereum || !config.ethereum.http) {
    throw Error(`cannot create provider from config lacking ethereum and ethereum.http. Config: ${serializeConfig(config)}`);
  }

  return new providers.JsonRpcProvider(config.ethereum.http);
}<|MERGE_RESOLUTION|>--- conflicted
+++ resolved
@@ -17,13 +17,8 @@
     config.ethereum.rpcRetryInterval,
     config.ethereum.rpcConcurrency);
   if (config.gas?.override) {
-<<<<<<< HEAD
-    if (config.gas?.price) ethersProvider.overrideGasPrice = new ethers.utils.BigNumber(config.gas.price);
-    if (config.gas?.limit) ethersProvider.gasLimit = new ethers.utils.BigNumber(config.gas.limit);
-=======
     if (config.gas?.price) ethersProvider.overrideGasPrice = ethers.BigNumber.from(config.gas.price);
     if (config.gas?.limit) ethersProvider.gasLimit = ethers.BigNumber.from(config.gas.limit);
->>>>>>> debe2f0b
   }
   return ethersProvider;
 }
