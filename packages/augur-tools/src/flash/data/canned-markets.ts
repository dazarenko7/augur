import {
  AMERICAN_FOOTBALL,
  BASKETBALL,
  CRYPTO,
  ETHEREUM,
  FINANCE,
  GOLF,
  INDEXES,
  MENS_LEAGUES,
  NBA,
  NFL,
  NFL_DRAFT,
<<<<<<< HEAD
  PGA,
  POLITICS,
  SOCCER,
  SPORTS,
  Template,
  TEMPLATES,
  US_POLITICS,
  HOCKEY,
  groupTypes,
  MMA,
=======
  ENTERTAINMENT,
  SOCIAL_MEDIA,
  TWITTER,
>>>>>>> 88612957
} from '@augurproject/artifacts';
import { formatBytes32String } from 'ethers/utils';
import moment from 'moment';
import { buildExtraInfo, getFilledInputs } from '../../libs/templates';
import {
  inFiveMonths,
  inOneMonths,
  inSixMonths,
  inTenMonths,
  inThreeMonths,
  inTwoMonths,
  midnightTomorrow,
  thisYear,
  today,
} from '../time';
import { LIST_VALUES } from '../../templates-lists';

interface AskBid {
  shares: string;
  price: string;
}

interface BuySell {
  buy: AskBid[];
  sell: AskBid[];
}

export interface OrderBook {
  [outcome: string]: BuySell;
}

export const singleOutcomeAsks: AskBid[] = [
  { shares: '100.00', price: '0.31' },
  { shares: '200.00', price: '0.35' },
  { shares: '300.00', price: '0.40' },
];
export const singleOutcomeBids: AskBid[] = [
  { shares: '100.00', price: '0.30' },
  { shares: '200.00', price: '0.25' },
  { shares: '300.00', price: '0.19' },
];
const yesNoOrderBook: OrderBook = {
  1: {
    buy: singleOutcomeBids,
    sell: singleOutcomeAsks,
  },
  2: {
    buy: singleOutcomeBids,
    sell: singleOutcomeAsks,
  },
};

export interface ExtraInfo {
  categories: string[];
  description: string;
  tags: string[];
  longDescription?: string;
  _scalarDenomination?: string;
  template?: object;
}
export interface CannedMarket {
  marketType: string;
  creatorFeeDecimal?: string; // 0.10 for 10%, 0.01 for 1%, ...
  endTime: number;
  minPrice?: string;
  maxPrice?: string;
  tickSize?: string;
  outcomes?: string[];
  affiliateFeeDivisor: number;
  extraInfo: ExtraInfo;
  orderBook: OrderBook;
}

function massageMarkets(markets: CannedMarket[]): CannedMarket[] {
  return markets.map(
    (market): CannedMarket => {
      if (market.outcomes) {
        market.outcomes = market.outcomes.map(formatBytes32String);
      }
      return market;
    }
  );
}

export const cannedMarkets: CannedMarket[] = massageMarkets([
  {
    marketType: 'yesNo',
    endTime: inTenMonths.getTime() / 1000,
    affiliateFeeDivisor: 4,
    extraInfo: {
      categories: ['space'],
      description:
        'Will SpaceX successfully complete a Mars landing (manned or unmanned) by ' +
        inTenMonths.toDateString() +
        ' according to http://www.spacex.com?',
      tags: ['SpaceX', 'spaceflight'],
      longDescription: '',
    },
    orderBook: yesNoOrderBook,
  },
  {
    marketType: 'yesNo',
    endTime: inThreeMonths.getTime() / 1000,
    affiliateFeeDivisor: 4,
    extraInfo: {
      categories: ['augur'],
      description:
        "Will Augur's live release happen by " +
        inThreeMonths.toDateString() +
        ' according to https://augur.net?',
      tags: ['release date', 'Ethereum'],
      longDescription: '',
    },
    orderBook: yesNoOrderBook,
  },
  {
    marketType: 'scalar',
    endTime: midnightTomorrow.getTime() / 1000,
    minPrice: '-10',
    maxPrice: '120',
    tickSize: '0.1',
    affiliateFeeDivisor: 4,
    extraInfo: {
      categories: ['weather', 'temperature'],
      description:
        `High temperature (in degrees Fahrenheit) on ${today.toDateString()} at the San Francisco International Airport, as reported by Weather Underground (https://www.wunderground.com/history/airport/KSFO/) ` +
        [
          today.getUTCFullYear(),
          today.getUTCMonth() + 1,
          today.getUTCDate(),
        ].join('/') +
        '/DailyHistory.html',
      tags: ['weather', 'SFO'],
      longDescription: 'https://www.penny-arcade.com/comic/2001/12/12',
      _scalarDenomination: 'degrees Fahrenheit',
    },
    orderBook: {
      2: {
        buy: [
          { shares: '100.01', price: '24' },
          { shares: '200.01', price: '0' },
          { shares: '300.01', price: '-5' },
        ],
        sell: [
          { shares: '100.01', price: '25' },
          { shares: '200.01', price: '50' },
          { shares: '300.01', price: '51' },
        ],
      },
    },
  },
  {
    marketType: 'scalar',
    endTime: inFiveMonths.getTime() / 1000,
    minPrice: '600',
    maxPrice: '5000',
    tickSize: '.01',
    affiliateFeeDivisor: 4,
    extraInfo: {
      categories: ['science'],
      description:
        'Average tropospheric methane concentration (in parts-per-billion) on ' +
        inFiveMonths.toDateString() +
        ' according to https://www.esrl.noaa.gov/gmd/ccgg/trends_ch4',
      tags: ['climate', 'atmosphere'],
      longDescription:
        'Vast quantities of methane are normally locked into the Earth\'s crust on the continental plateaus in one of the many deposits consisting of compounds of methane hydrate, a solid precipitated combination of methane and water much like ice. Because the methane hydrates are unstable, except at cool temperatures and high (deep) pressures, scientists have observed smaller "burps" due to tectonic events. Studies suggest the huge release of natural gas could be a major climatological trigger, methane itself being a greenhouse gas many times more powerful than carbon dioxide. References: https://en.wikipedia.org/wiki/Anoxic_event, https://en.wikipedia.org/wiki/Atmospheric_methane, https://en.wikipedia.org/wiki/Clathrate_gun_hypothesis',
      _scalarDenomination: 'parts-per-billion',
    },
    orderBook: {},
  },
  {
    marketType: 'scalar',
    endTime: inSixMonths.getTime() / 1000,
    minPrice: '0',
    maxPrice: '30',
    tickSize: '1',
    affiliateFeeDivisor: 4,
    extraInfo: {
      categories: ['medicine'],
      description:
        'New antibiotics approved by the FDA on ' +
        inSixMonths.toDateString() +
        ' according to https://www.centerwatch.com/drug-information/fda-approved-drugs/year/' +
        thisYear,
      tags: ['science', 'antibiotics'],
      longDescription:
        'Will antibiotic pan-resistance lead to a massive resurgence of infectious diseases?',
    },
    orderBook: {
      2: {
        buy: [
          { shares: '100.01', price: '20' },
          { shares: '200.01', price: '18' },
          { shares: '300.01', price: '15' },
        ],
        sell: [
          { shares: '100.01', price: '21' },
          { shares: '200.01', price: '26' },
          { shares: '300.01', price: '29' },
        ],
      },
    },
  },
  {
    marketType: 'categorical',
    endTime: inOneMonths.getTime() / 1000,
    outcomes: [
      'cancer',
      'heart attacks',
      'infectious diseases',
      'starvation',
      'covid-19',
      'other',
    ],
    affiliateFeeDivisor: 4,
    extraInfo: {
      categories: ['science'],
      description:
        'What will be the number one killer in the United States by ' +
        inOneMonths.toDateString() +
        ' according to https://www.cdc.gov/nchs/nvss/deaths.htm?',
      tags: ['mortality', 'United States'],
    },
    orderBook: {
      1: {
        buy: singleOutcomeBids,
        sell: singleOutcomeAsks,
      },
      2: {
        buy: singleOutcomeBids,
        sell: singleOutcomeAsks,
      },
      3: {
        buy: singleOutcomeBids,
        sell: singleOutcomeAsks,
      },
      4: {
        buy: singleOutcomeBids,
        sell: singleOutcomeAsks,
      },
      5: {
        buy: singleOutcomeBids,
        sell: singleOutcomeAsks,
      },
      6: {
        buy: singleOutcomeBids,
        sell: singleOutcomeAsks,
      },
    },
  },
  {
    marketType: 'categorical',
    endTime: inTwoMonths.getTime() / 1000,
    outcomes: [
      'London',
      'New York',
      'Los Angeles',
      'San Francisco',
      'Tokyo',
      'Palo Alto',
      'Hong Kong',
    ],
    affiliateFeeDivisor: 4,
    extraInfo: {
      categories: ['housing'],
      description:
        'Which city will have the highest median single-family home price on ' +
        inTwoMonths.toDateString() +
        ' according to http://www.demographia.com?',
      tags: ['economy', 'bubble'],
    },
    orderBook: {
      1: {
        buy: singleOutcomeBids,
        sell: singleOutcomeAsks,
      },
      2: {
        buy: singleOutcomeBids,
        sell: singleOutcomeAsks,
      },
      3: {
        buy: singleOutcomeBids,
        sell: singleOutcomeAsks,
      },
      4: {
        buy: singleOutcomeBids,
        sell: singleOutcomeAsks,
      },
      5: {
        buy: singleOutcomeBids,
        sell: singleOutcomeAsks,
      },
      6: {
        buy: singleOutcomeBids,
        sell: singleOutcomeAsks,
      },
      7: {
        buy: singleOutcomeBids,
        sell: singleOutcomeAsks,
      },
    },
  },
]);

export const templatedCannedMarkets = (): CannedMarket[] => {
  const markets = [];

  const twitter = TEMPLATES[ENTERTAINMENT].children[SOCIAL_MEDIA].children[TWITTER]
    .templates as Template[];
  const twitterTemplate: Template = twitter[0];
  const twitterDate = moment().add(9, 'days');
  const twitterInputValues = ['realDonaldTrump', '999.9', 'Thousand', twitterDate.format('MMMM DD, YYYY')];
  let twitterInputs = getFilledInputs(twitterTemplate, twitterInputValues);
  twitterInputs[3].timestamp = twitterDate.unix();
  markets.push({
    marketType: 'yesNo',
    endTime: twitterDate.add(1, 'days').unix(),
    affiliateFeeDivisor: 0,
    creatorFeeDecimal: '0.01',
    extraInfo: {
      categories: [ENTERTAINMENT, SOCIAL_MEDIA,TWITTER ],
      description: fillInQuestion(twitterTemplate, twitterInputValues),
      tags: [],
      longDescription: getLongDescription(twitterTemplate),
      template: {
        hash: twitterTemplate.hash,
        question: twitterTemplate.question,
        inputs: twitterInputs,
      },
    },
    orderBook: yesNoOrderBook,
  });

  const usPoliticsTemplates = TEMPLATES[POLITICS].children[US_POLITICS]
    .templates as Template[];
  const template1: Template = usPoliticsTemplates[0];
  const usInputValues = ['Donald Trump', '2020'];
  markets.push({
    marketType: 'yesNo',
    endTime: inTenMonths.getTime() / 1000,
    affiliateFeeDivisor: 0,
    creatorFeeDecimal: '0.01',
<<<<<<< HEAD
    extraInfo: buildExtraInfo(template1, usInputValues, [
      'Politics',
      'US Politics',
    ]),
=======
    extraInfo: {
      categories: [POLITICS, US_POLITICS],
      description: fillInQuestion(template1, usInputValues),
      tags: [],
      longDescription: getLongDescription(template1),
      template: {
        hash: template1.hash,
        question: template1.question,
        inputs: getFilledInputs(template1, usInputValues),
      },
    },
>>>>>>> 88612957
    orderBook: yesNoOrderBook,
  });

  const finTemplates = TEMPLATES[FINANCE].children[INDEXES]
    .templates as Template[];
  const finTemplate: Template = finTemplates[0];
  const wed = 3;
  const finExpDate = moment()
    .day(wed)
    .add(3, 'weeks')
    .add(6, 'hours');
  const date = finExpDate.format('MMMM DD, YYYY');
  const finUnixEndTime = finExpDate.unix();
  const finInputValues = ['Dow Jones Industrial Average', '25000', date];
  markets.push({
    marketType: 'yesNo',
    endTime: finUnixEndTime,
    affiliateFeeDivisor: 0,
    creatorFeeDecimal: '0.015',
    extraInfo: buildExtraInfo(finTemplate, finInputValues, [FINANCE, INDEXES]),
    orderBook: yesNoOrderBook,
  });

  const fbTemplates = TEMPLATES[SPORTS].children[AMERICAN_FOOTBALL].children[
    NFL
  ].templates as Template[];
  const fbTemplate: Template = fbTemplates[3];
  const expDate = moment().add(3, 'weeks');
  const year = expDate.year();
  const unixEndTime = expDate.unix();
  const inputValues = ['Dallas Cowboys', '9', String(year)];
  markets.push({
    marketType: 'yesNo',
    endTime: unixEndTime,
    affiliateFeeDivisor: 0,
    creatorFeeDecimal: '0.01',
    extraInfo: buildExtraInfo(fbTemplate, inputValues, [
      SPORTS,
      AMERICAN_FOOTBALL,
      NFL,
    ]),
    orderBook: yesNoOrderBook,
  });

  const socTemplates = TEMPLATES[SPORTS].children[SOCCER].children[MENS_LEAGUES]
    .templates as Template[];
  const socTemplate: Template = socTemplates[0];
  const socExpDate = moment().add(3, 'weeks');
  const estTime = socExpDate.unix();
  const socEndTime = socExpDate.add(8, 'hours').unix();
  const socInputValues = [
    'English Premier League',
    'Liverpool',
    'Manchester United',
    String(estTime),
  ];
  const convertedMarkets = massageMarkets([
    {
      marketType: 'categorical',
      endTime: socEndTime,
      affiliateFeeDivisor: 0,
      creatorFeeDecimal: '0.01',
      outcomes: [
        'Liverpool',
        'Manchester United',
        'Draw',
        'Unofficial game/Cancelled',
      ],
      extraInfo: buildExtraInfo(socTemplate, socInputValues, [
        SPORTS,
        SOCCER,
        MENS_LEAGUES,
      ]),
      orderBook: {
        1: {
          buy: singleOutcomeBids,
          sell: singleOutcomeAsks,
        },
        2: {
          buy: singleOutcomeBids,
          sell: singleOutcomeAsks,
        },
        3: {
          buy: singleOutcomeBids,
          sell: singleOutcomeAsks,
        },
        4: {
          buy: singleOutcomeBids,
          sell: singleOutcomeAsks,
        },
      },
    },
  ]);

  markets.push(convertedMarkets[0]);

  const draftTemplates = TEMPLATES[SPORTS].children[AMERICAN_FOOTBALL].children[
    NFL_DRAFT
  ].templates as Template[];
  const draftTemplate: Template = draftTemplates[1];
  const draftExpDate = moment().add(4, 'weeks');
  const draftEstTime = draftExpDate.unix();
  const draftEndTime = draftExpDate.add(50, 'hours').unix();
  const draftInputValues = ['2020', 'Wide Receiver', String(draftEstTime)];

  const draftMarkets = massageMarkets([
    {
      marketType: 'categorical',
      endTime: draftEndTime,
      affiliateFeeDivisor: 0,
      creatorFeeDecimal: '0.01',
      outcomes: ['Jonny B', 'Eric C', 'Mac D', 'Linny Q', 'Other (Field)'],
      extraInfo: buildExtraInfo(draftTemplate, draftInputValues, [
        SPORTS,
        AMERICAN_FOOTBALL,
        NFL_DRAFT,
      ]),
      orderBook: {
        1: {
          buy: singleOutcomeBids,
          sell: singleOutcomeAsks,
        },
        2: {
          buy: singleOutcomeBids,
          sell: singleOutcomeAsks,
        },
        3: {
          buy: singleOutcomeBids,
          sell: singleOutcomeAsks,
        },
        4: {
          buy: singleOutcomeBids,
          sell: singleOutcomeAsks,
        },
      },
    },
  ]);

  markets.push(draftMarkets[0]);

  const golfTemplates = TEMPLATES[SPORTS].children[GOLF].children[PGA]
    .templates as Template[];
  const golfTemplate: Template = golfTemplates[3];
  const golfExpDate = moment().add(4, 'weeks');
  const golfYear = golfExpDate.year();
  const golfEstTime = golfExpDate.unix();
  const golfInputValues = [String(golfYear), 'PGA Championship'];
  const converteGolfdMarkets = massageMarkets([
    {
      marketType: 'categorical',
      endTime: golfEstTime,
      affiliateFeeDivisor: 0,
      creatorFeeDecimal: '0.01',
      outcomes: [
        'Dustin Johnson',
        'Tiger Woods',
        'Brooks Koepka',
        'Rory Mcllroy',
        'Jason Day',
        'Other (Field)',
        'No winner/Event cancelled',
      ],
      extraInfo: buildExtraInfo(golfTemplate, golfInputValues, [
        SPORTS,
        GOLF,
        PGA,
      ]),
      orderBook: {
        1: {
          buy: singleOutcomeBids,
          sell: singleOutcomeAsks,
        },
        2: {
          buy: singleOutcomeBids,
          sell: singleOutcomeAsks,
        },
        3: {
          buy: singleOutcomeBids,
          sell: singleOutcomeAsks,
        },
        4: {
          buy: singleOutcomeBids,
          sell: singleOutcomeAsks,
        },
        5: {
          buy: singleOutcomeBids,
          sell: singleOutcomeAsks,
        },
        6: {
          buy: singleOutcomeBids,
          sell: singleOutcomeAsks,
        },
      },
    },
  ]);

  markets.push(converteGolfdMarkets[0]);

  const cryptoTemplates = TEMPLATES[CRYPTO].children[ETHEREUM]
    .templates as Template[];
  const cryptoTemplate: Template = cryptoTemplates[2];
  const cryptoExpDate = moment().add(1, 'weeks');
  const cryptoInputValues = [
    'ETH/USD',
    cryptoExpDate.format('MMMM DD, YYYY'),
    'ETHUSD (crypto - Bittrex)',
  ];
  let cryptoInputs = getFilledInputs(cryptoTemplate, cryptoInputValues);
  cryptoInputs[1].timestamp = cryptoExpDate.unix();
  markets.push({
    marketType: 'scalar',
    endTime: cryptoExpDate.add(1, 'days').unix(),
    minPrice: '120',
    maxPrice: '200',
    tickSize: '0.01',
    affiliateFeeDivisor: 0,
    creatorFeeDecimal: '0.01',
<<<<<<< HEAD
    extraInfo: buildExtraInfo(cryptoTemplate, cryptoInputValues, [
      CRYPTO,
      ETHEREUM,
      'ETHUSD (crypto - Bittrex)',
    ]),
=======
    extraInfo: {
      categories: [CRYPTO, ETHEREUM, 'ETHUSD (crypto - Bittrex)'],
      description: fillInQuestion(cryptoTemplate, cryptoInputValues),
      tags: [],
      longDescription: getLongDescription(cryptoTemplate),
      template: {
        hash: cryptoTemplate.hash,
        question: cryptoTemplate.question,
        inputs: cryptoInputs,
      },
    },
>>>>>>> 88612957
    orderBook: {
      2: {
        buy: [
          { shares: '10.01', price: '131' },
          { shares: '20.01', price: '135' },
          { shares: '30.01', price: '140' },
        ],
        sell: [
          { shares: '10.01', price: '145' },
          { shares: '20.01', price: '150' },
          { shares: '30.01', price: '160' },
        ],
      },
    },
  });

  const bbTemplates = TEMPLATES[SPORTS].children[BASKETBALL].children[NBA]
    .templates as Template[];
  const bbTemplate: Template = bbTemplates[11];
  const bbExpDate = moment()
    .add(2, 'weeks')
    .add(8, 'hours');
  const bbDateYear = bbExpDate.format('YY');
  const bbYears = `20${bbDateYear}-${Number(bbDateYear) + 1}`;
  const bbInputValues = ['LA Lakers', bbYears];
  markets.push({
    marketType: 'scalar',
    endTime: bbExpDate.unix(),
    minPrice: '0',
    maxPrice: '82',
    tickSize: '0.1',
    affiliateFeeDivisor: 0,
    creatorFeeDecimal: '0.01',
    extraInfo: buildExtraInfo(bbTemplate, bbInputValues, [
      SPORTS,
      BASKETBALL,
      NBA,
    ]),
    orderBook: {
      2: {
        buy: [
          { shares: '10.01', price: '40' },
          { shares: '20.01', price: '45' },
          { shares: '30.01', price: '50' },
        ],
        sell: [
          { shares: '10.01', price: '51' },
          { shares: '20.01', price: '65' },
          { shares: '30.01', price: '60' },
        ],
      },
    },
  });

  return markets;
};

const calcDailyHockeyMarket = (): CannedMarket[] => {
  const estStartTime = moment().add(3, 'weeks');
  const unixEstStartTime = estStartTime.unix();
  const endTime = estStartTime.add(6, 'hours').unix();
  const hockeyTemplates = TEMPLATES[SPORTS].children[HOCKEY].templates as Template[];
  const teamA = LIST_VALUES.NHL_TEAMS[0];
  const teamB = LIST_VALUES.NHL_TEAMS[1];
  const moneyLine = hockeyTemplates.find(t => t.groupName === groupTypes.DAILY_MONEY_LINE);
  const spread = hockeyTemplates.find(t => t.groupName === groupTypes.DAILY_SPREAD);
  const overUnder = hockeyTemplates.find(t => t.groupName === groupTypes.DAILY_OVER_UNDER);
  const daily = [moneyLine, spread, overUnder];
  const inputValues = [
    [teamA, teamB, unixEstStartTime],
    [teamA, "2", teamB, unixEstStartTime],
    [teamA, teamB, "4", unixEstStartTime]
  ]

  const outcomeValues = [
    [teamA, teamB, `No Winner`],
    [`${teamA} -2.5`, `${teamB} +2.5`, `No Winner`],
    [`Over 4.5`, `Under 4.5`, `No Winner`],
  ]

  return daily.map((template, index) => ({
      marketType: 'categorical',
      endTime,
      affiliateFeeDivisor: 0,
      creatorFeeDecimal: '0.01',
      extraInfo: buildExtraInfo(template, inputValues[index], [
        SPORTS,
        HOCKEY,
        'Daily'
      ]),
      outcomes: outcomeValues[index],
      orderBook: {
        1: {
          buy: singleOutcomeBids,
          sell: singleOutcomeAsks,
        },
        2: {
          buy: singleOutcomeBids,
          sell: singleOutcomeAsks,
        },
        3: {
          buy: singleOutcomeBids,
          sell: singleOutcomeAsks,
        },
      },
    }));
}

const calcFuturesHockeyMarket = (): CannedMarket[] => {
  const estStartTime = moment().add(3, 'weeks');
  const endTime = estStartTime.unix();
  const hockeyTemplates = TEMPLATES[SPORTS].children[HOCKEY].templates as Template[];
  const templates = hockeyTemplates.filter(t => t.groupName === groupTypes.FUTURES);
  const inputValues = [
    [LIST_VALUES.YEAR_RANGE[0], LIST_VALUES.HOCKEY_EVENT[0]],
    [LIST_VALUES.YEAR_RANGE[0], LIST_VALUES.HOCKEY_AWARD[0]]
  ];
  const outcomes = [
    [...LIST_VALUES.NHL_TEAMS.slice(0,5), 'Other (Field)'],
    ['Joe Pavelski', 'Jonathan Toews', 'Carey Price', 'Erik Karlsson', 'Drew Doughty', 'Other (Field)'],
  ]
  return templates.map((template, index) => ({
    marketType: 'categorical',
    endTime,
    affiliateFeeDivisor: 0,
    creatorFeeDecimal: '0.01',
    extraInfo: buildExtraInfo(template, inputValues[index], [
      SPORTS,
      HOCKEY,
    ]),
    outcomes: outcomes[index],
    orderBook: {
      1: {
        buy: singleOutcomeBids,
        sell: singleOutcomeAsks,
      },
      2: {
        buy: singleOutcomeBids,
        sell: singleOutcomeAsks,
      },
      3: {
        buy: singleOutcomeBids,
        sell: singleOutcomeAsks,
      },
    },
  }));
}

const calcMMAMarkets = (): CannedMarket[] => {
  const estStartTime = moment().add(3, 'weeks');
  const unixEstStartTime = estStartTime.unix();
  const endTime = estStartTime.add(9, 'hours').unix();
  const templates = TEMPLATES[SPORTS].children[MMA].templates as Template[];
  const fighterA = 'Donald Cerrone';
  const fighterB = 'Anthony Pettis';
  const inputValues = [
    [fighterA, fighterB, unixEstStartTime],
    [fighterA, fighterB, '2', unixEstStartTime],
    [fighterA, fighterB, unixEstStartTime],
    [fighterA, fighterB, unixEstStartTime],
    [fighterA, fighterB, unixEstStartTime],
  ];
  const outcomes = [
    [fighterA, fighterB, 'Draw/No Contest'],
    ['Over 2.5', 'Under 2.5', 'No Contest'],
    [`${fighterA} by KO/TKO`, `${fighterA} by Submission`, `${fighterA} by Points`, `${fighterB} by KO/TKO`, `${fighterB} by Submission`, `${fighterB} by Points`, `Draw/No Contest`],
    ['KO/TKO', 'Submission', 'Points', 'No Contest'],
    ['Round 1', 'Round 2', 'Round 3', 'Round 4', 'Round 5', 'Goes the distance', 'No Contest'],
  ]

  return templates.map((template, index) => ({
    marketType: 'categorical',
    endTime,
    affiliateFeeDivisor: 0,
    creatorFeeDecimal: '0.01',
    extraInfo: buildExtraInfo(template, inputValues[index], [
      SPORTS,
      MMA,
    ]),
    outcomes: outcomes[index],
    orderBook: {
      1: {
        buy: singleOutcomeBids,
        sell: singleOutcomeAsks,
      },
      2: {
        buy: singleOutcomeBids,
        sell: singleOutcomeAsks,
      },
      3: {
        buy: singleOutcomeBids,
        sell: singleOutcomeAsks,
      },
    },
  }));
}

export const templatedCannedBettingMarkets = (): CannedMarket[] => {
  const markets = calcDailyHockeyMarket();
  const hockeyFutures = calcFuturesHockeyMarket();
  const mmaMarkets = calcMMAMarkets();
  return massageMarkets(markets.concat(hockeyFutures).concat(mmaMarkets));
};<|MERGE_RESOLUTION|>--- conflicted
+++ resolved
@@ -10,7 +10,6 @@
   NBA,
   NFL,
   NFL_DRAFT,
-<<<<<<< HEAD
   PGA,
   POLITICS,
   SOCCER,
@@ -21,15 +20,13 @@
   HOCKEY,
   groupTypes,
   MMA,
-=======
   ENTERTAINMENT,
   SOCIAL_MEDIA,
   TWITTER,
->>>>>>> 88612957
 } from '@augurproject/artifacts';
 import { formatBytes32String } from 'ethers/utils';
 import moment from 'moment';
-import { buildExtraInfo, getFilledInputs } from '../../libs/templates';
+import { buildExtraInfo, getFilledInputs, fillInQuestion, getLongDescription } from '../../libs/templates';
 import {
   inFiveMonths,
   inOneMonths,
@@ -369,12 +366,6 @@
     endTime: inTenMonths.getTime() / 1000,
     affiliateFeeDivisor: 0,
     creatorFeeDecimal: '0.01',
-<<<<<<< HEAD
-    extraInfo: buildExtraInfo(template1, usInputValues, [
-      'Politics',
-      'US Politics',
-    ]),
-=======
     extraInfo: {
       categories: [POLITICS, US_POLITICS],
       description: fillInQuestion(template1, usInputValues),
@@ -386,7 +377,6 @@
         inputs: getFilledInputs(template1, usInputValues),
       },
     },
->>>>>>> 88612957
     orderBook: yesNoOrderBook,
   });
 
@@ -588,7 +578,7 @@
   const cryptoTemplates = TEMPLATES[CRYPTO].children[ETHEREUM]
     .templates as Template[];
   const cryptoTemplate: Template = cryptoTemplates[2];
-  const cryptoExpDate = moment().add(1, 'weeks');
+  const cryptoExpDate = moment(); //.add(1, 'weeks');
   const cryptoInputValues = [
     'ETH/USD',
     cryptoExpDate.format('MMMM DD, YYYY'),
@@ -598,19 +588,13 @@
   cryptoInputs[1].timestamp = cryptoExpDate.unix();
   markets.push({
     marketType: 'scalar',
-    endTime: cryptoExpDate.add(1, 'days').unix(),
+    endTime: cryptoExpDate.add(2, 'days').unix(),
     minPrice: '120',
     maxPrice: '200',
     tickSize: '0.01',
     affiliateFeeDivisor: 0,
     creatorFeeDecimal: '0.01',
-<<<<<<< HEAD
-    extraInfo: buildExtraInfo(cryptoTemplate, cryptoInputValues, [
-      CRYPTO,
-      ETHEREUM,
-      'ETHUSD (crypto - Bittrex)',
-    ]),
-=======
+
     extraInfo: {
       categories: [CRYPTO, ETHEREUM, 'ETHUSD (crypto - Bittrex)'],
       description: fillInQuestion(cryptoTemplate, cryptoInputValues),
@@ -622,7 +606,6 @@
         inputs: cryptoInputs,
       },
     },
->>>>>>> 88612957
     orderBook: {
       2: {
         buy: [
