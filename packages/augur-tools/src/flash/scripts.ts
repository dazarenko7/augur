import { deployContracts } from '../libs/blockchain';
import { FlashSession, FlashArguments } from './flash';
import { createCannedMarkets } from './create-canned-markets-and-orders';
import { _1_ETH } from '../constants';
import {
  Contracts as compilerOutput,
  refreshSDKConfig,
  abiV1,
  environments,
  buildConfig,
  mergeConfig,
  SDKConfiguration
} from '@augurproject/artifacts';
import { ContractInterfaces } from '@augurproject/core';
import moment from 'moment';
import { BigNumber } from 'bignumber.js';
import { formatBytes32String } from 'ethers/utils';
import { ethers } from 'ethers';
import {
  calculatePayoutNumeratorsArray,
  QUINTILLION,
  convertDisplayAmountToOnChainAmount,
  convertDisplayPriceToOnChainPrice,
  stringTo32ByteHex,
  numTicksToTickSizeWithDisplayPrices,
  convertOnChainPriceToDisplayPrice,
  NativePlaceTradeDisplayParams,
  startServer
} from '@augurproject/sdk';
import { fork } from './fork';
import { dispute } from './dispute';
import { MarketList, MarketOrderBook } from '@augurproject/sdk/build/state/getter/Markets';
import { generateTemplateValidations } from './generate-templates';
import { spawn, spawnSync } from 'child_process';
import { showTemplateByHash, validateMarketTemplate } from './template-utils';
import { cannedMarkets, singleOutcomeAsks, singleOutcomeBids } from './data/canned-markets';
import { ContractAPI } from '../libs/contract-api';
import { OrderBookShaper, OrderBookConfig } from './orderbook-shaper';
import { NumOutcomes } from '@augurproject/sdk/src/state/logs/types';
import { flattenZeroXOrders } from '@augurproject/sdk/build/state/getter/ZeroXOrdersGetters';
import { formatAddress, sleep, waitForSigint } from './util';
import { runWsServer, runWssServer } from '@augurproject/sdk/build/state/WebsocketEndpoint';
import { createApp, runHttpServer, runHttpsServer } from '@augurproject/sdk/build/state/HTTPEndpoint';

export function addScripts(flash: FlashSession) {
  flash.addScript({
    name: 'connect',
    description: 'Connect to an Ethereum node.',
    options: [
      {
        name: 'account',
        abbr: 'a',
        description:
          'account address to connect with, if no address provided contract owner is used',
      },
      {
        name: 'network',
        abbr: 'n',
        description:
          'Which network to connect to. Defaults to "local" aka local node.',
      },
      {
        name: 'useSdk',
        abbr: 'u',
        description: 'a few scripts need sdk, -u to wire up sdk',
        flag: true,
      },
      {
        name: 'useZeroX',
        abbr: 'z',
        description: 'use zeroX mesh client endpoint',
        flag: true,
      },
    ],
    async call(this: FlashSession, args: FlashArguments) {
      const network = (args.network as string) || 'local';
      const account = args.account as string;
      const useSdk = Boolean(args.useSdk);
      const useZeroX = Boolean(args.useZeroX);
      if (account) flash.account = account;
      this.config = environments[network];
      this.provider = this.makeProvider(this.config);
      await this.ensureUser(this.network, useSdk, true, null, useZeroX, useZeroX);
    },
  });

  flash.addScript({
    name: 'show-config',
    async call(this: FlashSession) {
      this.log(JSON.stringify(this.config, null, 2));
    }
  });

  flash.addScript({
    name: 'deploy',
    description:
      'Upload contracts to blockchain and register them with the Augur contract.',
    options: [
      {
        name: 'write-artifacts',
        abbr: 'w',
        description: 'Deprecated. Kept for compatibility.',
        flag: true,
      },
      {
        name: 'do-not-write-artifacts',
        description: 'Prevents deploy from overwriting environments/$env.json',
        flag: true,
      },
      {
        name: 'time-controlled',
        abbr: 't',
        description:
          'Use the TimeControlled contract for testing environments.',
        flag: true,
      },
      {
        name: 'useSdk',
        abbr: 'u',
        description: 'a few scripts need sdk, -u to wire up sdk',
        flag: true,
      },
      {
        name: 'relayer-address',
        abbr: 'r',
        description: 'gnosis relayer address'
      },
      {
        name: 'environment',
        abbr: 'e',
        description: 'name of environment. ex: local, kovan, mainnet'
      },
    ],
    async call(this: FlashSession, args: FlashArguments) {
      const useSdk = Boolean(args.useSdk);
      const env = args.environment as string || this.network || 'local';
      if (this.noProvider()) return;

      console.log('Deploying: ', args);

      if (typeof args.doNotWriteArtifacts !== 'undefined') {
        this.config.deploy.writeArtifacts = !Boolean(args.doNotWriteArtifacts)
      }
      if (typeof args.timeControlled !== 'undefined') {
        this.config.deploy.normalTime = !Boolean(args.timeControlled)
      }
      if (typeof args.relayerAddress !== 'undefined') {
        this.config.gnosis.relayerAddress = args.relayerAddress as string;
      }

      const { addresses } = await deployContracts(
        env,
        this.provider,
        this.accounts[0],
        compilerOutput,
        this.config,
      );
      this.config.addresses = addresses;

      if (useSdk) {
        await flash.ensureUser(this.network, useSdk);
      }

      if (this.config.gnosis?.relayerAddress) {
        this.log(`Fauceting to relayer @ ${this.config.gnosis.relayerAddress}`);
        const config = this.config;
        this.config = mergeConfig(this.config, {
          gnosis: { enabled: false },
          zeroX: {
            rpc: { enabled: false },
            mesh: { enabled: false },
          }
        }) as SDKConfiguration;
        await this.call('faucet', {
          amount: '1000000',
          target: this.config.gnosis.relayerAddress,
        });
        this.config = config;
      }
    },
  });

  flash.addScript({
    name: 'faucet',
    description: 'Mints Cash tokens for user.',
    options: [
      {
        name: 'amount',
        abbr: 'a',
        description: 'Quantity of Cash.',
        required: true,
      },
      {
        name: 'target',
        abbr: 't',
        description: 'Account to send funds (defaults to current user)',
        required: false
      },
      {
        name: 'use-gnosis',
        abbr: 'g',
        description: 'Faucet via gnosis',
        flag: true,
        required: false
      },
    ],
    async call(this: FlashSession, args: FlashArguments) {
      const target = args.target as string;
      const useGnosis = Boolean(args.useGnosis);
      const amount = Number(args.amount);
      const atto = new BigNumber(amount).times(_1_ETH);

      if (this.noProvider()) return;
      const user = await this.ensureUser(undefined, null, true, null, null, useGnosis);

      await user.faucetOnce(atto);

      // If we have a target we transfer from current account to target.
      // Cannot directly faucet to target because:
      // 1) it might not have ETH, and
      // 2) specifying sender for contract calls only works if signer is available,
      //    which is typically only true of main account or its gnosis safe
      if (target) {
        await user.augur.contracts.cash.transfer(target, atto);
      }
    },
  });

  flash.addScript({
    name: 'transfer',
    description: 'Transfer tokens to account',
    options: [
      {
        name: 'amount',
        abbr: 'a',
        description: 'Quantity',
        required: true,
      },
      {
        name: 'token',
        abbr: 'k',
        description: 'REP, ETH, DAI',
        required: true,
      },
      {
        name: 'target',
        abbr: 't',
        description: 'Account to send funds (defaults to current user)',
        required: false
      }
    ],
    async call(this: FlashSession, args: FlashArguments) {
      if (this.noProvider()) return;
      const user = await this.ensureUser();

      const target = String(args.target);
      const amount = Number(args.amount);
      const token = String(args.token);
      const atto = new BigNumber(amount).times(_1_ETH);

      switch(token) {
        case 'REP':
          return user.augur.contracts.getReputationToken().transfer(target, atto);
        case 'ETH':
          return user.augur.sendETH(target, atto);
        default:
          return user.augur.contracts.cash.transfer(target, atto);
      }
    },
  });

  flash.addScript({
    name: 'rep-faucet',
    description: 'Mints REP tokens for user.',
    options: [
      {
        name: 'amount',
        abbr: 'a',
        description: 'Quantity of REP.',
        required: true,
      },
      {
        name: 'target',
        abbr: 't',
        description: 'Account to send funds (defaults to current user)',
        required: false
      },
      {
        name: 'useLegacyRep',
        abbr: 'r',
        flag: true,
        description: 'faucet legacy rep',
        required: false
      }
    ],
    async call(this: FlashSession, args: FlashArguments) {
      if (this.noProvider()) return;
      const useLegacyRep = Boolean(args.useLegacyRep);
      const user = await this.ensureUser();
      const amount = Number(args.amount);
      const atto = new BigNumber(amount).times(_1_ETH);

      await user.repFaucet(atto, useLegacyRep);

      // if we have a target we transfer from current account to target.
      if(args.target) {
        if (useLegacyRep) {
          await user.augur.contracts.legacyReputationToken.transfer(String(args.target), atto);
        } else {
          await user.augur.contracts.reputationToken.transfer(String(args.target), atto);
        }
      }
    },
  });

  flash.addScript({
    name: 'migrate-rep',
    description: 'migrate rep to universe.',
    options: [
      {
        name: 'payoutNumerators',
        abbr: 'p',
        description: 'payout numerators of child unverse.',
        required: true,
      },
      {
        name: 'amount',
        abbr: 'a',
        description: 'Quantity of REP.',
        required: true,
      },
    ],
    async call(this: FlashSession, args: FlashArguments) {
      if (this.noProvider()) return;
      const user = await this.ensureUser();
      const amount = Number(args.amount);
      const atto = new BigNumber(amount).times(_1_ETH);
      const payout = String(args.payoutNumerators)
        .split(',')
        .map(i => new BigNumber(i));
      console.log(payout);
      await user.migrateOutByPayoutNumerators(payout, atto);
    },
  });

  flash.addScript({
    name: 'gas-limit',
    async call(this: FlashSession): Promise<number | undefined> {
      if (this.noProvider()) return undefined;

      const block = await this.provider.getBlock('latest');
      const gasLimit = block.gasLimit.toNumber();
      this.log(`Gas limit: ${gasLimit}`);
      return gasLimit;
    },
  });

  flash.addScript({
    name: 'new-market',
    options: [
      {
        name: 'yesno',
        abbr: 'y',
        description: 'create yes no market, default if no options are added',
        flag: true,
      },
      {
        name: 'categorical',
        abbr: 'c',
        description: 'create categorical market',
        flag: true,
      },
      {
        name: 'scalar',
        abbr: 's',
        description: 'create scalar market',
        flag: true,
      },
      {
        name: 'title',
        abbr: 'd',
        description: 'market title',
      }
    ],
    async call(this: FlashSession, args: FlashArguments) {
      const yesno = args.yesno as boolean;
      const cat = args.categorical as boolean;
      const scalar = args.scalar as boolean;
      const title = args.title ? String(args.title) : null;
      if (yesno) {
        await this.call('create-reasonable-yes-no-market', {title});
      }
      if (cat) {
        await this.call('create-reasonable-categorical-market', {outcomes: 'first,second,third,fourth,fifth'});
      }
      if (scalar) {
        await this.call('create-reasonable-scalar-market', {title});
      }

      if (!yesno && !cat && !scalar) {
        await this.call('create-reasonable-yes-no-market', {title});
      }
    }
  });

  flash.addScript({
    name: 'create-reasonable-yes-no-market',
    options: [
      {
        name: 'title',
        abbr: 'd',
        description: 'market title',
      }
    ],
    async call(this: FlashSession, args: FlashArguments) {
      const title = args.title ? String(args.title) : null;
      if (this.noProvider()) return;
      const user = await this.ensureUser();

      this.market = await user.createReasonableYesNoMarket(title);
      this.log(`Created YesNo market "${this.market.address}".`);
      return this.market;
    },
  });

  flash.addScript({
    name: 'create-reasonable-categorical-market',
    options: [
      {
        name: 'outcomes',
        abbr: 'o',
        description: 'Comma-separated.',
        required: true,
      },
      {
        name: 'title',
        abbr: 'd',
        description: 'market title',
      }
    ],
    async call(this: FlashSession, args: FlashArguments) {
      if (this.noProvider()) return;
      const user = await this.ensureUser();
      const outcomes: string[] = (args.outcomes as string)
        .split(',')
        .map(formatBytes32String);
      const title = args.title ? String(args.title) : null;
      this.market = await user.createReasonableMarket(outcomes, title);
      this.log(`Created Categorical market "${this.market.address}".`);
      return this.market;
    },
  });

  flash.addScript({
    name: 'create-reasonable-scalar-market',
    options: [
      {
        name: 'title',
        abbr: 'd',
        description: 'market title',
      }
    ],
    async call(this: FlashSession, args: FlashArguments) {
      if (this.noProvider()) return;
      const user = await this.ensureUser();
      const title = args.title ? String(args.title) : null;
      this.market = await user.createReasonableScalarMarket(title);
      this.log(`Created Scalar market "${this.market.address}".`);
      return this.market;
    },
  });

  flash.addScript({
    name: 'create-canned-markets',
    options: [
      {
        name: 'use-gnosis',
        abbr: 'g',
        description: 'Faucet via gnosis',
        flag: true,
        required: false
      },
    ],
    async call(this: FlashSession, args: FlashArguments) {
      const useGnosis = Boolean(args.useGnosis);
      const user = await this.ensureUser(undefined, null, true, null, null, useGnosis);
      await user.repFaucet(QUINTILLION.multipliedBy(1000000));
      await user.faucetOnce(QUINTILLION.multipliedBy(1000000));
      await user.approve(QUINTILLION.multipliedBy(3000000));

      await this.call('init-warp-sync', {});
      await this.call('add-eth-exchange-liquidity', {
        ethAmount: '4',
        cashAmount: '600'
      });
      return createCannedMarkets(user);
    },
  });

  flash.addScript({
    name: 'create-canned-markets-with-orders',
    async call(this: FlashSession) {
      await this.ensureUser();
      const markets = await this.call('create-canned-markets', {});
      for(let i = 0; i < markets.length; i++) {
        const createdMarket = markets[i];
        const numTicks = await createdMarket.market.getNumTicks_();
        const numOutcomes = await createdMarket.market.getNumberOfOutcomes_();
        const marketId = createdMarket.market.address;
        const skipFaucetOrApproval = true;
        if(numOutcomes.gt(new BigNumber(3))) {
          await this.call('create-cat-zerox-orders', {marketId, numOutcomes: numOutcomes.toString(), skipFaucetOrApproval});
        } else {
          if (numTicks.eq(new BigNumber(100))) {
            await this.call('create-yesno-zerox-orders', {marketId, skipFaucetOrApproval});
          } else {
            try {
              const maxPrice = createdMarket.canned.maxPrice;
              const minPrice = createdMarket.canned.minPrice;
              await this.call('create-scalar-zerox-orders', {marketId, maxPrice, minPrice, numTicks: numTicks.toString(), skipFaucetOrApproval});
            } catch(e) {
              console.log('could not create orders for scalar market', e)
            }
          }
        }
      }
    },
  });

  flash.addScript({
    name: 'create-yesno-zerox-orders',
    options: [
      {
        name: 'marketId',
        abbr: 'm',
        description: 'market to create zeroX orders on',
      },
      {
        name: 'skipFaucetOrApproval',
        flag: true,
        description: 'do not faucet or approve, has already been done'
      },
      {
        name: 'network',
        abbr: 'n',
        description:
          'Which network to connect to. Defaults to "environment" aka local node.',
      },
      {
        name: 'useGnosis',
        flag: true,
        description: 'use gnosis safe instead of user account'
      },
      {
        name: 'userAccount',
        abbr: 'u',
        description:
          'User account to create orders, if not provided then contract owner is used',
      },
    ],
    async call(this: FlashSession, args: FlashArguments) {
      const market = String(args.marketId);
      const useGnosis = Boolean(args.useGnosis);
      const address = args.userAccount ? (args.userAccount as string) : null;
      const user = await this.ensureUser(this.network, false, true, address, true, useGnosis);
      const skipFaucetApproval = args.skipFaucetOrApproval as boolean;
      if (!skipFaucetApproval) {
        await user.faucetOnce(QUINTILLION.multipliedBy(1000000));
        await user.approve(QUINTILLION.multipliedBy(1000000));
      }
      const yesNoMarket = cannedMarkets.find(c => c.marketType === 'yesNo');
      const orderBook = yesNoMarket.orderBook;
      const timestamp = await this.call('get-timestamp', {});
      const tradeGroupId = String(Date.now());
      const oneHundredDays = new BigNumber(8640000);
      const expirationTime = new BigNumber(timestamp).plus(oneHundredDays);
      const orders = [];
      for (let a = 0; a < Object.keys(orderBook).length; a++) {
        const outcome = Number(Object.keys(orderBook)[a]) as 0 | 1 | 2 | 3 | 4 | 5 | 6 | 7;
        const buySell = Object.values(orderBook)[a];

        const { buy, sell } = buySell;

        for (const { shares, price } of buy) {
          this.log(`creating buy order, ${shares} @ ${price}`);
          orders.push({
            direction: 0,
            market,
            numTicks: new BigNumber(100),
            numOutcomes: 3,
            outcome,
            tradeGroupId,
            fingerprint: formatBytes32String('11'),
            doNotCreateOrders: false,
            displayMinPrice: new BigNumber(0),
            displayMaxPrice: new BigNumber(1),
            displayAmount: new BigNumber(shares),
            displayPrice: new BigNumber(price),
            displayShares: new BigNumber(0),
            expirationTime,
          });
        }

        for (const { shares, price } of sell) {
          this.log(`creating sell order, ${shares} @ ${price}`);
          orders.push({
            direction: 1,
            market,
            numTicks: new BigNumber(100),
            numOutcomes: 3,
            outcome,
            tradeGroupId,
            fingerprint: formatBytes32String('11'),
            doNotCreateOrders: false,
            displayMinPrice: new BigNumber(0),
            displayMaxPrice: new BigNumber(1),
            displayAmount: new BigNumber(shares),
            displayPrice: new BigNumber(price),
            displayShares: new BigNumber(0),
            expirationTime,
          });
        }
      }
      await user.placeZeroXOrders(orders).catch(e => console.log(e));
    },
  });

  flash.addScript({
    name: 'create-cat-zerox-orders',
    options: [
      {
        name: 'marketId',
        abbr: 'm',
        required: true,
        description: 'market to create zeroX orders on',
      },
      {
        name: 'numOutcomes',
        abbr: 'o',
        required: true,
        description: 'number of outcomes the market has',
      },
      {
        name: 'skipFaucetOrApproval',
        flag: true,
        description: 'do not faucet or approve, has already been done'
      },
      {
        name: 'network',
        abbr: 'n',
        description:
          'Which network to connect to. Defaults to "environment" aka local node.',
      },
      {
        name: 'useGnosis',
        flag: true,
        description: 'use gnosis safe instead of user account'
      },
      {
        name: 'userAccount',
        abbr: 'u',
        description:
          'User account to create orders, if not provided then contract owner is used',
      },
    ],
    async call(this: FlashSession, args: FlashArguments) {
      const market = String(args.marketId);
      const numOutcomes = Number(args.numOutcomes);
      const useGnosis = Boolean(args.useGnosis);
      const address = args.userAccount ? (args.userAccount as string) : null;
      const user = await this.ensureUser(this.network, false, true, address, true, useGnosis);
      const skipFaucetApproval = args.skipFaucetOrApproval as boolean;
      if (!skipFaucetApproval) {
        await user.faucetOnce(QUINTILLION.multipliedBy(1000000));
        await user.approve(QUINTILLION.multipliedBy(1000000));
      }

      const orderBook = {
        1: {
          buy: singleOutcomeBids,
          sell: singleOutcomeAsks,
        },
        2: {
          buy: singleOutcomeBids,
          sell: singleOutcomeAsks,
        },
        3: {
          buy: singleOutcomeBids,
          sell: singleOutcomeAsks,
        },
        4: {
          buy: singleOutcomeBids,
          sell: singleOutcomeAsks,
        },
        5: {
          buy: singleOutcomeBids,
          sell: singleOutcomeAsks,
        },
        6: {
          buy: singleOutcomeBids,
          sell: singleOutcomeAsks,
        },
        7: {
          buy: singleOutcomeBids,
          sell: singleOutcomeAsks,
        },
      };

      const timestamp = await this.call('get-timestamp', {});
      const tradeGroupId = String(Date.now());
      const oneHundredDays = new BigNumber(8640000);
      const expirationTime = new BigNumber(timestamp).plus(oneHundredDays);
      const orders = [];
      for (let a = 0; a < numOutcomes; a++) {
        const outcome = Number(Object.keys(orderBook)[a]) as 0 | 1 | 2 | 3 | 4 | 5 | 6 | 7;
        const buySell = Object.values(orderBook)[a];

        const { buy, sell } = buySell;

        for (const { shares, price } of buy) {
          this.log(`creating buy order, ${shares} @ ${price}`);
          orders.push({
            direction: 0,
            market,
            numTicks: new BigNumber(100),
            numOutcomes: 3,
            outcome,
            tradeGroupId,
            fingerprint: formatBytes32String('11'),
            doNotCreateOrders: false,
            displayMinPrice: new BigNumber(0),
            displayMaxPrice: new BigNumber(1),
            displayAmount: new BigNumber(shares),
            displayPrice: new BigNumber(price),
            displayShares: new BigNumber(0),
            expirationTime,
          });
        }

        for (const { shares, price } of sell) {
          this.log(`creating sell order, ${shares} @ ${price}`);
          orders.push({
            direction: 1,
            market,
            numTicks: new BigNumber(100),
            numOutcomes: 3,
            outcome,
            tradeGroupId,
            fingerprint: formatBytes32String('11'),
            doNotCreateOrders: false,
            displayMinPrice: new BigNumber(0),
            displayMaxPrice: new BigNumber(1),
            displayAmount: new BigNumber(shares),
            displayPrice: new BigNumber(price),
            displayShares: new BigNumber(0),
            expirationTime,
          });
        }
      }
      await user.placeZeroXOrders(orders).catch(e => console.log(e));
    },
  });

  flash.addScript({
    name: 'create-scalar-zerox-orders',
    options: [
      {
        name: 'marketId',
        abbr: 'm',
        required: true,
        description: 'market to create zeroX orders on',
      },
      {
        name: 'maxPrice',
        abbr: 'x',
        required: true,
        description: 'max price',
      },
      {
        name: 'minPrice',
        abbr: 'p',
        required: true,
        description: 'min price',
      },
      {
        name: 'numTicks',
        abbr: 't',
        required: true,
        description: 'market numTicks',
      },
      {
        name: 'onInvalid',
        flag: true,
        description: 'create zeroX orders on invalid outcome',
      },
      {
        name: 'skipFaucetOrApproval',
        flag: true,
        description: 'do not faucet or approve, has already been done'
      },
      {
        name: 'network',
        abbr: 'n',
        description:
          'Which network to connect to. Defaults to "environment" aka local node.',
      },
      {
        name: 'useGnosis',
        flag: true,
        description: 'use gnosis safe instead of user account'
      },
      {
        name: 'userAccount',
        abbr: 'u',
        description:
          'User account to create orders, if not provided then contract owner is used',
      },
    ],
    async call(this: FlashSession, args: FlashArguments) {
      const market = String(args.marketId);
      const useGnosis = Boolean(args.useGnosis);
      const address = args.userAccount ? (args.userAccount as string) : null;
      const user = await this.ensureUser(this.network, false, true, address, true, useGnosis);
      const skipFaucetApproval = args.skipFaucetOrApproval as boolean;
      if (!skipFaucetApproval) {
        await user.faucetOnce(QUINTILLION.multipliedBy(1000000));
        await user.approve(QUINTILLION.multipliedBy(1000000));
      }

      const timestamp = await this.call('get-timestamp', {});
      const tradeGroupId = String(Date.now());
      const oneHundredDays = new BigNumber(8640000);
      const onInvalid = args.onInvalid as boolean;
      const numTicks = new BigNumber(String(args.numTicks));
      const maxPrice = new BigNumber(String(args.maxPrice));
      const minPrice = new BigNumber(String(args.minPrice));
      const tickSize = numTicksToTickSizeWithDisplayPrices(numTicks, minPrice, maxPrice);
      const midPrice = maxPrice.minus((numTicks.dividedBy(2)).times(tickSize));

      const orderBook = {
        2: {
          buy: [
              { shares: '30', price: midPrice.plus(tickSize.times(3)) },
              { shares: '20', price: midPrice.plus(tickSize.times(2)) },
              { shares: '10', price: midPrice.plus(tickSize) },
          ],
          sell: [
              { shares: '10', price: midPrice.minus(tickSize) },
              { shares: '20', price: midPrice.minus(tickSize.times(2)) },
              { shares: '30', price: midPrice.minus(tickSize.times(3)) },
          ],
        },
      };
      const expirationTime = new BigNumber(timestamp).plus(oneHundredDays);
      const orders = [];
      for (let a = 0; a < Object.keys(orderBook).length; a++) {
        const outcome = !onInvalid ? Number(Object.keys(orderBook)[a]) as 0 | 1 | 2 | 3 | 4 | 5 | 6 | 7 : 0;
        const buySell = Object.values(orderBook)[a];

        const { buy, sell } = buySell;

        for (const { shares, price } of buy) {
          this.log(`creating buy order, ${shares} @ ${price}`);
          const order = {
            direction: 0 as 0 | 1,
            market,
            numTicks,
            numOutcomes: 3 as 3 | 4 | 5 | 6 | 7,
            outcome,
            tradeGroupId,
            fingerprint: formatBytes32String('11'),
            doNotCreateOrders: false,
            displayMinPrice: minPrice,
            displayMaxPrice: maxPrice,
            displayAmount: new BigNumber(shares),
            displayPrice: new BigNumber(price),
            displayShares: new BigNumber(0),
            expirationTime,
          };
          console.log(JSON.stringify(order));
          orders.push(order);
        }

        for (const { shares, price } of sell) {
          this.log(`creating sell order, ${shares} @ ${price}`);
          const order = {
            direction: 1 as 0 | 1,
            market,
            numTicks,
            numOutcomes: 3 as 3 | 4 | 5 | 6 | 7,
            outcome,
            tradeGroupId,
            fingerprint: formatBytes32String('11'),
            doNotCreateOrders: false,
            displayMinPrice: minPrice,
            displayMaxPrice: maxPrice,
            displayAmount: new BigNumber(shares),
            displayPrice: new BigNumber(price),
            displayShares: new BigNumber(0),
            expirationTime,
          };
          console.log(JSON.stringify(order));
          orders.push(order);
        }
      }
      await user.placeZeroXOrders(orders);
    },
  });

  flash.addScript({
    name: 'get-market-order-book',
    options: [
      {
        name: 'marketId',
        abbr: 'm',
        description: 'Show orders that have been placed on the book of this marketId'
      }
    ],
    async call(this: FlashSession, args: FlashArguments) {
      const user: ContractAPI = await this.ensureUser(this.network, true, true, null, true, true);
      await new Promise<void>(resolve => setTimeout(resolve, 90000));
      const result = await user.augur.getMarketOrderBook({ marketId: String(args.marketId)});
      this.log(JSON.stringify(result));
      return result;
    }
  });

  flash.addScript({
    name: 'create-markets-orderbook-shaper',
    options: [
      {
        name: 'numMarkets',
        abbr: 'm',
        description: 'number of markets to create and have orderbook maintain, default is 10'
      },
      {
        name: 'userAccount',
        abbr: 'u',
        description: 'User account to create orders, if not provider contract owner is used'
      },
      {
        name: 'network',
        abbr: 'n',
        description:
          'Which network to connect to. Defaults to "environment" aka local node.',
      },
    ],
    async call(this: FlashSession, args: FlashArguments) {
      const numMarkets = args.numMarkets ? Number(args.numMarkets) : 10;
      const userAccount = args.userAccount ? args.userAccount as string : null;
      const user: ContractAPI = await this.ensureUser(this.network, true, true, userAccount, true, true);
      const timestamp = await user.getTimestamp();
      const ids: string[] = [];
      for(let i = 0; i < numMarkets; i++) {
        const title = `YesNo market: ${timestamp} Number ${i} with orderbook mgr`;
        const market: ContractInterfaces.Market = await user.createReasonableYesNoMarket(title);
        ids.push(market.address);
      }
      const marketIds = ids.join(',');
      await this.call('simple-orderbook-shaper', {marketIds, userAccount});
    }
  });

  flash.addScript({
    name: 'simple-orderbook-shaper',
    options: [
      {
        name: 'marketIds',
        abbr: 'm',
        description:
          'Market ids separated by commas for multiple to create orders and maintain order book, ie 0x122,0x333,0x4444',
      },
      {
        name: 'userAccount',
        abbr: 'u',
        description:
          'User account to create orders, if not provided then contract owner is used',
      },
      {
        name: 'network',
        abbr: 'n',
        description:
          'Which network to connect to. Defaults to "environment" aka local node.',
      },
      {
        name: 'refreshInterval',
        abbr: 'r',
        required: false,
        description: 'refresh interval in seconds, time to wait before checking market orderbook. default 15 seconds',
      },
      {
        name: 'orderSize',
        abbr: 's',
        required: false,
        description: 'quantity used when orders need to be created. default is one large chunk, possible values are 10, 100, ...',
      },
      {
        name: 'expiration',
        abbr: 'x',
        required: false,
        description: 'number of added seconds to order will live, default is ten minutes',
      },
    ],
    async call(this: FlashSession, args: FlashArguments) {
      const marketIds = String(args.marketIds)
        .split(',')
        .map(id => id.trim());
      const address = args.userAccount ? (args.userAccount as string) : null;
      const interval = args.refreshInterval ? Number(args.refreshInterval) * 1000 : 15000;
      const orderSize = args.orderSize ? Number(args.orderSize) : null;
      const expiration = args.expiration ? new BigNumber(String(args.expiration)) : new BigNumber(600);
      const user: ContractAPI = await this.ensureUser(this.network, true, true, address, true, true);
      console.log('waiting many seconds on purpose for client to sync');
      await new Promise<void>(resolve => setTimeout(resolve, 90000));

      const orderBooks = marketIds.map(m => new OrderBookShaper(m, orderSize, expiration));
      while (true) {
        const timestamp = await this.user.getTimestamp();
        for (let i = 0; i < orderBooks.length; i++) {
          const orderBook: OrderBookShaper = orderBooks[i];
          const marketId = orderBook.marketId;
          const marketBook: MarketOrderBook = await this.user.augur.getMarketOrderBook(
            { marketId }
          );
          const orders = orderBook.nextRun(marketBook, new BigNumber(timestamp));
          if (orders.length > 0) {
            this.log(`creating ${orders.length} orders for ${marketId}`);
            orders.map(order => console.log(`Creating ${order.displayAmount} at ${order.displayPrice} on outcome ${order.outcome}`));
            await user.placeZeroXOrders(orders).catch(this.log);
          }
        }
        await new Promise<void>(resolve => setTimeout(resolve, interval));
      }

    },
  });

  flash.addScript({
    name: 'order-firehose',
    options: [
      {
        name: 'marketIds',
        abbr: 'm',
        description:
          'Market ids separated by commas for multiple to create orders and maintain order book, ie 0x122,0x333,0x4444',
      },
      {
        name: 'userAccount',
        abbr: 'u',
        description:
          'User account to create orders, if not provided then contract owner is used',
      },
      {
        name: 'network',
        abbr: 'n',
        description:
          'Which network to connect to. Defaults to "environment" aka local node.',
      },
      {
        name: 'numOrderLimit',
        abbr: 'l',
        required: false,
        description: 'number of orders to create at a time, default is 100',
      },
      {
        name: 'delayBetweenBursts',
        abbr: 'd',
        required: false,
        description: 'seconds to wait between each order burst, default is 1 second',
      },
      {
        name: 'burstRounds',
        abbr: 'r',
        required: false,
        description: 'number of order burst rounds, default is 10',
      },
      {
        name: 'expiration',
        abbr: 'x',
        required: false,
        description: 'number of added seconds to order will live, default is ten minutes',
      },
      {
        name: 'orderSize',
        abbr: 's',
        required: false,
        description: 'quantity used on created order, default is 10',
      },
      {
        name: 'outcomes',
        abbr: 'o',
        required: false,
        description: 'outcomes to put orders on, default is 2,1',
      },
      {
        name: 'skipFaucetOrApproval',
        flag: true,
        description: 'do not faucet or approve, has already been done'
      },
      {
        name: 'useGnosis',
        flag: true,
        description: 'use gnosis safe instead of user account'
      },
    ],
    async call(this: FlashSession, args: FlashArguments) {
      const marketIds = String(args.marketIds)
        .split(',')
        .map(id => id.trim());
      const orderOutcomes: number[] = (args.outcomes ? String(args.outcomes) : '2,1')
        .split(',')
        .map(id => Number(id.trim()));
      const address = args.userAccount ? (args.userAccount as string) : null;
      const interval = args.delayBetweenBursts ? Number(args.delayBetweenBursts) * 1000 : 1000;
      const numOrderLimit = args.numOrderLimit ? Number(args.numOrderLimit) : 100;
      const burstRounds = args.burstRounds ? Number(args.burstRounds) : 10;
      const orderSize = args.orderSize ? Number(args.orderSize) : 10;
      const expiration = args.expiration ? new BigNumber(String(args.expiration)) : new BigNumber(600); // ten minutes
      const useGnosis = Boolean(args.useGnosis);
      const user: ContractAPI = await this.ensureUser(this.network, false, true, address, true, useGnosis);

      const skipFaucetOrApproval = args.skipFaucetOrApproval as boolean;
      if (!skipFaucetOrApproval) {
        this.log('order-firehose, faucet and approval');
        await user.faucetOnce(QUINTILLION.multipliedBy(10000));
        await user.approve(QUINTILLION.multipliedBy(100000));
      }
      // create tight orderbook config
      const bids = {};
      const asks = {};
      for(let i = 1; i < 49; i++) { bids[((0.01 * i).toString().slice(0, 4))] = orderSize }
      for(let i = 50; i < 99; i++) { asks[((0.01 * i).toString().slice(0, 4))] = orderSize }
      const config: OrderBookConfig = {bids, asks};
      const shapers = marketIds.map(m => new OrderBookShaper(m, null, expiration, orderOutcomes, config));
      let i = 0;
      for(i; i < burstRounds; i++) {
        const timestamp = await this.user.getTimestamp();
        for (let i = 0; i < shapers.length; i++) {
          const shaper: OrderBookShaper = shapers[i];
          const marketId = shaper.marketId;
          const orders = shaper.nextRun({ marketId, orderBook: {} }, new BigNumber(timestamp));
          if (orders.length > 0) {
            let totalOrdersCreated = 0;
            while(totalOrdersCreated < numOrderLimit) {
              const ordersLeft = numOrderLimit - totalOrdersCreated;
              const grabAmount = Math.min(ordersLeft, orders.length);
              const createOrders = orders.splice(0, grabAmount);
              createOrders.map(order => console.log(`${order.market} Creating ${order.displayAmount} at ${order.displayPrice} on outcome ${order.outcome}`));
              await user.placeZeroXOrders(createOrders).catch(this.log);
              totalOrdersCreated = totalOrdersCreated + createOrders.length;
            }
          }
        }
        console.log(`pausing before next burst of ${numOrderLimit} orders, waiting ${interval} ms`);
        await new Promise<void>(resolve => setTimeout(resolve, interval));
      }

    },
  });

  flash.addScript({
    name: 'create-market-order',
    options: [
      {
        name: 'userAccount',
        abbr: 'u',
        description: 'user account to create the order',
      },
      {
        name: 'marketId',
        abbr: 'm',
        description:
          'ASSUMES: binary or categorical markets, market id to place the order',
      },
      {
        name: 'outcome',
        abbr: 'o',
        description: 'outcome to place the order',
      },
      {
        name: 'orderType',
        abbr: 't',
        description: 'order type of the order [bid], [ask]',
      },
      {
        name: 'amount',
        abbr: 'a',
        description: 'number of shares in the order',
      },
      {
        name: 'price',
        abbr: 'p',
        description: 'price of the order',
      },
      {
        name: 'fillOrder',
        abbr: 'f',
        flag: true,
        required: false,
        description: 'fill order'
      },
      {
        name: 'skipFaucetOrApproval',
        abbr: 'k',
        flag: true,
        description: 'do not faucet or approve, has already been done'
      },
    ],
    async call(this: FlashSession, args: FlashArguments) {
      const address = args.userAccount as string;
      const isZeroX = args.zerox as boolean;
      const fillOrder = args.fillOrder as boolean;
      let user: ContractAPI = null;

      if (isZeroX) {
        user = await this.ensureUser(this.network, true, true, address, true, true);
      } else {
        user = await this.ensureUser(null, true, true, address);
      }
      const skipFaucetOrApproval = args.skipFaucetOrApproval as boolean;
      if (!skipFaucetOrApproval) {
        this.log('create-market-order, faucet and approval');
        await user.faucetOnce(QUINTILLION.multipliedBy(10000));
        await user.approve(QUINTILLION.multipliedBy(100000));
      }
      const orderType = String(args.orderType).toLowerCase();
      const type = orderType === 'bid' || orderType === 'buy' ? 0 : 1;

      const onChainShares = convertDisplayAmountToOnChainAmount(
        new BigNumber(String(args.amount)),
        new BigNumber(100)
      );
      const onChainPrice = convertDisplayPriceToOnChainPrice(
        new BigNumber(String(Number(args.price).toFixed(2))),
        new BigNumber(0),
        new BigNumber('0.01')
      );
      const nullOrderId = stringTo32ByteHex('');
      const tradeGroupId = stringTo32ByteHex('tradegroupId');
      let result = null;
      if (isZeroX) {
        const timestamp = await this.call('get-timestamp', {});
        const oneHundredDays = new BigNumber(8640000);
        const expirationTime = new BigNumber(timestamp).plus(oneHundredDays);
        const onChainPrice = convertDisplayPriceToOnChainPrice(
          new BigNumber(String(Number(args.price).toFixed(2))),
          new BigNumber(0),
          new BigNumber('0.01')
        );
        const price = convertOnChainPriceToDisplayPrice(
          onChainPrice,
          new BigNumber(0),
          new BigNumber('0.01')
        );
        const params = {
          direction: type as 0 | 1,
          market : String(args.marketId),
          numTicks: new BigNumber(100),
          numOutcomes: 3 as NumOutcomes,
          outcome: Number(args.outcome) as 0 | 1 | 2 | 3 | 4 | 5 | 6 | 7,
          tradeGroupId,
          fingerprint: formatBytes32String('11'),
          doNotCreateOrders: false,
          displayMinPrice: new BigNumber(0),
          displayMaxPrice: new BigNumber(1),
          displayAmount: new BigNumber(String(args.amount)),
          displayPrice: price,
          displayShares: new BigNumber(0),
          expirationTime,
        };

        try {
          result = fillOrder ? await user.augur.placeTrade(params) : await user.placeZeroXOrder(params)
        } catch(e) {
          this.log(e);
        }
      } else {
        fillOrder ?
        await user.takeBestOrder(
          String(args.marketId),
          new BigNumber(type),
          onChainShares,
          onChainPrice,
          new BigNumber(String(args.outcome)),
          tradeGroupId
        ) :
        await user.placeOrder(
          String(args.marketId),
          new BigNumber(type),
          onChainShares,
          onChainPrice,
          new BigNumber(String(args.outcome)),
          nullOrderId,
          nullOrderId,
          tradeGroupId
        );
      }
      this.log(`place order ${result}`);

    },
  });

  flash.addScript({
    name: 'take-orderbook-side',
    options: [
      {
        name: 'skipFaucet',
        abbr: 's',
        description: 'skip faucet&approve. use if re-running this script',
        flag: true,
      },
      {
        name: 'userAccount',
        abbr: 'u',
        description: 'user account to create the order',
      },
      {
        name: 'outcome',
        abbr: 'o',
        description: 'orderbook outcome to take, default is 2'
      },
      {
        name: 'market',
        abbr: 'm',
        description: 'market to trade, default is a random market',
      },
      {
        name: 'limit',
        abbr: 'l',
        description: 'limit of orders to take, 1...N orders can be take, default is keep taking forever',
      },
      {
        name: 'wait',
        abbr: 'w',
        description: 'how many seconds to wait between takes. default=1',
      },
      {
        name: 'orderType',
        abbr: 't',
        description: 'side of orderbook to take, bid or ask, bid is default',
      },
    ],
    async call(this: FlashSession, args :FlashArguments) {
      const skipFaucet = args.skipFaucet as boolean;
      const address = args.userAccount ? String(args.userAccount) : null;
      const marketId = args.market ? String(args.market) : null;
      const limit = args.limit ? Number(args.limit) : 86400000; // go for a really long time
      const orderType = args.orderType ? String(args.orderType) : 'bid';
      const outcome = args.outcome ? Number(args.outcome) : 2;
      const wait = Number(String(args.wait)) || 1;

      const user: ContractAPI = await this.ensureUser(this.network, true, true, address, true, true);

      if (!skipFaucet) {
        console.log('fauceting ...');
        const funds = new BigNumber(1e18).multipliedBy(1000000);
        await user.faucetOnce(funds);
        await user.approve(funds);
      }

      const markets = (await user.getMarkets()).markets;
      const market = marketId ? markets.find(m => m.id === marketId) : markets[0];

      const direction = orderType === 'bid' || orderType === 'buy' ? '0' : '1';
      const takeDirection = direction === '0' ? 1 : 0;
      let i = 0;
      for(i; i < limit; i++) {
        const orders = flattenZeroXOrders(await user.getOrders(market.id, direction, outcome));
        if (orders.length > 0) {
          const sortedOrders =
            direction === '0'
              ? orders.sort((a, b) =>
                  new BigNumber(b.price).minus(new BigNumber(a.price)).toNumber()
                )
              : orders.sort((a, b) =>
                  new BigNumber(a.price).minus(new BigNumber(b.price)).toNumber()
                );

          const order = sortedOrders[0];
          console.log('Take Order', order.amount, '@', order.price);
          const params: NativePlaceTradeDisplayParams = {
            market: market.id,
            direction: takeDirection as 0 | 1,
            outcome: Number(outcome) as 0 | 1 | 2 | 3 | 4 | 5 | 6 | 7,
            numTicks: new BigNumber(market.numTicks),
            numOutcomes: market.numOutcomes,
            tradeGroupId: stringTo32ByteHex('tradegroupId'),
            fingerprint: stringTo32ByteHex('fingerprint'),
            doNotCreateOrders: true,
            displayAmount: new BigNumber(order.amount),
            displayPrice: new BigNumber(order.price),
            displayMaxPrice: new BigNumber(market.maxPrice),
            displayMinPrice: new BigNumber(market.minPrice),
            displayShares: new BigNumber(0),
          };
          await user.augur.placeTrade(params).catch(e => console.error(e));
        }
        await sleep(wait * 1000);
      }
    },
  });

  flash.addScript({
    name: 'fake-all',
    options: [
      {
        name: 'createMarkets',
        abbr: 'c',
        description:
          'create canned markets',
        flag: true,
      },
      {
        name: 'relayer-address',
        abbr: 'r',
        description: 'gnosis relayer address'
      }
    ],
    async call(this: FlashSession, args: FlashArguments) {
      await this.call('deploy', {
        timeControlled: true,
        relayer_address: args.relayerAddress as string,
      });
      const createMarkets = Boolean(args.createMarkets);
      if (createMarkets) {
        await this.call('create-canned-markets', {});
      }
    },
  });

  flash.addScript({
    name: 'normal-all',
    options: [
      {
        name: 'createMarkets',
        abbr: 'c',
        description:
          'create canned markets',
        flag: true,
      },
      {
        name: 'relayer-address',
        abbr: 'r',
        description: 'gnosis relayer address'
      }
    ],
    async call(this: FlashSession, args: FlashArguments) {
      await this.call('deploy', {
        timeControlled: false,
        relayer_address: args.relayerAddress as string,
      });
      const createMarkets = Boolean(args.createMarkets);
      if (createMarkets) {
        await this.call('create-canned-markets', {});
      }
    },
  });

  flash.addScript({
    name: 'all-logs',
    options: [
      {
        name: 'quiet',
        abbr: 'q',
        description:
          'Do not print anything (just returns). Only useful in interactive mode.',
        flag: true,
      },
      {
        name: 'v1',
        description: 'Fetch logs from V1 contracts.',
        flag: true,
      },
      {
        name: 'from',
        abbr: 'f',
        description: 'First block from which to request logs.',
      },
      {
        name: 'to',
        abbr: 't',
        description: 'Final block from which to request logs.',
      },
    ],
    async call(this: FlashSession, args: FlashArguments) {
      if (this.noProvider()) return [];
      const user = await this.ensureUser(null, false, false);
      const quiet = args.quiet as boolean;
      const v1 = args.v1 as boolean;
      const fromBlock = Number(args.from || 0);
      const toBlock =
        args.to === null || args.to === 'latest' ? 'latest' : Number(args.to);

      const logs = await this.provider.getLogs({
        address: user.augur.config.addresses.Augur,
        fromBlock,
        toBlock,
        topics: [],
      });

      const logsWithBlockNumber = logs.map(log => ({
        ...log,
        logIndex: log.logIndex || 0,
        transactionHash: log.transactionHash || '',
        transactionIndex: log.transactionIndex || 0,
        blockNumber: log.blockNumber || 0,
        blockHash: log.blockHash || '0',
        removed: log.removed || false,
      }));

      let parsedLogs = user.augur.contractEvents.parseLogs(logsWithBlockNumber);

      // Logs from AugurV1 require additional calls to the blockchain.
      if (v1) {
        parsedLogs = await Promise.all(
          parsedLogs.map(async log => {
            if (log.name === 'OrderCreated') {
              const { shareToken } = log;
              const shareTokenContract = new ethers.Contract(
                shareToken,
                new ethers.utils.Interface(abiV1.ShareToken),
                this.provider
              );
              const market = await shareTokenContract.functions['getMarket']();
              const outcome = (await shareTokenContract.functions[
                'getOutcome'
              ]()).toNumber();

              return Object.assign({}, log, { market, outcome });
            } else {
              return log;
            }
          })
        );
      }

      if (!quiet) {
        this.log(JSON.stringify(parsedLogs, null, 2));
      }
      return parsedLogs;
    },
  });

  flash.addScript({
    name: 'whoami',
    async call(this: FlashSession) {
      if (this.noProvider()) return;
      const user = await this.ensureUser();

      this.log(`You are ${user.account.publicKey}\n`);
    },
  });

  flash.addScript({
    name: 'generate-templates',
    async call(this: FlashSession) {
      generateTemplateValidations().then(() => {
        this.log('Generated Templates to augur-artifacts\n');
      });
    },
  });

  flash.addScript({
    name: 'show-template',
    options: [
      {
        name: 'hash',
        description: 'Hash value of template to show',
        required: true,
      },
    ],
    async call(this: FlashSession, args: FlashArguments) {
      const hash = String(args.hash);
      this.log(hash);
      const template = showTemplateByHash(hash);
      if (!template) this.log(`Template not found for hash ${hash}`);
      this.log(JSON.stringify(template, null, ' '));
      return template;
    },
  });

  flash.addScript({
    name: 'validate-template',
    options: [
      {
        name: 'title',
        description: 'populated market title',
        required: true,
      },
      {
        name: 'templateInfo',
        description: 'string version of template information from market creation extraInfo, it will be parsed as object internally',
        required: true,
      },
      {
        name: 'outcomes',
        description: 'string array of outcomes if market is categorical',
        required: false,
      },
      {
        name: 'resolutionRules',
        description: 'resolution rules separated by \n ',
        required: true,
      },
      {
        name: 'endTime',
        description: 'market end time, also called event expiration',
        required: true,
      }
    ],
    async call(this: FlashSession, args: FlashArguments) {
      let result = null;
      try {
        const title = String(args.title);
        const templateInfo = String(args.templateInfo);
        const outcomesString = String(args.outcomes);
        const resolutionRules = String(args.resolutionRules);
        const endTime = Number(args.endTime);
        result = validateMarketTemplate(title, templateInfo, outcomesString, resolutionRules, endTime);
        this.log(result);
      } catch (e) {
        this.log(e);
      }
      return result;
    },
  });

  flash.addScript({
    name: 'get-timestamp',
    async call(this: FlashSession) {
      if (this.noProvider()) return 0;
      const user = await this.contractOwner();

      const blocktime = await user.getTimestamp();
      const epoch = Number(blocktime.toString()) * 1000;

      this.log(`block: ${blocktime}`);
      this.log(`local: ${moment(epoch).toString()}`);
      this.log(
        `utc: ${moment(epoch)
          .utc()
          .toString()}\n`
      );
      return blocktime;
    },
  });

  flash.addScript({
    name: 'set-timestamp',
    options: [
      {
        name: 'timestamp',
        abbr: 't',
        description:
          "Uses Moment's parser but also accepts millisecond unix epoch time. See https://momentjs.com/docs/#/parsing/string/",
        required: true,
      },
      {
        name: 'format',
        abbr: 'f',
        description:
          'Lets you specify the format of --timestamp. See https://momentjs.com/docs/#/parsing/string-format/',
      },
    ],
    async call(this: FlashSession, args: FlashArguments) {
      if (this.noProvider()) return;
      const user = await this.contractOwner();

      const timestamp = args.timestamp as string;
      const format = (args.format as string) || undefined;

      let epoch = Number(timestamp);
      if (isNaN(epoch)) {
        epoch = moment(timestamp, format).valueOf();
      }

      await user.setTimestamp(new BigNumber(epoch));
      await this.call('get-timestamp', {});
    },
  });

  flash.addScript({
    name: 'push-timestamp',
    options: [
      {
        name: 'count',
        abbr: 'c',
        description:
          'Defaults to seconds. Use "y", "M", "w", "d", "h", or "m" for longer times. ex: "2w" is 2 weeks.',
        required: true,
      },
    ],
    async call(this: FlashSession, args: FlashArguments) {
      if (this.noProvider()) return;
      const user = await this.contractOwner();

      const countString = args.count as string;
      let unit = countString[countString.length - 1];
      let count: string;
      if (['y', 'M', 'w', 'd', 'h', 'm', 's'].includes(unit.toString())) {
        count = countString.slice(0, countString.length - 1);
      } else {
        count = countString;
        unit = 's'; // no unit provided so default to seconds
      }
      const blocktime = Number(await user.getTimestamp()) * 1000;
      const newTime = moment(blocktime).add(count, unit as
        | 'y'
        | 'M'
        | 'w'
        | 'd'
        | 'h'
        | 'm'
        | 's');

      await this.call('get-timestamp', {});
      this.log(`changing timestamp to ${newTime.unix()}`);
      await user.setTimestamp(new BigNumber(newTime.unix()));
      await this.call('get-timestamp', {});
    },
  });

  flash.addScript({
    name: 'initial-report',
    options: [
      {
        name: 'marketId',
        abbr: 'm',
        description: 'market to initially report on',
        required: true,
      },
      {
        name: 'outcome',
        abbr: 'o',
        description:
          'outcome of the market, non scalar markets 0,1,3,... for scalar markets use price',
        required: true,
      },
      {
        name: 'extraStake',
        abbr: 's',
        description:
          'added pre-emptive REP stake on the outcome in 10**18 format not atto REP(optional)',
        required: false,
      },
      {
        name: 'description',
        abbr: 'd',
        description:
          'description to be added to contracts for initial report (optional)',
        required: false,
      },
      {
        name: 'isInvalid',
        abbr: 'i',
        description:
          'isInvalid flag is used only for scalar markets (optional)',
        required: false,
      },
    ],
    async call(this: FlashSession, args: FlashArguments) {
      if (this.noProvider()) return;
      const user = await this.ensureUser();
      const marketId = args.marketId as string;
      const outcome = Number(args.outcome);
      const extraStake = args.extraStake as string;
      const desc = args.description as string;
      const isInvalid = args.isInvalid as boolean;
      let preEmptiveStake = '0';
      if (extraStake) {
        preEmptiveStake = new BigNumber(extraStake)
          .multipliedBy(QUINTILLION)
          .toFixed();
      }
      if (!this.usingSdk) {
        this.log('This script needs sdk, make sure to connect with -u flag');
      }
      if (!this.sdkReady) this.log("SDK hasn't fully syncd, need to wait");

      const market: ContractInterfaces.Market = await user.getMarketContract(
        marketId
      );
      const marketInfos = await user.getMarketInfo(marketId);
      if (!marketInfos || marketInfos.length === 0) {
        return this.log(`Error: marketId: ${marketId} not found`);
      }
      const marketInfo = marketInfos[0];
      const payoutNumerators = calculatePayoutNumeratorsArray(
        marketInfo.maxPrice,
        marketInfo.minPrice,
        marketInfo.numTicks,
        marketInfo.numOutcomes,
        marketInfo.marketType,
        outcome,
        isInvalid
      );

      await user.doInitialReport(
        market,
        payoutNumerators,
        desc,
        preEmptiveStake
      );
    },
  });

  flash.addScript({
    name: 'dispute',
    options: [
      {
        name: 'marketId',
        abbr: 'm',
        description: 'market to dispute',
        required: true,
      },
      {
        name: 'outcome',
        abbr: 'o',
        description:
          'outcome of the market, non scalar markets 0,1,3,... for scalar markets use price',
        required: true,
      },
      {
        name: 'amount',
        abbr: 'a',
        description: 'amount of REP to dispute with, use display value',
        required: false,
      },
      {
        name: 'description',
        abbr: 'd',
        description:
          'description to be added to contracts for dispute (optional)',
        required: false,
      },
      {
        name: 'isInvalid',
        abbr: 'i',
        description:
          'isInvalid flag is used only for scalar markets (optional)',
        required: false,
      },
    ],
    async call(this: FlashSession, args: FlashArguments) {
      if (this.noProvider()) return;
      const user = await this.ensureUser();
      const marketId = args.marketId as string;
      const outcome = Number(args.outcome);
      const amount = args.amount as string;
      const desc = args.description as string;
      const isInvalid = args.isInvalid as boolean;
      if (amount === '0') return this.log('amount of REP is required');
      const stake = new BigNumber(amount).multipliedBy(QUINTILLION);

      if (!this.usingSdk) {
        return this.log(
          'This script needs sdk, make sure to connect with -u flag'
        );
      }
      if (!this.sdkReady) {
        return this.log("SDK hasn't fully syncd, need to wait");
      }

      const market: ContractInterfaces.Market = await user.getMarketContract(
        marketId
      );
      const marketInfos = await user.getMarketInfo(marketId);
      if (!marketInfos || marketInfos.length === 0) {
        return this.log(`Error: marketId: ${marketId} not found`);
      }
      const marketInfo = marketInfos[0];
      const payoutNumerators = calculatePayoutNumeratorsArray(
        marketInfo.maxPrice,
        marketInfo.minPrice,
        marketInfo.numTicks,
        marketInfo.numOutcomes,
        marketInfo.marketType,
        outcome,
        isInvalid
      );

      await user.contribute(market, payoutNumerators, stake, desc);
    },
  });

  flash.addScript({
    name: 'contribute-to-tentative-winning-outcome',
    options: [
      {
        name: 'marketId',
        abbr: 'm',
        description:
          'market to contribute REP to its tentative winning outcome',
        required: true,
      },
      {
        name: 'outcome',
        abbr: 'o',
        description:
          'outcome of the market, non scalar markets 0,1,3,... for scalar markets use price',
        required: true,
      },
      {
        name: 'amount',
        abbr: 'a',
        description: 'amount of REP to dispute with, use display value',
        required: true,
      },
      {
        name: 'description',
        abbr: 'd',
        description:
          'description to be added to contracts for contribution (optional)',
        required: false,
      },
      {
        name: 'isInvalid',
        abbr: 'i',
        description:
          'isInvalid flag is used only for scalar markets (optional)',
        required: false,
      },
    ],
    async call(this: FlashSession, args: FlashArguments) {
      if (this.noProvider()) return;
      const user = await this.ensureUser();
      const marketId = args.marketId as string;
      const outcome = Number(args.outcome);
      const amount = args.amount as string;
      const desc = args.description as string;
      const isInvalid = args.isInvalid as boolean;
      if (amount === '0') return this.log('amount of REP is required');
      const stake = new BigNumber(amount).multipliedBy(QUINTILLION);

      if (!this.usingSdk) {
        return this.log(
          'This script needs sdk, make sure to connect with -u flag'
        );
      }
      if (!this.sdkReady) {
        return this.log("SDK hasn't fully syncd, need to wait");
      }

      const market: ContractInterfaces.Market = await user.getMarketContract(
        marketId
      );
      const marketInfos = await user.getMarketInfo(marketId);
      if (!marketInfos || marketInfos.length === 0) {
        return this.log(`Error: marketId: ${marketId} not found`);
      }
      const marketInfo = marketInfos[0];
      const payoutNumerators = calculatePayoutNumeratorsArray(
        marketInfo.maxPrice,
        marketInfo.minPrice,
        marketInfo.numTicks,
        marketInfo.numOutcomes,
        marketInfo.marketType,
        outcome,
        isInvalid
      );

      await user.contributeToTentative(market, payoutNumerators, stake, desc);
    },
  });

  flash.addScript({
    name: 'finalize',
    options: [
      {
        name: 'marketId',
        abbr: 'm',
        description: 'market to finalize',
        required: true,
      },
    ],
    async call(this: FlashSession, args: FlashArguments) {
      if (this.noProvider()) return;
      const user = await this.ensureUser();
      const marketId = args.marketId as string;

      const market: ContractInterfaces.Market = await user.getMarketContract(
        marketId
      );
      await user.finalizeMarket(market);
    },
  });

  flash.addScript({
    name: 'fork',
    options: [
      {
        name: 'marketId',
        abbr: 'm',
        description: 'yes/no market to fork. defaults to making one',
      },
    ],
    async call(this: FlashSession, args: FlashArguments) {
      if (this.noProvider()) return;
      const user = await this.ensureUser(this.network, true);
      let marketId = (args.marketId as string) || null;

      if (marketId === null) {
        const market = await user.createReasonableYesNoMarket();
        marketId = market.address;
        this.log(`Created market ${marketId}`);
      }

      await sleep(2000);
      const marketInfo = (await this.api.route('getMarketsInfo', {
        marketIds: [marketId],
      }))[0];

      if (await fork(user, marketInfo)) {
        this.log('Fork successful!');
      } else {
        this.log('ERROR: forking failed.');
      }
    },
  });

  flash.addScript({
    name: 'dispute',
    options: [
      {
        name: 'marketId',
        abbr: 'm',
        description: 'yes/no market to dispute. defaults to making one',
      },
      {
        name: 'slow',
        abbr: 's',
        description: 'puts market into slow pacing mode immediately',
        flag: true,
      },
      {
        name: 'rounds',
        abbr: 'r',
        description: 'number of rounds to complete',
      },
    ],
    async call(this: FlashSession, args: FlashArguments) {
      if (this.noProvider()) return;
      const user = await this.ensureUser(this.network, true);
      const slow = args.slow as boolean;
      const rounds = args.rounds ? Number(args.rounds) : 0;

      let marketId = (args.marketId as string) || null;
      if (marketId === null) {
        const market = await user.createReasonableYesNoMarket();
        marketId = market.address;
        this.log(`Created market ${marketId}`);
      }

      await sleep(2000);
      const marketInfo = (await this.api.route('getMarketsInfo', {
        marketIds: [marketId],
      }))[0];

      await dispute(user, marketInfo, slow, rounds);
    },
  });

  flash.addScript({
    name: 'markets',
    async call(this: FlashSession): Promise<MarketList | null> {
      if (this.noProvider()) return null;
      const user = await this.ensureUser(this.network, true);

      const markets: MarketList = await this.api.route('getMarkets', {
        universe: user.augur.contracts.universe.address,
      });
      console.log(JSON.stringify(markets, null, 2));
      return markets;
    },
  });

  flash.addScript({
    name: 'network-id',
    async call(this: FlashSession): Promise<string> {
      if (this.noProvider()) return null;

      const networkId = await this.provider.getNetworkId();
      console.log(networkId);
      return networkId;
    },
  });

  flash.addScript({
    name: 'check-safe-registration',
    options: [
      {
        name: 'target',
        abbr: 't',
        description: 'address to check registry contract for the safe address.',
      },
    ],
    async call(
      this: FlashSession,
      args: FlashArguments
    ): Promise<void> {
      if (this.noProvider()) return null;
      const user = await this.ensureUser(this.network, false, false);

      const result = await user.augur.contracts.gnosisSafeRegistry.getSafe_(args['target'] as string);
      console.log(result);
  }});

  flash.addScript({
    name: 'get-safe-nonce',
    options: [
      {
        name: 'target',
        abbr: 't',
        description: 'address to check registry contract for the safe address.',
      },
    ],
    async call(
      this: FlashSession,
      args: FlashArguments
    ): Promise<void> {
      if (this.noProvider()) return null;
      const user = await this.ensureUser(this.network, false);
      const gnosisSafe = await user.augur.contracts.gnosisSafeFromAddress(args['target'] as string);

      console.log((await gnosisSafe.nonce_()).toString());
  }});

  flash.addScript({
    name: 'docker-all',
    ignoreNetwork: true,
    options: [
      {
        name: 'dev',
        abbr: 'd',
        description: 'Deploy to node instead of using pop-docker image',
        flag: true,
      },
      {
        name: 'fake',
        abbr: 'f',
        description: 'Use fake time (TimeControlled) instead of real time',
        flag: true,
      },
      {
        name: 'detach',
        abbr: 'D',
        description: 'Do not stop dockers after running command and do not wait for user input before exiting',
        flag: true,
      },
    ],
    async call(this: FlashSession, args: FlashArguments) {
      process.removeAllListeners('SIGINT');
      process.removeAllListeners('SIGTERM');
      process.removeAllListeners('SIGHUP');

      const dev = Boolean(args.dev);
      const fake = Boolean(args.fake);
      const detach = Boolean(args.detach);

      spawnSync('docker', ['pull', 'augurproject/safe-relay-service_web:latest']);
      this.log(`Deploy contracts: ${dev}`);
      this.log(`Use fake time: ${fake}`);
      this.log(`Detach: ${detach}`);

      let env;
      try {
        if (dev) {
          spawnSync('yarn', ['workspace', '@augurproject/tools', 'docker:geth:detached']);
        } else {
          const gethDocker = fake ? 'docker:geth:pop' : 'docker:geth:pop-normal-time';
          spawnSync('yarn', [gethDocker]);
          await refreshSDKConfig(); // add pop-geth addresses to global
        }

        await sleep(10000); // give geth some time to start
        refreshSDKConfig();
        this.config = buildConfig('local');
        this.provider = flash.makeProvider(this.config);

        if (dev) {
          const deployMethod = fake ? 'fake-all' : 'normal-all';
          await this.call(deployMethod, { createMarkets: true });
        }

<<<<<<< HEAD
        await spawnSync('yarn', ['build']); // so UI etc will have the correct addresses
=======
        await spawnSync('yarn', ['build']); // so UI, CI, etc will have the correct addresses
>>>>>>> 4e770753

        env = {
          ...process.env,
          ETHEREUM_CHAIN_ID: this.config.networkId,
          CUSTOM_CONTRACT_ADDRESSES: JSON.stringify(this.config.addresses),
          GNOSIS_SAFE_CONTRACT_ADDRESS: formatAddress(this.config.addresses.GnosisSafe, { prefix: true }),
          PROXY_FACTORY_CONTRACT_ADDRESS: formatAddress(this.config.addresses.ProxyFactory, { prefix: true }),
          ZEROX_CONTRACT_ADDRESS: formatAddress(this.config.addresses.ZeroXTrade, { lower: true, prefix: false }),
          SAFE_DEFAULT_TOKEN_ADDRESS: formatAddress(this.config.addresses.Cash, { lower: true, prefix: true })
        };

        this.log('Running dockers. Type ctrl-c to quit:');
        await spawnSync('yarn', ['workspace', '@augurproject/gnosis-relay-api', 'run-relay', '-d'], {
          env,
          stdio: 'inherit'
        });
        if (detach) return;

        spawn('yarn', ['workspace', '@augurproject/gnosis-relay-api', 'relay-logs'], {env, stdio: 'inherit'});
        await waitForSigint();
      } finally {
        if (!detach) {
          this.log('Stopping geth');
          await spawnSync('docker', ['kill', 'geth'], { stdio: 'inherit' });
          this.log('Stopping relays');
          await spawnSync('yarn', ['workspace', '@augurproject/gnosis-relay-api', 'kill-relay'], {
            env,
            stdio: 'inherit'
          });
        }
      }
    }
  });

  flash.addScript({
    name: 'sdk-server',
    ignoreNetwork: true,
    async call(this: FlashSession) {
      const api = await startServer(this.config, this.account);
      const app = createApp(api);

      const httpServer = this.config.server?.startHTTP && runHttpServer(app, this.config);
      const httpsServer = this.config.server?.startHTTPS && runHttpsServer(app, this.config);
      const wsServer = this.config.server?.startWS && runWsServer(api, app, this.config);
      const wssServer = this.config.server?.startWSS && runWssServer(api, app, this.config);

      this.log('Running SDK server. Type ctrl-c to quit:\n');
      await waitForSigint();
      httpServer.close();
      httpsServer.close();
      wsServer.close();
      wssServer.close();
    }
  });

  flash.addScript({
    name: '0x-docker',
    async call(this: FlashSession) {
      if (this.noProvider()) return null;

      // const ethNode = this.network.http;
      const ethNode = 'http://geth:8545';
      console.log(`Starting 0x mesh. chainId=${this.config.networkId} ethnode=${ethNode}`);

      const zeroXTradeAddress = formatAddress(this.config.addresses.ZeroXTrade, { prefix: false, lower: true });
      const mesh = spawn('docker', [
        'run',
        '--rm',
        '--network', 'augur',
        '--name', '0x',
        '-p', '60557:60557', // rpc_port_number
        '-p', '60558:60558', // P2PTCPPort
        '-p', '60559:60559', // P2PWebSocketsPort
        '-e', `ETHEREUM_CHAIN_ID=${this.config.networkId}`,
        '-e', `ETHEREUM_RPC_URL=${ethNode}`,
        '-e', 'USE_BOOTSTRAP_LIST=false',
        '-e', 'BLOCK_POLLING_INTERVAL=1s',
        '-e', 'ETHEREUM_RPC_MAX_REQUESTS_PER_24_HR_UTC=169120', // needed when polling interval is 1s
        '-e', `CUSTOM_CONTRACT_ADDRESSES=${JSON.stringify(this.config.addresses)}`,
        '-e', `CUSTOM_ORDER_FILTER={"properties":{"makerAssetData":{"pattern":".*${zeroXTradeAddress}.*"}}}`,
        '-e', 'VERBOSITY=4', // 5=debug 6=trace
        '-e', 'RPC_ADDR=0x:60557', // need to use "0x" network
        '0xorg/mesh:9.0.0',
      ]);

      mesh.on('error', console.error);
      mesh.on('exit', (code, signal) => {
        console.log(`Exiting 0x mesh with code=${code} and signal=${signal}`)
      });
      mesh.stdout.on('data', (data) => {
        console.log(data.toString());
      });
      mesh.stderr.on('data', (data) => {
        console.error(data.toString());
      });
    },
  });

  flash.addScript({
    name: 'get-contract-address',
    options: [
      {
        name: 'name',
        abbr: 'n',
        description: 'Name of contract',
        required: true,
      },
      {
        name: 'removePrefix',
        abbr: 'r',
        description: 'If specified will remove the 0x prefix',
        flag: true,
      },
      {
        name: 'lower',
        abbr: 'l',
        description: 'If specified will toLowerCase the result',
        flag: true,
      },
    ],
    async call(
      this: FlashSession,
      args: FlashArguments
    ): Promise<string> {
      const name = args.name as string;
      const removePrefix = args.removePrefix as boolean;
      const lower = args.lower as boolean;
      let address = this.config.addresses[name];
      address = formatAddress(address, { lower, prefix: !removePrefix});
      this.log(address);
      return address;
    },
  });

  flash.addScript({
    name: 'get-all-contract-addresses',
    options: [
      {
        name: 'ugly',
        abbr: 'u',
        description: 'print the addresses json as a blob instead of nicely formatted',
        flag: true,
      },
    ],
    async call(this: FlashSession, args: FlashArguments) {
      const ugly = args.ugly as boolean;
      if (this.noProvider()) return;

      if (ugly) {
        console.log(JSON.stringify(this.config.addresses))
      } else {
        console.log(JSON.stringify(this.config.addresses, null, 2))
      }
    },
  });

  flash.addScript({
    name: 'add-eth-exchange-liquidity',
    options: [
      {
        name: 'ethAmount',
        abbr: 'e',
        description: 'amount of ETH to provide to the exchange',
        required: true,
      },
      {
        name: 'cashAmount',
        abbr: 'c',
        description: 'amount of DAI to provide to the exchange',
        required: true,
      },
    ],
    async call(this: FlashSession, args: FlashArguments) {
      const attoEth = new BigNumber(Number(args.ethAmount)).times(_1_ETH);
      const attoCash = new BigNumber(Number(args.cashAmount)).times(_1_ETH);

      const user = await this.ensureUser();

      await user.addEthExchangeLiquidity(attoCash, attoEth);
    },
  });

  flash.addScript({
    name: 'init-warp-sync',
    async call(this: FlashSession) {
      const user = await this.ensureUser();

      await user.initWarpSync(user.augur.contracts.universe.address);
    },
  });

  flash.addScript({
    name: 'eth-balance',
    options: [
      {
        name: 'target',
        abbr: 't',
        description: 'which account to check. defaults to current account',
      },
    ],
    async call(this: FlashSession, args: FlashArguments): Promise<BigNumber> {
      const target = args.target as string;
      const user = await this.ensureUser();
      const balance = await user.getEthBalance(target || this.account);
      this.log(balance.toFixed());
      return balance;
    },
  });

  flash.addScript({
    name: 'cash-balance',
    options: [
      {
        name: 'target',
        abbr: 't',
        description: 'which account to check. defaults to current account',
      },
    ],
    async call(this: FlashSession, args: FlashArguments): Promise<BigNumber> {
      const target = args.target as string;
      const user = await this.ensureUser();
      const balance = await user.getCashBalance(target || this.account);
      this.log(balance.toFixed());
      return balance;
    },
  });

  flash.addScript({
    name: 'rep-balance',
    options: [
      {
        name: 'target',
        abbr: 't',
        description: 'which account to check. defaults to current account',
      },
    ],
    async call(this: FlashSession, args: FlashArguments): Promise<BigNumber> {
      const target = args.target as string;
      const user = await this.ensureUser();
      const balance = await user.getRepBalance(target || this.account);
      this.log(balance.toFixed());
      return balance;
    },
  });

  flash.addScript({
    name: 'ping',
    ignoreNetwork: true,
    async call(this: FlashSession) {
      this.log('pong');
    },
  });
}<|MERGE_RESOLUTION|>--- conflicted
+++ resolved
@@ -2182,11 +2182,7 @@
           await this.call(deployMethod, { createMarkets: true });
         }
 
-<<<<<<< HEAD
-        await spawnSync('yarn', ['build']); // so UI etc will have the correct addresses
-=======
         await spawnSync('yarn', ['build']); // so UI, CI, etc will have the correct addresses
->>>>>>> 4e770753
 
         env = {
           ...process.env,
