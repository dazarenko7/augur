version: '3.7'

services:
<<<<<<< HEAD
  0x-mesh-bootstrap:
    image: 0xorg/mesh-bootstrap:${MESH_VERSION}
    restart: on-failure
    ports:
      - 60558:60558 # P2PTCPPort
      - 60559:60559 # P2PWebSocketsPort
    environment:
      - ETHEREUM_CHAIN_ID=${ETHEREUM_CHAIN_ID}
      - USE_BOOTSTRAP_LIST=false
      - VERBOSITY=${MESH_VERBOSITY:-4} # 5=debug 6=trace
      - P2P_BIND_ADDRS=/ip4/0.0.0.0/tcp/60558,/ip4/0.0.0.0/tcp/60559/ws
      - P2P_ADVERTISE_ADDRS=/ip4/127.0.0.1/tcp/60558/ipfs/16Uiu2HAmRMgvPQV2UYKXuuCnNaFLpc36PhLp2UKVcL1ePseVcz4y,/ip4/127.0.0.1/tcp/60559/ws/ipfs/16Uiu2HAmRMgvPQV2UYKXuuCnNaFLpc36PhLp2UKVcL1ePseVcz4y
    volumes:
      - ./keys:/usr/mesh/0x_mesh/keys

=======
>>>>>>> debe2f0b
  0x-mesh-standalone:
    image: 0xorg/mesh:${MESH_VERSION}
    restart: on-failure
    hostname: 0x
    ports:
      - 60557:60557 # rpc_port_number
      - 60558:60558 # P2PTCPPort
      - 60559:60559 # P2PWebSocketsPort
    environment:
      - ETHEREUM_CHAIN_ID=${ETHEREUM_CHAIN_ID}
      - CUSTOM_CONTRACT_ADDRESSES=${CUSTOM_CONTRACT_ADDRESSES}
      - VERBOSITY=${MESH_VERBOSITY:-4} # 5=debug 6=trace
<<<<<<< HEAD
=======
      - CUSTOM_ORDER_FILTER={"properties":{"makerAssetData":{"pattern":".*${ZEROX_CONTRACT_ADDRESS}.*"}}}
>>>>>>> debe2f0b
      - ETHEREUM_RPC_URL=${ETHEREUM_RPC_HTTP}
      - USE_BOOTSTRAP_LIST=true
      - BLOCK_POLLING_INTERVAL=1s
      - ETHEREUM_RPC_MAX_REQUESTS_PER_24_HR_UTC=169120 # needed when polling interval is 1s
      - WS_RPC_ADDR=0.0.0.0:60557
<<<<<<< HEAD
      - P2P_TCP_PORT=59558
      - P2P_WEBSOCKETS_PORT=59559
=======
>>>>>>> debe2f0b
<|MERGE_RESOLUTION|>--- conflicted
+++ resolved
@@ -1,24 +1,6 @@
 version: '3.7'
 
 services:
-<<<<<<< HEAD
-  0x-mesh-bootstrap:
-    image: 0xorg/mesh-bootstrap:${MESH_VERSION}
-    restart: on-failure
-    ports:
-      - 60558:60558 # P2PTCPPort
-      - 60559:60559 # P2PWebSocketsPort
-    environment:
-      - ETHEREUM_CHAIN_ID=${ETHEREUM_CHAIN_ID}
-      - USE_BOOTSTRAP_LIST=false
-      - VERBOSITY=${MESH_VERBOSITY:-4} # 5=debug 6=trace
-      - P2P_BIND_ADDRS=/ip4/0.0.0.0/tcp/60558,/ip4/0.0.0.0/tcp/60559/ws
-      - P2P_ADVERTISE_ADDRS=/ip4/127.0.0.1/tcp/60558/ipfs/16Uiu2HAmRMgvPQV2UYKXuuCnNaFLpc36PhLp2UKVcL1ePseVcz4y,/ip4/127.0.0.1/tcp/60559/ws/ipfs/16Uiu2HAmRMgvPQV2UYKXuuCnNaFLpc36PhLp2UKVcL1ePseVcz4y
-    volumes:
-      - ./keys:/usr/mesh/0x_mesh/keys
-
-=======
->>>>>>> debe2f0b
   0x-mesh-standalone:
     image: 0xorg/mesh:${MESH_VERSION}
     restart: on-failure
@@ -31,17 +13,9 @@
       - ETHEREUM_CHAIN_ID=${ETHEREUM_CHAIN_ID}
       - CUSTOM_CONTRACT_ADDRESSES=${CUSTOM_CONTRACT_ADDRESSES}
       - VERBOSITY=${MESH_VERBOSITY:-4} # 5=debug 6=trace
-<<<<<<< HEAD
-=======
       - CUSTOM_ORDER_FILTER={"properties":{"makerAssetData":{"pattern":".*${ZEROX_CONTRACT_ADDRESS}.*"}}}
->>>>>>> debe2f0b
       - ETHEREUM_RPC_URL=${ETHEREUM_RPC_HTTP}
       - USE_BOOTSTRAP_LIST=true
       - BLOCK_POLLING_INTERVAL=1s
       - ETHEREUM_RPC_MAX_REQUESTS_PER_24_HR_UTC=169120 # needed when polling interval is 1s
       - WS_RPC_ADDR=0.0.0.0:60557
-<<<<<<< HEAD
-      - P2P_TCP_PORT=59558
-      - P2P_WEBSOCKETS_PORT=59559
-=======
->>>>>>> debe2f0b
