import { analytics } from './analytics';
import { createBigNumber } from 'utils/create-big-number';
import { Analytic } from 'modules/types';
import { isLocalHost } from 'utils/is-localhost';
import { BUY_INDEX, SELL_INDEX } from 'modules/common/constants';
import { loadMarketsInfoIfNotLoaded } from 'modules/markets/actions/load-markets-info';
import { selectMarket } from 'modules/markets/selectors/market';
import { getInfo } from 'modules/alerts/actions/set-alert-text';
import { TXEventName } from '@augurproject/sdk';
import { AppStatus } from 'modules/app/store/app-status';

export const page = (eventName, payload) => {
  track(eventName, payload, ANALYTIC_EVENT_TYPES.PAGE);
};

export const track = (eventName, payload, type?) => {
  const {
    blockchain: { currentAugurTimestamp: addedTimestamp },
  } = AppStatus.get();
  const analytic = {
    eventName,
    payload: {
      ...payload,
      addedTimestamp,
    },
    type: type || ANALYTIC_EVENT_TYPES.TRACK,
  };

  sendAnalytic(analytic);
};

export const sendAnalytic = (analytic: Analytic) => {
  try {
    if (!isLocalHost()) {
      if (analytic.type === ANALYTIC_EVENT_TYPES.TRACK) {
        analytics.track(analytic.eventName, {
          userAgent: window.navigator.userAgent,
          ...analytic.payload,
        });
      } else if (analytic.type === ANALYTIC_EVENT_TYPES.PAGE) {
        analytics.page({
          userAgent: window.navigator.userAgent,
          ...analytic.payload,
        });
      }
    }
  } catch (err) {
    console.log(err);
  }
};

<<<<<<< HEAD
export const addedDaiEvent = (dai: Number) => {
  const {
    loginAccount: { balances },
  } = AppStatus.get();
  if (balances.dai && createBigNumber(balances.dai).gt(createBigNumber(dai))) {
    track(ADDED_DAI, {}, null);
=======
export const addedDaiEvent = (dai: string): ThunkAction<any, any, any, any> => (
  dispatch: ThunkDispatch<void, any, Action>,
  getState: () => AppState
) => {
  const { loginAccount } = getState();
  if (
    loginAccount.balances.dai &&
    createBigNumber(loginAccount.balances.dai).gt(createBigNumber(dai))
  ) {
    dispatch(track(ADDED_DAI, {}, null));
>>>>>>> 33e208ac
  }
};

export const marketLinkCopied = (
  marketId: string,
  location: string
) => track(MARKET_LINK_COPIED, { location: location, marketId: marketId }, null);


export const sendFacebookShare = (
  marketAddress: string,
  marketDescription: string
) => {
  const {
    loginAccount: { address: affiliate },
  } = AppStatus.get();
  track(MARKET_SHARED, {
    source: MARKET_PAGE,
    service: 'facebook',
    marketId: marketAddress,
    marketDescription: marketDescription,
    affiliate,
  });
};

export const sendTwitterShare = (
  marketAddress: string,
  marketDescription: string
) => {
  const {
    loginAccount: { address: affiliate },
  } = AppStatus.get();
  track(MARKET_SHARED, {
    source: MARKET_PAGE,
    service: 'twitter',
    marketId: marketAddress,
    marketDescription: marketDescription,
    affiliate,
  });
};

export const marketCreationStarted = (
  templateName: string,
  isTemplate: boolean
) =>
  track(MARKET_CREATION_STARTED, {
    templateName,
    isTemplate,
  });

export const marketCreationSaved = (
  templateName: string,
  isTemplate: boolean
) => {
  track(MARKET_CREATION_SAVED, {
    templateName,
    isTemplate,
  });
};

export const marketCreationCreated = (
  marketId: string,
  extraInfo: string
) => {
  const info = JSON.parse(extraInfo);
  track(MARKET_CREATION_CREATED, {
    marketId,
    isTemplate: info.template !== null,
    templateHash: info.template?.hash,
    templateName: info.template?.question,
  });
};

export const marketListViewed = (
  search,
  selectedCategories,
  maxLiquiditySpread,
  marketFilter,
  marketSort,
  maxFee,
  templateFilter,
  includeInvalidMarkets,
  resultCount,
  pageNumber
) => {
  track(MARKET_LIST_VIEWED, {
    search,
    selectedCategories,
    maxLiquiditySpread,
    marketFilter,
    marketSort,
    maxFee,
    templateFilter,
    includeInvalidMarkets,
    resultCount,
    pageNumber,
  });
};

export const orderAmountEntered = (
  type: string,
  marketId: string
) => {
  track(ORDER_AMOUNT_ENTERED, {
    marketId,
    type,
  });
};

export const orderPriceEntered = (
  type: string,
  marketId: string
) => {
  track(ORDER_PRICE_ENTERED, {
    marketId,
    type,
  });
};

export const orderSubmitted = (
  type: string,
  marketId: string
) => {
  track(ORDER_SUBMITTED, {
    marketId,
    type,
  });
};

export const orderCreated = (
  marketId,
  order
) => {
  track(ORDER_CREATED, {
    marketId,
    order: order,
  });
};

export const orderFilled = (
  marketId,
  log,
  isCreator
) => {
  loadMarketsInfoIfNotLoaded([marketId], () => {
    const marketInfo = selectMarket(marketId);
    if (marketInfo === null) return;

    let updatedOrderType = log.orderType;
    if (!isCreator) {
      updatedOrderType = log.orderType === BUY_INDEX ? SELL_INDEX : BUY_INDEX;
    }

    const params = {
      ...log,
      orderType: updatedOrderType,
      amount: log.amountFilled,
    };
    const orderInfo = getInfo(params, TXEventName.Success, marketInfo);

    track(ORDER_FILLED, {
      marketId,
      order: orderInfo,
      isCreator,
    });
  });
};

// Basic analytic event types
export const ANALYTIC_EVENT_TYPES = {
  TRACK: 'TRACK',
  PAGE: 'PAGE',
};

// Onboarding event names
export const START_TEST_TRADE = 'Onboarding - Started Test Trade';
export const SKIPPED_TEST_TRADE = 'Onboarding - Skipped Test Trade';
export const FINISHED_TEST_TRADE = 'Onboarding - Finished Test Trade';
export const DO_A_TEST_BET = 'Onboarding - Do A Test Bet';
export const BUY_DAI = 'Onboarding - Buy Dai';
export const AUGUR_IS_P2P = 'Onboarding - Augur is p2p';
export const AUGUR_USES_DAI = 'Onboarding - Augur Uses Dai';
export const ADD_FUNDS = 'Add Funds Modal';
export const ACCOUNT_CREATED = 'Onboarding - Account Created';
export const ADDED_DAI = 'Added Dai';

// Modal event names
export const MODAL_CLOSED = 'Modal Closed';
export const MODAL_VIEWED = 'Modal Viewed';

// Market/ Market list events
export const MARKET_LINK_COPIED = 'Market Link Copied';
export const MARKET_SHARED = 'Market Shared';
export const MARKET_LIST_VIEWED = 'Market List Viewed';

// Market creation events
export const MARKET_CREATION_STARTED = 'Market Creation - Started';
export const MARKET_CREATION_SAVED = 'Market Creation - Saved';
export const MARKET_CREATION_CREATED = 'Market Creation - Created';

// Order Form Events
export const ORDER_AMOUNT_ENTERED = 'Order Form - Order Amount Entered';
export const ORDER_PRICE_ENTERED = 'Order Form - Order Price Entered';
export const ORDER_SUBMITTED = 'Order Form - Order Submitted';
export const ORDER_CREATED = 'Order Form - Order Created';
export const ORDER_FILLED = 'Order Form - Order Filled';

// Locations
export const MARKET_PAGE = 'Market page';
export const MARKET_LIST_CARD = 'Market List Card';<|MERGE_RESOLUTION|>--- conflicted
+++ resolved
@@ -49,25 +49,12 @@
   }
 };
 
-<<<<<<< HEAD
-export const addedDaiEvent = (dai: Number) => {
+export const addedDaiEvent = (dai: string) => {
   const {
     loginAccount: { balances },
   } = AppStatus.get();
   if (balances.dai && createBigNumber(balances.dai).gt(createBigNumber(dai))) {
     track(ADDED_DAI, {}, null);
-=======
-export const addedDaiEvent = (dai: string): ThunkAction<any, any, any, any> => (
-  dispatch: ThunkDispatch<void, any, Action>,
-  getState: () => AppState
-) => {
-  const { loginAccount } = getState();
-  if (
-    loginAccount.balances.dai &&
-    createBigNumber(loginAccount.balances.dai).gt(createBigNumber(dai))
-  ) {
-    dispatch(track(ADDED_DAI, {}, null));
->>>>>>> 33e208ac
   }
 };
 
