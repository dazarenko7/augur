--- conflicted
+++ resolved
@@ -68,13 +68,8 @@
     this.client.dependencies.setFingerprint(getFingerprint());
 
     if (!isEmpty(account)) {
-<<<<<<< HEAD
       this.syncUserData(account, signer, this.networkId, this.config.gsn && this.config.gsn.enabled).catch((error) => {
         console.log('Wallet create error during create: ', error);
-=======
-      this.syncUserData(account, signer, this.networkId, this.config.gnosis?.enabled, affiliate).catch((error) => {
-        console.log('Gnosis safe create error during create: ', error);
->>>>>>> 70737a11
       });
     }
 
