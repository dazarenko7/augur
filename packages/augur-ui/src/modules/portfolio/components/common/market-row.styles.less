@import (reference) "~assets/styles/shared";

.MarketRow {
  border-bottom: 1px solid @color-secondary-action-outline;
}

.MarketRowContent {
  display: flex;
  flex: 1;

  &.NoToggle {
<<<<<<< HEAD
    background-color: @color-tertiary-background;
    padding-right: @size-16;
=======
    background-color: @color-module-background;
    padding-right: @size-14;
>>>>>>> cc7301eb
  }

  > div {
    display: flex;
    flex-direction: column;
    flex-grow: 1;
    padding: @size-16 0 @size-16 @size-16;

    &.Show {
      padding-bottom: @size-10;
      padding-top: @size-8;
    }

    &.Pending {
      padding-bottom: @size-16;
      padding-top: @size-20; 

      > span > button {
        margin-left: @size-4;
        text-transform: capitalize;
      }
    }

    > div {
      padding: 0 0 @size-8;
    }

    > span {
      .text-10;

      align-items: center;
      color: @color-primary-text;
      display: flex;
      flex: 1;
      line-height: @size-10;
      margin-right: @size-16;

      > a {
        display: -webkit-box;
        -webkit-line-clamp: 3;
        -webkit-box-orient: vertical;
        overflow: hidden;
      }
    }

    > span:nth-of-type(2) {
      .text-10;

      color: @color-secondary-text;
      margin-top: @size-4;
    }
  }

  > span {
    .mono-10;

    align-items: center;
    color: @color-primary-text;
    display: flex;
    justify-content: center;
    min-width: min-content;
    text-align: right;

    &.Show {
      padding-bottom: 2px;
    }
  }
}

.Arrow {
  margin-left: @size-16;
  margin-right: @size-16;
}

@media @breakpoint-mobile-mid {
  .MarketRow {
    > div {
      &.Show {
        padding-left: @size-16;
      }
    }
  }

  .Arrow {
    margin-right: @size-12;
  }

  .MarketRowContent {
    > div {
      padding: @size-8 0 @size-8 @size-12;
    }
  }
}<|MERGE_RESOLUTION|>--- conflicted
+++ resolved
@@ -9,13 +9,8 @@
   flex: 1;
 
   &.NoToggle {
-<<<<<<< HEAD
-    background-color: @color-tertiary-background;
+    background-color: @color-module-background;
     padding-right: @size-16;
-=======
-    background-color: @color-module-background;
-    padding-right: @size-14;
->>>>>>> cc7301eb
   }
 
   > div {
