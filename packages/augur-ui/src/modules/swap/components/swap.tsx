import React, { useEffect, useState } from "react";

import {
  ETH,
  DAI,
  REP,
  TRANSACTIONS,
  SWAPEXACTTOKENSFORTOKENS,
  SWAPTOKENSFOREXACTETH,
  SWAPETHFOREXACTTOKENS,
  APPROVE,
  ZERO,
  USDC,
  USDT,
  WETH,
  ONE,
  WRAP_ETH,
  UNWRAP_ETH,
} from "modules/common/constants";
import { AccountBalances, FormattedNumber } from "modules/types";
import {
  SwapArrow,
} from "modules/common/icons";
import { formatEther } from "utils/format-number";
import { BigNumber, createBigNumber } from "utils/create-big-number";
import { Rate } from "modules/swap/components/rate";
import { SwapRow } from "modules/swap/components/swap-row";
import {
  uniswapEthForDai,
  uniswapEthForRep,
  checkSetApprovalAmount,
  uniswapTokenForETH,
  uniswapTokenForDai,
  uniswapTokenForRep,
  checkTokenApproval,
  setTokenApproval,
<<<<<<< HEAD
  wrapEth,
  unwrapEth,
=======
>>>>>>> b8631543
} from "modules/contracts/actions/contractCalls";
import {
  ProcessingButton,
  ExternalLinkButton,
} from "modules/common/buttons";
import type { SDKConfiguration } from "@augurproject/artifacts";
import { augurSdk } from "services/augursdk";

import Styles from "modules/swap/components/index.styles.less";
import { ApprovalTxButtonLabel } from "modules/common/labels";
<<<<<<< HEAD
import { DismissableNotice, DISMISSABLE_NOTICE_BUTTON_TYPES } from "modules/reporting/common";
=======
>>>>>>> b8631543

interface SwapProps {
  balances: AccountBalances;
  toToken: string;
  fromToken: string;
  ETH_RATE: BigNumber;
  REP_RATE: BigNumber;
  config: SDKConfiguration;
  address: string;
  ethToDaiRate: FormattedNumber;
  repToDaiRate: FormattedNumber;
  usdcToDaiRate: FormattedNumber;
  usdtToDaiRate: FormattedNumber;
  gasPrice: number;
}

const tokenOptions = {
  [DAI]: {
    label: DAI,
    value: DAI,
    comp: null,
  },
  [REP]: {
    label: 'REPv2',
    value: REP,
    comp: null,
  },
  [ETH]: {
    label: ETH,
    value: ETH,
    comp: null,
  },
  [WETH]: {
    label: WETH,
    value: WETH,
    comp: null,
  },
  [USDC]: {
    label: USDC,
    value: USDC,
    comp: null,
  },
  [USDT]: {
    label: USDT,
    value: USDT,
    comp: null,
  },
};

const getFromTokenOptions = () => {
  return [
    tokenOptions[DAI],
    tokenOptions[ETH],
    tokenOptions[WETH],
    tokenOptions[REP],
    tokenOptions[USDC],
    tokenOptions[USDT],
  ];
};

const getToTokenOptions = (token) => {
  if (token === ETH) {
    return [tokenOptions[DAI], tokenOptions[REP], tokenOptions[WETH]];
  } else if (token === DAI) {
    return [tokenOptions[REP], tokenOptions[ETH]];
  } else if (token === REP) {
    return [tokenOptions[ETH], tokenOptions[DAI]];
  } else if (token === USDT || token === USDC) {
    return [tokenOptions[DAI]];
  } else if (token === WETH) {
    return [tokenOptions[ETH]]
  }

  return [tokenOptions[DAI], tokenOptions[ETH], tokenOptions[REP]];
};

export const Swap = ({
  balances,
  fromToken,
  toToken,
  ETH_RATE,
  REP_RATE,
  config,
  address,
  ethToDaiRate,
  usdtToDaiRate,
  usdcToDaiRate,
  repToDaiRate,
  gasPrice,
}: SwapProps) => {

  // SDK not loadeds
  if (!ethToDaiRate || !usdcToDaiRate || !usdtToDaiRate || !repToDaiRate || !balances) {
    return null;
  }

  const VALID_TOKENS = [DAI, REP, ETH, USDC, USDT, WETH];

  const [toTokenType, setToTokenType] = useState(toToken);

  const toTokenBalance = balances[toTokenType.toLowerCase()] || 0;
  const hasEth = createBigNumber(balances.eth || 0).gt(ZERO);
  const hasWeth = createBigNumber(balances.weth || 0).gt(ZERO);
  const hasRep = createBigNumber(balances.rep || 0).gt(ZERO);
  const hasDai = createBigNumber(balances.dai || 0).gt(ZERO);
  const hasUSDC = createBigNumber(balances.usdc || 0).gt(ZERO);
  const hasUSDT = createBigNumber(balances.usdt || 0).gt(ZERO);

  let tokenSwapTypes = [];

  if (hasEth) {
    tokenSwapTypes = tokenSwapTypes.concat(ETH);
  }

  if (hasWeth) {
    tokenSwapTypes = tokenSwapTypes.concat(WETH);
  }

  if (hasRep) {
    tokenSwapTypes = tokenSwapTypes.concat(REP);
  }

  if (hasDai) {
    tokenSwapTypes = tokenSwapTypes.concat(DAI);
  }

  // Only add USDC/USDT to convert to DAI/ETH since there are no USDC/USDT -> REPV2 liquidity pools at this time
  if (toTokenType !== REP) {
    if (hasUSDC) {
      tokenSwapTypes = tokenSwapTypes.concat(USDC);
    }
    if (hasUSDT) {
      tokenSwapTypes = tokenSwapTypes.concat(USDT);
    }
  }

  // remove the token that is being swaapped for
  tokenSwapTypes = tokenSwapTypes.filter((token) => token !== toTokenType);

  // If user has no token balanaces, show all tokens
  if (tokenSwapTypes.length === 0) {
    tokenSwapTypes = VALID_TOKENS.filter((token) => token !== toTokenType);
  }

  let formattedInputAmount: FormattedNumber;
  let outputAmount: FormattedNumber = formatEther(0);

  const getBalanceForToken = (token) => {
    if (!token) {
      return 0;
    }

    let balance = 0;
    balance = balances[token.toLowerCase()] || 0;
    return balance;
  };

  const [inputAmount, setInputAmount] = useState(createBigNumber(0.0));
  const [fromTokenType, setFromTokenType] = useState(
    fromToken ? fromToken : tokenSwapTypes[0]
  );
  const [balance, updateBalance] = useState(getBalanceForToken(fromTokenType));
  const [errorMessage, setErrorMessage] = useState(null);


  const setAmountToSwap = (
    amount: BigNumber,
    formattedInputAmount: BigNumber
  ) => {
    setErrorMessage('');
    if (amount.lt(0) || isNaN(amount.toNumber())) {
      setErrorMessage('Check conversion amount');
    } else if (amount.gt(formattedInputAmount)) {
      setErrorMessage('Check amount is not greater than balance');
    } else {
      setInputAmount(amount);
    }
  };

  const clearForm = () => {
    setInputAmount(createBigNumber(0));
    outputAmount = formatEther(0);
  };

  const makeTrade = async () => {
    const { contracts } = augurSdk.get();

    const input = inputAmount;
    const output = createBigNumber(outputAmount.value);
    const exchangeRateBufferMultiplier =
      config.uniswap?.exchangeRateBufferMultiplier || 1.005;

    try {
      if (fromTokenType === DAI) {
        await checkSetApprovalAmount(address, contracts.cash);
        if (toTokenType === ETH) {
          await uniswapTokenForETH(
            contracts.cash.address,
            input,
            output,
            exchangeRateBufferMultiplier
          );
        } else if (toTokenType === REP) {
          await uniswapTokenForRep(
            contracts.cash.address,
            input,
            output,
            exchangeRateBufferMultiplier
          );
        }
        clearForm();
      } else if (fromTokenType === REP) {
        await checkSetApprovalAmount(address, contracts.reputationToken);
        if (toTokenType === ETH) {
          await uniswapTokenForETH(
            contracts.reputationToken.address,
            input,
            output,
            exchangeRateBufferMultiplier
          );
        } else if (toTokenType === DAI) {
          await uniswapTokenForDai(
            contracts.reputationToken.address,
            input,
            output,
            exchangeRateBufferMultiplier
          );
        }
        clearForm();
      } else if (fromTokenType === ETH) {
        //        await checkSetApprovalAmount(address, contracts.weth);
        if (toTokenType === WETH) {
          await wrapEth(input);
        } else if (toTokenType === DAI) {
          await uniswapEthForDai(input, output, exchangeRateBufferMultiplier);
        } else if (toTokenType === REP) {
          await uniswapEthForRep(input, output, exchangeRateBufferMultiplier);
        }
        clearForm();
      } else if (fromTokenType === USDC) {
        await checkSetApprovalAmount(address, contracts.usdc);
        if (toTokenType === DAI) {
          await uniswapTokenForDai(
            contracts.usdc.address,
            input,
            output,
            exchangeRateBufferMultiplier
          );
        } else if (toTokenType === REP) {
          await uniswapTokenForRep(
            contracts.usdc.address,
            input,
            output,
            exchangeRateBufferMultiplier
          );
        }
        else if (toTokenType === ETH) {
          await uniswapTokenForETH(
            contracts.usdc.address,
            input,
            output,
            exchangeRateBufferMultiplier
          );
        }
        clearForm();
      } else if (fromTokenType === USDT) {
        await checkSetApprovalAmount(address, contracts.usdt);
        if (toTokenType === DAI) {
          await uniswapTokenForDai(
            contracts.usdt.address,
            input,
            output,
            exchangeRateBufferMultiplier
          );
        } else if (toTokenType === REP) {
          await uniswapTokenForRep(
            contracts.usdt.address,
            input,
            output,
            exchangeRateBufferMultiplier
          );
        }
        else if (toTokenType === ETH) {
          await uniswapTokenForETH(
            contracts.usdt.address,
            input,
            output,
            exchangeRateBufferMultiplier
          );
        }
        clearForm();
      } else if (fromTokenType === WETH) {
        if (toTokenType === ETH) {
          unwrapEth(input);
        }
        clearForm();
      }
    } catch (error) {
      if (error && error.message.indexOf('denied') === -1) {
        setErrorMessage(
          'Liquidity error, please try reducing the size of your trade to avoid a price slippage.'
        );
      }
    }
  };

  const handleSetToken = (token) => {
    setErrorMessage('');
    setFromTokenType(token);
    if (token === DAI || token === WETH) {
      setToTokenType(ETH);
    } else {
      setToTokenType(DAI);
    }
    updateBalance(getBalanceForToken(token));
    clearForm();
  };


  if (!VALID_TOKENS.includes(fromTokenType)) {
    throw Error('unsupported uniswap token');
  }

  formattedInputAmount = formatEther(Number(balance) || 0);

  let altExchangeMessage = null;
  if (toTokenType === ETH) {
    altExchangeMessage =
      'Have USDC, USDT, DAI or REPv2 and looking to get a large quantity of ETH at lower slippage?';
  } else if (toTokenType === DAI) {
    altExchangeMessage =
      'Have USDC, USDT, REPv2 or ETH and looking to get a large quantity of DAI at lower slippage?';
  } else if (toTokenType === REP) {
    altExchangeMessage =
      'Have USDC, USDT, DAI or ETH and looking to get a large quantity of REPv2 at lower slippage?';
  }

  if (!inputAmount.lt || inputAmount.lt(0)) {
    outputAmount = formatEther(0);
  } else {
    const rateUSDT = createBigNumber(usdtToDaiRate.value / 10**12);
    const rateUSDC = createBigNumber(usdcToDaiRate.value / 10**12);

    if (toTokenType === REP) {
      const inputValueRepInDai = createBigNumber(1)
        .dividedBy(repToDaiRate.value)
        .multipliedBy(inputAmount);

      if (fromTokenType === DAI) {
        outputAmount = formatEther(inputValueRepInDai);
      } else if (fromTokenType === ETH) {
        outputAmount = formatEther(
          createBigNumber(ethToDaiRate.value)
            .multipliedBy(inputAmount)
            .dividedBy(repToDaiRate.value)
        );
      } else if (fromTokenType === USDC) {
        outputAmount = formatEther(rateUSDC.multipliedBy(inputValueRepInDai));
      } else if (fromTokenType === USDT) {
        outputAmount = formatEther(rateUSDT.multipliedBy(inputValueRepInDai));
      }
    } else if (toTokenType === DAI) {
      if (fromTokenType === REP) {
        outputAmount = formatEther(
          createBigNumber(repToDaiRate.value).multipliedBy(inputAmount)
        );
      } else if (fromTokenType === ETH) {
        outputAmount = formatEther(
          createBigNumber(inputAmount).dividedBy(ETH_RATE)
        );
      } else if (fromTokenType === USDC) {
        outputAmount = formatEther(rateUSDC.multipliedBy(inputAmount));
      } else if (fromTokenType === USDT) {
        outputAmount = formatEther(rateUSDT.multipliedBy(inputAmount));
      }
    } else if (toTokenType === ETH) {
      if (fromTokenType === DAI) {
        outputAmount = formatEther(
          createBigNumber(ETH_RATE).multipliedBy(inputAmount)
        );
      } else if (fromTokenType === REP) {
        outputAmount = formatEther(
          createBigNumber(REP_RATE).multipliedBy(inputAmount)
        );
      } else if (fromTokenType === USDT) {
        outputAmount = formatEther(
          rateUSDT.multipliedBy(ETH_RATE).multipliedBy(inputAmount)
        );
      } else if (fromTokenType === USDC) {
        outputAmount = formatEther(
          rateUSDC.multipliedBy(ETH_RATE).multipliedBy(inputAmount)
        );
      } else if (fromTokenType === WETH) {
        outputAmount = formatEther(
          ONE.multipliedBy(ONE).multipliedBy(inputAmount)
        );
      }
    } else if (toTokenType === WETH) {
      if (fromTokenType === DAI) {
        outputAmount = formatEther(
          createBigNumber(ETH_RATE).multipliedBy(inputAmount)
        );
      } else if (fromTokenType === REP) {
        outputAmount = formatEther(
          createBigNumber(REP_RATE).multipliedBy(inputAmount)
        );
      } else if (fromTokenType === USDT) {
        outputAmount = formatEther(
          rateUSDT.multipliedBy(ETH_RATE).multipliedBy(inputAmount)
        );
      } else if (fromTokenType === USDC) {
        outputAmount = formatEther(
          rateUSDC.multipliedBy(ETH_RATE).multipliedBy(inputAmount)
        );
      } else if (fromTokenType === ETH) {
        outputAmount = formatEther(
          ONE.multipliedBy(ONE).multipliedBy(inputAmount)
        );
      }
    }
  }

<<<<<<< HEAD
=======

>>>>>>> b8631543
  const getCurrentTokenContract = () => {
    const { contracts } = augurSdk.get();

    let tokenContract = null;
    if (fromTokenType === DAI) {
      tokenContract = contracts.cash;
    } else if (fromTokenType === REP) {
      tokenContract = contracts.reputationToken;
    } else if (fromTokenType === USDT) {
      tokenContract = contracts.usdt;
    } else if (fromTokenType === USDC) {
      tokenContract = contracts.usdc;
<<<<<<< HEAD
    } else if (fromTokenType === WETH) {
=======
    } else {
>>>>>>> b8631543
      tokenContract = contracts.weth;
    }
    return tokenContract;
  }

  const setTokenApprovalSwap = async () => {
    const tokenContract = getCurrentTokenContract();
    await setTokenApproval(address, tokenContract);
  }

  const [tokenUnlocked, setTokenUnlocked] = useState(false);
  const [isApproved, setIsApproved] = useState({
<<<<<<< HEAD
    eth: true,
=======
    eth: false,
>>>>>>> b8631543
    dai: false,
    rep: false,
    usdc: false,
    usdt: false,
<<<<<<< HEAD
    weth: false,
=======
>>>>>>> b8631543
  });

  const showUnlockForToken = async () => {
    const tokenContract = getCurrentTokenContract();
<<<<<<< HEAD
    const approved = tokenContract ? await checkTokenApproval(address, tokenContract) : true;
=======
    const approved = await checkTokenApproval(address, tokenContract);
>>>>>>> b8631543
    setIsApproved({
      ...isApproved,
      [fromTokenType.toLowerCase()]: approved
    });

    return approved;
  }

  useEffect(() => {
    if (!isApproved[fromTokenType.toLowerCase()]) {
      const getData = async () => {
        const tokenUnlocked = await showUnlockForToken();
        setTokenUnlocked(tokenUnlocked);
      }
      getData();
    } else {
      setTokenUnlocked(true);
    }
  }, [fromTokenType, balances]);

<<<<<<< HEAD
  let buttonText = 'Convert';
  let wrapping = false;
  let queueId = fromTokenType === ETH
  ? SWAPETHFOREXACTTOKENS
  : toTokenType === ETH
  ? SWAPTOKENSFOREXACTETH
  : SWAPEXACTTOKENSFORTOKENS;


  if (toTokenType === WETH && fromTokenType === ETH) {
    buttonText = 'Wrap';
    wrapping = true;
    queueId = WRAP_ETH;
  }
  if (toTokenType === ETH && fromTokenType === WETH) {
    buttonText = 'Unwrap';
    queueId = UNWRAP_ETH;
  }


=======
>>>>>>> b8631543
  return (
    <div className={Styles.Swap}>
      <>
        <SwapRow
          amount={formatEther(inputAmount)}
          token={fromTokenType}
          label={'Input'}
          balance={formattedInputAmount}
          setAmount={setAmountToSwap}
          setMaxAmount={setInputAmount}
          setToken={(token) => handleSetToken(token)}
          tokenOptions={getFromTokenOptions()}
        />

        <div>{SwapArrow}</div>

        <SwapRow
          amount={outputAmount}
          token={toTokenType}
          label={'Output (estimated)'}
          balance={formatEther(toTokenBalance)}
          setToken={(token) => {
            setToTokenType(token);
          }}
          tokenOptions={getToTokenOptions(fromTokenType)}
        />
      </>
      <Rate
        baseToken={fromTokenType}
        swapForToken={toTokenType}
        repRate={REP_RATE}
        ethRate={ETH_RATE}
        ethToDaiRate={ethToDaiRate}
        repToDaiRate={repToDaiRate}
        usdcToDaiRate={usdcToDaiRate}
        usdtToDaiRate={usdtToDaiRate}
      />

      {!tokenUnlocked &&
        <ApprovalTxButtonLabel
          className={Styles.ApprovalNotice}
          title={`Unlock ${fromTokenType}`}
          buttonName={'Approve'}
          userEthBalance={String(balances.eth)}
          gasPrice={gasPrice}
          checkApprovals={async () => {
            const unlocked = await showUnlockForToken();
            if (unlocked) {
              return 0;
            }
            return 1;
          }}
          doApprovals={() => setTokenApprovalSwap()}
          account={address}
          approvalType={APPROVE}
          isApprovalCallback={() => null}
          hideAddFunds={true}
        />
      }

      <div>
<<<<<<< HEAD
        {wrapping && <DismissableNotice show title={'Make sure to leave enough ETH to pay transaction fees'} buttonType={DISMISSABLE_NOTICE_BUTTON_TYPES.NONE} />}
        {tokenUnlocked &&
          <ProcessingButton
            text={buttonText}
=======
        {tokenUnlocked &&
          <ProcessingButton
            text={'Convert'}
>>>>>>> b8631543
            action={() => makeTrade()}
            queueName={TRANSACTIONS}
            disabled={
              !outputAmount ||
              outputAmount.value <= 0 ||
              (errorMessage && errorMessage.indexOf('Liquidity') === -1)
            }
<<<<<<< HEAD
            queueId={queueId}
=======
            queueId={
              fromTokenType === ETH
                ? SWAPETHFOREXACTTOKENS
                : toTokenType === ETH
                ? SWAPTOKENSFOREXACTETH
                : SWAPEXACTTOKENSFORTOKENS
            }
>>>>>>> b8631543
          />
        }

        {errorMessage && <div>{errorMessage}</div>}
        {altExchangeMessage && (
          <div>
            {altExchangeMessage}
            <br />
            Try{' '}
            <ExternalLinkButton
              URL={'https://1inch.exchange'}
              label={'1inch.exchange'}
            />
          </div>
        )}
      </div>
    </div>
  );
};<|MERGE_RESOLUTION|>--- conflicted
+++ resolved
@@ -34,11 +34,8 @@
   uniswapTokenForRep,
   checkTokenApproval,
   setTokenApproval,
-<<<<<<< HEAD
   wrapEth,
   unwrapEth,
-=======
->>>>>>> b8631543
 } from "modules/contracts/actions/contractCalls";
 import {
   ProcessingButton,
@@ -49,10 +46,7 @@
 
 import Styles from "modules/swap/components/index.styles.less";
 import { ApprovalTxButtonLabel } from "modules/common/labels";
-<<<<<<< HEAD
 import { DismissableNotice, DISMISSABLE_NOTICE_BUTTON_TYPES } from "modules/reporting/common";
-=======
->>>>>>> b8631543
 
 interface SwapProps {
   balances: AccountBalances;
@@ -475,10 +469,6 @@
     }
   }
 
-<<<<<<< HEAD
-=======
-
->>>>>>> b8631543
   const getCurrentTokenContract = () => {
     const { contracts } = augurSdk.get();
 
@@ -491,11 +481,7 @@
       tokenContract = contracts.usdt;
     } else if (fromTokenType === USDC) {
       tokenContract = contracts.usdc;
-<<<<<<< HEAD
     } else if (fromTokenType === WETH) {
-=======
-    } else {
->>>>>>> b8631543
       tokenContract = contracts.weth;
     }
     return tokenContract;
@@ -508,28 +494,17 @@
 
   const [tokenUnlocked, setTokenUnlocked] = useState(false);
   const [isApproved, setIsApproved] = useState({
-<<<<<<< HEAD
     eth: true,
-=======
-    eth: false,
->>>>>>> b8631543
     dai: false,
     rep: false,
     usdc: false,
     usdt: false,
-<<<<<<< HEAD
     weth: false,
-=======
->>>>>>> b8631543
   });
 
   const showUnlockForToken = async () => {
     const tokenContract = getCurrentTokenContract();
-<<<<<<< HEAD
     const approved = tokenContract ? await checkTokenApproval(address, tokenContract) : true;
-=======
-    const approved = await checkTokenApproval(address, tokenContract);
->>>>>>> b8631543
     setIsApproved({
       ...isApproved,
       [fromTokenType.toLowerCase()]: approved
@@ -550,7 +525,6 @@
     }
   }, [fromTokenType, balances]);
 
-<<<<<<< HEAD
   let buttonText = 'Convert';
   let wrapping = false;
   let queueId = fromTokenType === ETH
@@ -571,8 +545,62 @@
   }
 
 
-=======
->>>>>>> b8631543
+
+  const getCurrentTokenContract = () => {
+    const { contracts } = augurSdk.get();
+
+    let tokenContract = null;
+    if (fromTokenType === DAI) {
+      tokenContract = contracts.cash;
+    } else if (fromTokenType === REP) {
+      tokenContract = contracts.reputationToken;
+    } else if (fromTokenType === USDT) {
+      tokenContract = contracts.usdt;
+    } else if (fromTokenType === USDC) {
+      tokenContract = contracts.usdc;
+    } else {
+      tokenContract = contracts.weth;
+    }
+    return tokenContract;
+  }
+
+  const setTokenApprovalSwap = async () => {
+    const tokenContract = getCurrentTokenContract();
+    await setTokenApproval(address, tokenContract);
+  }
+
+  const [tokenUnlocked, setTokenUnlocked] = useState(false);
+  const [isApproved, setIsApproved] = useState({
+    eth: false,
+    dai: false,
+    rep: false,
+    usdc: false,
+    usdt: false,
+  });
+
+  const showUnlockForToken = async () => {
+    const tokenContract = getCurrentTokenContract();
+    const approved = await checkTokenApproval(address, tokenContract);
+    setIsApproved({
+      ...isApproved,
+      [fromTokenType.toLowerCase()]: approved
+    });
+
+    return approved;
+  }
+
+  useEffect(() => {
+    if (!isApproved[fromTokenType.toLowerCase()]) {
+      const getData = async () => {
+        const tokenUnlocked = await showUnlockForToken();
+        setTokenUnlocked(tokenUnlocked);
+      }
+      getData();
+    } else {
+      setTokenUnlocked(true);
+    }
+  }, [fromTokenType, balances]);
+
   return (
     <div className={Styles.Swap}>
       <>
@@ -634,16 +662,10 @@
       }
 
       <div>
-<<<<<<< HEAD
         {wrapping && <DismissableNotice show title={'Make sure to leave enough ETH to pay transaction fees'} buttonType={DISMISSABLE_NOTICE_BUTTON_TYPES.NONE} />}
         {tokenUnlocked &&
           <ProcessingButton
             text={buttonText}
-=======
-        {tokenUnlocked &&
-          <ProcessingButton
-            text={'Convert'}
->>>>>>> b8631543
             action={() => makeTrade()}
             queueName={TRANSACTIONS}
             disabled={
@@ -651,17 +673,7 @@
               outputAmount.value <= 0 ||
               (errorMessage && errorMessage.indexOf('Liquidity') === -1)
             }
-<<<<<<< HEAD
             queueId={queueId}
-=======
-            queueId={
-              fromTokenType === ETH
-                ? SWAPETHFOREXACTTOKENS
-                : toTokenType === ETH
-                ? SWAPTOKENSFOREXACTETH
-                : SWAPEXACTTOKENSFORTOKENS
-            }
->>>>>>> b8631543
           />
         }
 
