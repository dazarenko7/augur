--- conflicted
+++ resolved
@@ -24,13 +24,9 @@
   padding: @size-16;
 
   > div {
-<<<<<<< HEAD
-    color: var(--color-secondary-text);
-=======
     .text-12;
 
-    color: @color-secondary-text;
->>>>>>> 6c6f49f0
+    color: var(--color-secondary-text);
     display: flex;
     justify-content: space-between;
     margin-bottom: @size-4;
