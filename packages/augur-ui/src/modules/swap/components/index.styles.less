@import (reference) '~assets/styles/shared';

.Swap, .Pool {
  display: flex;
  flex-direction: column;
  justify-content: center;

  > div:first-of-type {
    > div:nth-of-type(2) div {
      cursor: pointer;
    }

    > div:nth-of-type(2) > div:nth-of-type(2) > div:hover {
      border: 1px solid @color-primary-text;
    }
  }

  > div:nth-of-type(2) {
    align-items: center;
    background: var(--color-table-header);
    display: flex;
    height: @size-40;
    justify-content: center;
    margin: 0 @size-8;

    > svg {
      height: @size-16;
      width: @size-16;

      > path {
        stroke: var(--color-dark-text);
      }
    }
  }

  > div:last-of-type {
    align-items: center;
    display: flex;
    flex-direction: column;
    justify-content: center;
    margin: auto;

    > button {
      .text-12-bold;

<<<<<<< HEAD
      background: var(--color-primary-action);
      margin-top: @size-16;
      border-radius: @size-3;
      padding: @size-9 @size-12;
      color: var(--color-dark-grey);
=======
      margin-top: @size-16;
      border-radius: 3px;
      padding: 9px 12px;
>>>>>>> a5091a7a
    }
  }
}

.Pool {
  > div:nth-of-type(2) {
    .text-24;

    color: var(--color-dark-text);
  }
}

.SwapError {
  .text-12;

  color: @color-error;
  margin: @size-16 0 0 0;
}<|MERGE_RESOLUTION|>--- conflicted
+++ resolved
@@ -43,17 +43,11 @@
     > button {
       .text-12-bold;
 
-<<<<<<< HEAD
       background: var(--color-primary-action);
       margin-top: @size-16;
       border-radius: @size-3;
       padding: @size-9 @size-12;
       color: var(--color-dark-grey);
-=======
-      margin-top: @size-16;
-      border-radius: 3px;
-      padding: 9px 12px;
->>>>>>> a5091a7a
     }
   }
 }
