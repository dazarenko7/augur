--- conflicted
+++ resolved
@@ -37,17 +37,11 @@
   pendingOrder: UIOrder,
   marketId: string
 ) => (dispatch: ThunkDispatch<void, any, Action>, getState: () => AppState) => {
-<<<<<<< HEAD
   const {
     blockchain: { currentBlockNumber },
   } = AppStatus.get();
   pendingOrder.blockNumber = currentBlockNumber;
   AppStatus.actions.updatePendingOrder(marketId, pendingOrder);
-=======
-  const { blockchain } = getState();
-  pendingOrder.blockNumber = blockchain.currentBlockNumber;
-
->>>>>>> 9cfb8aca
   dispatch({
     type: ADD_PENDING_ORDER,
     data: {
