import store, { AppState } from "appStore";
import { createBigNumber } from "utils/create-big-number";
import { BUY, SELL, ZERO } from "modules/common/constants";
import { convertUnixToFormattedDate } from "utils/format-date";
import {
  selectLoginAccountAddress,
  selectFilledOrders,
} from "appStore/select-state";
import createCachedSelector from "re-reselect";
import { selectUserOpenOrders } from "modules/orders/selectors/user-open-orders";
import { isSameAddress } from "utils/isSameAddress";
import { formatDai } from "utils/format-number";
<<<<<<< HEAD
import { AppStatus } from "modules/app/store/app-status";
=======
import { Markets } from "modules/markets/store/markets";
>>>>>>> 0ee61ea1

function findOrders(
  tradesCreatedOrFilledByThisAccount,
  accountId,
  marketInfos,
  openOrders,
) {
  // Each input tradesCreatedOrFilledByThisAccount will be associated with exactly
  // one order. But if tradesCreatedOrFilledByThisAccount includes self-filled trades
  // (ie. creator == filler) then our business logic is to show both BUY and SELL
  // sides of each self-filled trade by using a separate "fake self-filled order",
  // such that the self-filled trade is accounted for in two separate orders: the
  // self-filled trade still becomes one extra fill on its pre-existing associated
  // trade (like normal for non-self-filled trades); and the self-fill trade also
  // becomes a single fill in a new, fake order to represent the other side (ie.
  // BUY or SELL) of the self-fill. The fake order is created by first creating
  // a fake trade here which then automatically creates the fake order below. A
  // fake order is never reused, it's only used for the single self-filled trade.
  const tradesIncludingSelfTrades = tradesCreatedOrFilledByThisAccount.concat(
    tradesCreatedOrFilledByThisAccount
      .filter((trade) => isSameAddress(trade.creator, trade.filler))
      .map((selfFilledTrade) =>
        Object.assign({}, selfFilledTrade, {
          orderId: `${selfFilledTrade.transactionHash}-${
            selfFilledTrade.logIndex
          }-fake-order-for-self-filled-trade`, // fake order id (must be unique per trade) for the fake order that will be used only for this single self-filled trade
          type: selfFilledTrade.type === BUY ? SELL : BUY, // flip BUY/SELL to show other side of self-filled trade
        }),
      ),
  );

  const orders = tradesIncludingSelfTrades.reduce(
    (
      order,
      {
        creator,
        orderId,
        outcome,
        amount,
        price,
        type,
        timestamp,
        transactionHash,
        marketId,
        logIndex,
        tradeGroupId: orderTradeGroupId,
      },
    ) => {
      const foundOrder = order.find(({ id, tradeGroupId }) => id === orderId || tradeGroupId === orderTradeGroupId);
      const amountBN = createBigNumber(amount);
      const priceBN = createBigNumber(price);

      let originalQuantity = amountBN;
      if (isSameAddress(creator, accountId) && !foundOrder) {
        const matchingOpenOrder = openOrders.find(
          (openOrder) => openOrder.id === orderId,
        );
        originalQuantity =
          (matchingOpenOrder &&
            matchingOpenOrder.unmatchedShares &&
            createBigNumber(
              matchingOpenOrder.unmatchedShares.fullPrecision,
            ).plus(amountBN)) ||
          amountBN;
      }

      const timestampFormatted = convertUnixToFormattedDate(timestamp);
      const { marketType, description: marketDescription } = marketInfos;
      const outcomeValue = marketInfos.outcomes.find(o => o.id === outcome);
      if (foundOrder) {
        foundOrder.trades.push({
          outcome: outcomeValue.description,
          amount: amountBN,
          price: priceBN,
          type,
          timestamp: timestampFormatted,
          transactionHash,
          marketId,
          marketDescription,
          marketType,
          logIndex,
          tradeGroupId: orderTradeGroupId,
        });

        foundOrder.originalQuantity = foundOrder.originalQuantity.plus(
          amountBN,
        );
        // amount has been format-number'ed
        foundOrder.amount = createBigNumber(foundOrder.amount).plus(amountBN);
        foundOrder.price = formatDai(foundOrder.trades
          .reduce(
            (p, t) => p.plus(createBigNumber(t.price).times(t.amount)),
            ZERO
          )
          .div(foundOrder.amount).toFixed(8)).formattedValue;
        foundOrder.trades
          .sort((a, b) => b.logIndex - a.logIndex)
          .sort((a, b) => b.timestamp.timestamp - a.timestamp.timestamp);

        foundOrder.timestamp = foundOrder.trades[0].timestamp;

        if (!isSameAddress(creator, accountId)) {
          foundOrder.originalQuantity = foundOrder.amount;
        }
      } else {
        order.push({
          id: orderId,
          timestamp: timestampFormatted,
          outcome: outcomeValue.description,
          type,
          price: priceBN,
          amount: amountBN,
          marketId,
          marketDescription,
          marketType,
          originalQuantity,
          logIndex,
          tradeGroupId: orderTradeGroupId,
          trades: [
            {
              outcome: outcomeValue.description,
              amount: amountBN,
              price: priceBN,
              type,
              timestamp: timestampFormatted,
              transactionHash,
              marketId,
              marketDescription,
              marketType,
              logIndex,
            },
          ],
        });
      }
      return order
        .sort((a, b) => b.logIndex - a.logIndex)
        .sort((a, b) => b.timestamp.timestamp - a.timestamp.timestamp);
    },
    [],
  );

  return orders;
}

function selectMarketsDataStateMarket(marketId) {
  const { marketInfos } = Markets.get();
  return marketInfos[marketId];
}

function selectMarketUserFilledHistoryState(state: AppState, marketId) {
  const filledOrders = selectFilledOrders(state);
  const { loginAccount: address } = AppStatus.get();
  const usersFilled = (filledOrders[address] || {})
  return usersFilled[marketId] || [];
}

export default function(marketId) {
  if (!marketId) return [];
  return selectUserFilledOrders(store.getState(), marketId);
}

export const selectUserFilledOrders = createCachedSelector(
  selectLoginAccountAddress,
  selectMarketsDataStateMarket,
  selectUserOpenOrders,
  selectMarketUserFilledHistoryState,
  (accountId, marketInfos, openOrders, filledMarketOrders) => {
    if (
      !filledMarketOrders ||
      filledMarketOrders.length < 1 ||
      marketInfos === undefined
    ) {
      return [];
    }

    const orders = findOrders(
      filledMarketOrders,
      accountId,
      marketInfos,
      openOrders,
    );
    orders
      .sort((a, b) => b.logIndex - a.logIndex)
      .sort((a, b) => b.timestamp.timestamp - a.timestamp.timestamp);

    return orders || [];
  },
)((state, marketId) => marketId);
<|MERGE_RESOLUTION|>--- conflicted
+++ resolved
@@ -10,11 +10,8 @@
 import { selectUserOpenOrders } from "modules/orders/selectors/user-open-orders";
 import { isSameAddress } from "utils/isSameAddress";
 import { formatDai } from "utils/format-number";
-<<<<<<< HEAD
 import { AppStatus } from "modules/app/store/app-status";
-=======
 import { Markets } from "modules/markets/store/markets";
->>>>>>> 0ee61ea1
 
 function findOrders(
   tradesCreatedOrFilledByThisAccount,
