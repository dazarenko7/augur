--- conflicted
+++ resolved
@@ -3,15 +3,10 @@
 import OrderBook from "modules/market-charts/components/order-book/order-book";
 import { selectMarket } from "modules/markets/selectors/market";
 import { selectCurrentTimestampInSeconds } from "store/select-state";
-<<<<<<< HEAD
 import { ASKS, BIDS, SCALAR, INVALID_OUTCOME_ID } from "modules/common/constants";
 import { orderAndAssignCumulativeShares, calcOrderbookPercentages } from "modules/markets/helpers/order-and-assign-cumulative-shares";
-=======
 import { loadMarketOrderBook } from 'modules/orders/actions/load-market-orderbook';
-import { ASKS, BIDS } from "modules/common/constants";
-import orderAndAssignCumulativeShares from "modules/markets/helpers/order-and-assign-cumulative-shares";
 import { AppState } from "store";
->>>>>>> f06c13b6
 
 const mapStateToProps = (state: AppState, ownProps) => {
   const { orderBooks } = state;
@@ -24,7 +19,7 @@
     (market.outcomesFormatted || []).find(
       (outcome) => outcome.id === selectedOutcomeId
     );
-  let processedOrderbook = orderAndAssignCumulativeShares(orderBook),
+  let processedOrderbook = orderAndAssignCumulativeShares(outcomeOrderBook),
   const usePercent = market.marketType === SCALAR && selectedOutcomeId === INVALID_OUTCOME_ID;
   if (usePercent) {
     // calc percentages in orderbook
@@ -35,11 +30,7 @@
     outcomeName: outcome && outcome.description,
     selectedOutcome: outcome,
     currentTimeInSeconds: selectCurrentTimestampInSeconds(state),
-<<<<<<< HEAD
     orderBook: processedOrderbook,
-=======
-    orderBook: orderAndAssignCumulativeShares(outcomeOrderBook),
->>>>>>> f06c13b6
     hasOrders:
       !isEmpty(orderBook[BIDS]) ||
       !isEmpty(orderBook[ASKS]),
