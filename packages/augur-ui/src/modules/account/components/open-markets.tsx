import React from 'react';
import MarketRow from 'modules/portfolio/components/common/market-row';
import { MovementLabel } from 'modules/common/labels';
import { ActiveMarketsIcon } from 'modules/common/icons';
import { SizeTypes, FormattedNumber, MarketData } from 'modules/types';
import { THEMES } from 'modules/common/constants';
import { formatNumber } from 'utils/format-number';
import { useAppStatusStore } from 'modules/app/store/app-status';
import getLoginAccountPositionsMarkets from 'modules/positions/selectors/login-account-positions-markets';

import Styles from 'modules/account/components/open-markets.styles.less';
import FilterSwitchBox from 'modules/portfolio/components/common/filter-switch-box';

function filterComp(input: any, market: any) {
  return market && market.description
    ? market.description.toLowerCase().indexOf(input.toLowerCase()) >= 0
    : true;
}

interface OpenMarketsProps {
  toggle: Function;
}

interface LoginAcccountPositionsMarketsInfo {
  markets: MarketData[];
  marketsObj: object;
  totalPercentage: FormattedNumber;
}

const OpenMarkets = ({ toggle }: OpenMarketsProps) => {
  const {
    markets,
    marketsObj,
    totalPercentage,
  }: LoginAcccountPositionsMarketsInfo = getLoginAccountPositionsMarkets();
  const { theme } = useAppStatusStore();
  const isTrading = theme === THEMES.TRADING;
  let customClass = Styles.OpenMarkets;
  if (!isTrading && markets.length === 0) {
    customClass = Styles.OpenMarketsEmptyDisplay;
  }
  let marketsToShow = markets;
  if (theme === THEMES.SPORTS) {
    marketsToShow = marketsToShow.filter(market => !!market?.sportsBook?.groupId);
  }

  function renderRows(market: Partial<MarketData>) {
    const positionValueChange =
      (marketsObj[market.id] &&
        marketsObj[market.id].myPositionsSummary &&
        marketsObj[market.id].myPositionsSummary.valueChange24Hr) ||
      formatNumber(0);
    return (
      <MarketRow
        key={'position_' + market.id}
        market={marketsObj[market.id]}
        showState={false}
        addedClass={Styles.OpenMarketsRow}
        rightContent={
          <MovementLabel
            showBrackets
            useFull
            showIcon
            showPlusMinus
            value={positionValueChange}
            size={SizeTypes.LARGE}
          />
        }
        toggleContent={
          <div className={Styles.ExpandedContent}>
            {marketsObj[market.id] &&
              marketsObj[market.id].userPositions &&
              marketsObj[market.id].userPositions.map((position: any) => (
                <div key={position.outcomeId}>
                  <span>{position.outcomeName}</span>
                  <MovementLabel
                    showBrackets
                    useFull
                    showIcon
                    showPlusMinus
                    value={position.unrealized24HrPercent}
                    size={SizeTypes.SMALL}
                  />
                </div>
              ))}
          </div>
        }
      />
    );
  }

  return (
    <FilterSwitchBox
      filterLabel="markets"
      title="My Active Markets"
<<<<<<< HEAD
      data={markets}
=======
      showFilterSearch
      data={marketsToShow}
>>>>>>> cc478ab2
      customClass={customClass}
      filterComp={filterComp}
      toggle={toggle}
      subheader={
        markets.length === 0 ? null : <div className={Styles.BottomBar}>
          <span>24hr</span>
          <MovementLabel
            showIcon
            showBrackets
            showPlusMinus
            value={totalPercentage}
            useFull
            size={SizeTypes.SMALL}
          />
        </div>
      }
      noSwitch
      renderRows={renderRows}
      emptyDisplayConfig={{
        emptyTitle: isTrading ? null : "No Active Markets",
        emptyText: isTrading ? null : "You don't have any active markets yet!",
        icon: ActiveMarketsIcon,
      }}
    />
  );
};

export default OpenMarkets;<|MERGE_RESOLUTION|>--- conflicted
+++ resolved
@@ -93,12 +93,7 @@
     <FilterSwitchBox
       filterLabel="markets"
       title="My Active Markets"
-<<<<<<< HEAD
-      data={markets}
-=======
-      showFilterSearch
       data={marketsToShow}
->>>>>>> cc478ab2
       customClass={customClass}
       filterComp={filterComp}
       toggle={toggle}
