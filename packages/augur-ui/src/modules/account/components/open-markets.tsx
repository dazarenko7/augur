--- conflicted
+++ resolved
@@ -1,4 +1,3 @@
-<<<<<<< HEAD
 import React from "react";
 import FilterSwitchBox from "modules/portfolio/components/common/filter-switch-box";
 import MarketRow from "modules/portfolio/containers/market-row";
@@ -9,17 +8,6 @@
 import { useAppStatusStore } from 'modules/app/store/app-status';
 
 import Styles from "modules/account/components/open-markets.styles.less";
-=======
-import React, { Component } from 'react';
-
-import FilterSwitchBox from 'modules/portfolio/components/common/filter-switch-box';
-import MarketRow from 'modules/portfolio/containers/market-row';
-import { MovementLabel } from 'modules/common/labels';
-import { SizeTypes, FormattedNumber, MarketData } from 'modules/types';
-
-import Styles from 'modules/account/components/open-markets.styles.less';
-import { formatNumber } from 'utils/format-number';
->>>>>>> 1e1ff057
 
 function filterComp(input: any, market: any) {
   return market && market.description
@@ -39,8 +27,7 @@
   marketsObj,
   totalPercentage,
   toggle,
-<<<<<<< HEAD
-}: OpenMarketProps) => {
+}: OpenMarketsProps) => {
   const { theme } = useAppStatusStore();
   let customClass = Styles.OpenMarkets;
   if (theme !== THEMES.TRADING && markets.length === 0) {
@@ -48,10 +35,6 @@
   }
 
   function renderRows(market: Partial<MarketData>) {
-=======
-}: OpenMarketsProps) => {
-  const renderRows = (market: Partial<MarketData>) => {
->>>>>>> 1e1ff057
     const positionValueChange =
       (marketsObj[market.id] &&
         marketsObj[market.id].myPositionsSummary &&
@@ -102,11 +85,7 @@
       title="My Active Markets"
       showFilterSearch
       data={markets}
-<<<<<<< HEAD
       customClass={customClass}
-=======
-      customClass={Styles.OpenMarkets}
->>>>>>> 1e1ff057
       filterComp={filterComp}
       noBackgroundBottom
       toggle={toggle}
