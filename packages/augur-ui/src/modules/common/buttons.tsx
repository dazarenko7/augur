import React from 'react';
import {
  ASCENDING,
  DESCENDING,
  BUY,
  BETTING_LAY,
  BETTING_BACK,
  THEMES,
  ZERO,
  MOBILE_MENU_STATES,
  FILLED,
  REPORTING_STATE,
  CASHOUT,
} from 'modules/common/constants';
import {
  StarIcon,
  StarIconSportsBetting,
  SortIcon,
  PercentIcon,
  DoubleArrowIcon,
  RepLogoIcon,
  DaiLogoIcon,
  ViewIcon,
  DownloadIcon,
  RotatableChevron,
  Filter,
  TwoArrowsOutline,
  XIcon,
  BackIcon,
  ThickChevron,
  AlternateDaiLogoIcon,
  Chevron,
  ThickChevron,
} from 'modules/common/icons';
import { useAppStatusStore, AppStatus } from 'modules/app/store/app-status';
import classNames from 'classnames';
import { getNetworkId, placeTrade, claimMarketsProceeds } from 'modules/contracts/actions/contractCalls';
import Styles from 'modules/common/buttons.styles.less';
import { MARKET_TEMPLATES } from 'modules/create-market/constants';
import type { Getters } from '@augurproject/sdk';
import { TXEventName } from '@augurproject/sdk-lite';
import { addCategoryStats } from 'modules/create-market/get-template';
import ChevronFlip from 'modules/common/chevron-flip';
import { Link } from 'react-router-dom';

import { removePendingData } from 'modules/pending-queue/actions/pending-queue-management';
import { createBigNumber } from 'utils/create-big-number';
import { formatDai } from 'utils/format-number';
import { useMarketsStore } from 'modules/markets/store/markets';
import { startClaimingMarketsProceeds } from 'modules/positions/actions/claim-markets-proceeds';

export interface DefaultButtonProps {
  id?: string;
  text?: string;
  action: Function;
  disabled?: boolean;
  title?: string;
  icon?: any;
  small?: boolean;
  noIcon?: boolean;
  subText?: string;
  pointDown?: boolean;
  URL?: string;
  status?: string;
  secondaryButton?: boolean;
  cancel?: Function;
  cancelButton?: boolean;
  confirmed?: boolean;
  failed?: boolean;
  submitTextButtton?: boolean;
  customConfirmedButtonText?: string;
}

export interface SortButtonProps {
  text: string;
  action: Function;
  disabled?: boolean;
  sortOption: NEUTRAL | ASCENDING | DESCENDING;
}

export interface DirectionButtonProps {
  action: Function;
  disabled?: boolean;
  title?: string;
  left?: boolean;
}

export interface DefaultActionButtonProps {
  action: Function;
  disabled?: boolean;
  title?: string;
}

export interface DaiPercentProps {
  action: Function;
  disabled?: boolean;
  title?: string;
  showDai: boolean;
}

export interface OrderButtonProps extends DefaultButtonProps {
  type: BUY | SELL;
  initialLiquidity: Boolean;
}

export interface FavoritesButtonProps {
  hideText?: boolean;
  isSmall?: boolean;
  text?: string;
  marketId: string;
  disabled?: boolean;
  title?: string;
}

export interface ViewTransactionDetailsButtonProps {
  transactionHash: string;
  label?: string;
  light?: boolean;
}

export interface ExternalLinkButtonProps {
  label: string;
  showNonLink?: boolean;
  action?: Function;
  URL?: string;
  light?: boolean;
  customLink?: any;
  callback?: Function;
  condensedStyle?: boolean;
}

export interface ExternalLinkTextProps {
  title?: string;
  label: string;
  URL: string;
}

export const PrimaryButton = ({
  URL,
  action,
  disabled,
  title,
  text,
  confirmed,
  failed,
  icon,
}: DefaultButtonProps) => (
  <>
    {URL && (
      <a href={URL} target="_blank" rel="noopener noreferrer">
        <button
          onClick={e => action(e)}
          className={Styles.PrimaryButton}
          disabled={disabled}
          title={title || text}
        >
          {text}
        </button>
      </a>
    )}
    {!URL && (
      <button
        onClick={e => action(e)}
        className={classNames(Styles.PrimaryButton, {
          [Styles.Confirmed]: confirmed,
          [Styles.Failed]: failed,
        })}
        disabled={disabled}
        title={title || text}
      >
        {text} {icon}
      </button>
    )}
  </>
);

export const SecondaryButton = ({
  action,
  small,
  confirmed,
  failed,
  disabled,
  title,
  text,
  icon,
}: DefaultButtonProps) => (
  <button
    onClick={e => action(e)}
    className={classNames(Styles.SecondaryButton, {
      [Styles.Small]: small,
      [Styles.Confirmed]: confirmed,
      [Styles.Failed]: failed,
    })}
    disabled={disabled}
    title={title || text}
  >
    {text} {icon}
  </button>
);

export const ChatButton = ({ action, disabled }: DefaultButtonProps) => (
  <button
    onClick={e => action(e)}
    className={classNames(Styles.ChatButton)}
    disabled={disabled}
  >
    Global Chat {ThickChevron}
  </button>
);

export const ProcessingButton = (props: DefaultButtonProps) => {
  const { pendingQueue } = useAppStatusStore();
  let disabled = false;

  const pendingData =
    pendingQueue[props.queueName] &&
    pendingQueue[props.queueName][props.queueId];

  let status = pendingData && pendingData.status;
  if (pendingData) {
    if (
      (props.matchingId !== undefined &&
        String(pendingData.data?.matchingId) !== String(props.matchingId)) ||
      (props.nonMatchingIds &&
        props.nonMatchingIds.length &&
        props.nonMatchingIds.includes(pendingData.data.matchingId))
    ) {
      status = null;
      disabled = true;
    }
  }

  disabled = props.disabled || disabled;
  let isDisabled = disabled;
  let icon = props.icon;
  let buttonText = props.text;
  let buttonAction = props.action;
  if (
    status === TXEventName.Pending ||
    status === TXEventName.AwaitingSigning
  ) {
    buttonText = 'Processing...';
    isDisabled = true;
  }
  const failed = status === TXEventName.Failure;
  const confirmed = status === TXEventName.Success;
  if (failed) buttonText = 'Failed';
  if (confirmed) {
    buttonText = 'Confirmed';

    if (props.customConfirmedButtonText) {
      buttonText = props.customConfirmedButtonText;
    }
  }
  const cancel = () => removePendingData(props.queueId, props.queueName);
  if (failed || confirmed) {
    buttonAction = e => cancel(e);
    icon = XIcon;
    isDisabled = false;
  }
  return (
    <>
      {props.secondaryButton && (
        <SecondaryButton
          {...props}
          confirmed={confirmed}
          failed={failed}
          icon={icon}
          text={buttonText}
          action={buttonAction}
          disabled={isDisabled}
        />
      )}
      {!props.secondaryButton &&
        !props.cancelButton &&
        !props.submitTextButtton && (
          <PrimaryButton
            {...props}
            confirmed={confirmed}
            failed={failed}
            icon={icon}
            text={buttonText}
            action={buttonAction}
            disabled={isDisabled}
          />
        )}
      {props.submitTextButtton && (
        <SubmitTextButton
          {...props}
          confirmed={confirmed}
          failed={failed}
          text={buttonText}
          action={buttonAction}
          disabled={isDisabled}
        />
      )}
      {props.cancelButton && (
        <CancelTextButton
          {...props}
          confirmed={confirmed}
          failed={failed}
          icon={icon}
          text={buttonText}
          action={buttonAction}
          disabled={isDisabled}
        />
      )}
    </>
  );
};

export const PrimarySignInButton = (props: DefaultButtonProps) => (
  <button
    onClick={e => props.action(e)}
    className={Styles.PrimarySignInButton}
    disabled={props.disabled}
    title={props.title || props.text}
  >
    <div>
      <div>{props.icon}</div>
      <div>
        <div>{props.text}</div>
        <div>{props.subText}</div>
      </div>
    </div>
  </button>
);

export const CloseButton = (props: DefaultButtonProps) => (
  <button
    className={Styles.CloseButton}
    onClick={e => props.action(e)}
    disabled={props.disabled}
  >
    {XIcon}
  </button>
);

export const BackButton = (props: DefaultButtonProps) => (
  <button
    className={Styles.BackButton}
    onClick={e => props.action(e)}
    disabled={props.disabled}
  >
    {BackIcon} <span>back</span>
  </button>
);

export const SecondarySignInButton = (props: DefaultButtonProps) => (
  <button
    onClick={e => props.action(e)}
    className={classNames(Styles.SecondarySignInButton, {
      [Styles.Small]: props.small,
    })}
    disabled={props.disabled}
    title={props.title || props.text}
  >
    <div>
      <div>{props.icon}</div>
      <div>
        <div>{props.text}</div>
        <div>{props.subText}</div>
      </div>
    </div>
  </button>
);

export const OrderButton = (props: OrderButtonProps) => (
  <button
    onClick={e => props.action(e)}
    className={
      props.type === BUY ? Styles.BuyOrderButton : Styles.SellOrderButton
    }
    disabled={props.disabled}
    title={props.title}
  >
    {props.initialLiquidity && 'Add Order'}
    {!props.initialLiquidity &&
      (props.type === BUY ? 'Place Buy Order' : 'Place Sell Order')}
  </button>
);

export const FavoritesButton = ({
  marketId,
  isSmall,
  disabled,
  title,
  hideText,
}: FavoritesButtonProps) => {
  const {
    theme,
    favorites,
    actions: { toggleFavorite },
  } = useAppStatusStore();
  const isFavorite = !!favorites[marketId];
  return (
    <button
      onClick={e => toggleFavorite(marketId)}
      className={classNames(Styles.FavoriteButton, {
        [Styles.FavoriteButton_Favorite]: isFavorite,
        [Styles.FavoriteButton_small]: isSmall,
      })}
      disabled={disabled}
      title={title || 'Toggle Favorite'}
    >
      {theme !== THEMES.TRADING ? StarIconSportsBetting : StarIcon}
      {!hideText && `${isFavorite ? ' Remove from' : ' Add to'} watchlist`}
    </button>
  );
};

export const CompactButton = (props: DefaultButtonProps) => (
  <button
    onClick={e => props.action(e)}
    className={Styles.CompactButton}
    disabled={props.disabled}
    title={props.title}
  >
    {props.text}
  </button>
);

export const DaiPercentButton = (props: DaiPercentProps) => (
  <button
    onClick={e => props.action(e)}
    className={classNames(Styles.CompactButton, Styles.DaiPercentButton)}
    disabled={props.disabled}
    title={props.title}
  >
    {!props.showDai ? AlternateDaiLogoIcon : PercentIcon}
  </button>
);

interface ToggleExtendButtonProps {
  toggle: Function;
  hide?: boolean;
  extended?: boolean;
  disabled?: boolean;
}

export const ToggleExtendButton = (props: ToggleExtendButtonProps) => (
  <button
    onClick={e => props.toggle(e)}
    className={Styles.ToggleExtendButton}
    disabled={props.disabled}
  >
    {TwoArrowsOutline}
  </button>
);

export const CancelTextButton = ({
  text,
  action,
  title,
  disabled,
  confirmed,
  failed,
  icon,
}: DefaultButtonProps) => (
  <button
    onClick={e => action(e)}
    className={classNames(Styles.CancelTextButton, {
      [Styles.IconButton]: !text,
      [Styles.Confirmed]: confirmed,
      [Styles.Failed]: failed,
    })}
    disabled={disabled}
    title={title}
  >
    {text} {!icon && !text ? XIcon : icon}
  </button>
);

// Only used in ADVANCED button in trade-form
export const TextButtonFlip = (props: DefaultButtonProps) => (
  <button
    onClick={e => props.action(e)}
    className={Styles.CancelTextButton}
    disabled={props.disabled}
    title={props.title}
  >
    {props.text}
    <ChevronFlip
      pointDown={props.pointDown}
      stroke="#BFB8CE"
      filledInIcon
      instant
    />
  </button>
);

export const SubmitTextButton = (props: DefaultButtonProps) => (
  <button
    onClick={e => props.action(e)}
    className={classNames(Styles.SubmitTextButton, {
      [Styles.Confirmed]: props.confirmed,
      [Styles.Failed]: props.failed,
    })}
    disabled={props.disabled}
    title={props.title}
  >
    {props.text}
  </button>
);

export const DepositButton = (props: DefaultActionButtonProps) => (
  <button
    onClick={e => props.action(e)}
    className={Styles.PrimaryButton}
    disabled={props.disabled}
    title={props.title || 'Deposit'}
  >
    Add funds
  </button>
);

export const TransferButton = (props: DefaultActionButtonProps) => (
  <button
    onClick={e => props.action(e)}
    className={Styles.CurrenyActionButton}
    disabled={props.disabled}
    title={props.title || 'Withdraw'}
  >
    Transfer
  </button>
);

export const WithdrawButton = (props: DefaultActionButtonProps) => (
  <button
    onClick={e => props.action(e)}
    className={Styles.CurrenyActionButton}
    disabled={props.disabled}
    title={props.title || 'Withdraw'}
  >
    Withdraw
  </button>
);

export const ViewTransactionsButton = (props: DefaultActionButtonProps) => (
  <button
    onClick={e => props.action(e)}
    className={Styles.ViewTransactionsButton}
    disabled={props.disabled}
    title={props.title || 'View Transactions'}
  >
    View Transactions
    {DoubleArrowIcon}
  </button>
);

export const REPFaucetButton = (props: DefaultActionButtonProps) => (
  <button
    onClick={e => props.action(e)}
    className={Styles.REPFaucetButton}
    disabled={props.disabled}
    title={props.title || 'REP Faucet'}
  >
    <span>{props.title ? props.title : 'REP Faucet'}</span>
    {RepLogoIcon}
  </button>
);

export const FundGSNWalletButton = (props: DefaultActionButtonProps) => (
  <button
    onClick={e => props.action(e)}
    className={Styles.SecondaryButton}
    disabled={props.disabled}
    title={props.title ? props.title : 'Fund GSN Wallet'}
  >
    <span>{props.title}</span>
  </button>
);

export const DAIFaucetButton = (props: DefaultActionButtonProps) => (
  <button
    onClick={e => props.action(e)}
    className={Styles.DAIFaucetButton}
    disabled={props.disabled}
    title={props.title || 'DAI Faucet'}
  >
    <span>DAI Faucet</span>
    {DaiLogoIcon}
  </button>
);

export const ApprovalButton = (props: DefaultActionButtonProps) => (
  <button
    onClick={e => props.action(e)}
    className={Styles.DAIFaucetButton}
    disabled={props.disabled}
    title={props.title || 'Approval'}
  >
    <span>Approval</span>
  </button>
);

export const ExportButton = (props: DefaultActionButtonProps) => (
  <button
    onClick={e => props.action(e)}
    className={Styles.ExportButton}
    disabled={props.disabled}
    title={props.title || 'Export Complete History'}
  >
    Export Complete History
    {DownloadIcon}
  </button>
);

export const DirectionButton = (props: DirectionButtonProps) => (
  <button
    onClick={e => props.action(e)}
    className={classNames(Styles.DirectionButton, {
      [Styles.left]: props.left,
    })}
    disabled={props.disabled}
    title={props.title}
  >
    {RotatableChevron}
  </button>
);

export const ViewTransactionDetailsButton = (
  props: ViewTransactionDetailsButtonProps
) => (
  <div
    className={classNames(Styles.ViewTransactionDetailsButton, {
      [Styles.Light]: props.light,
    })}
  >
    <EtherscanLinkTSX
      showNonLink
      txhash={props.transactionHash}
      label={props.label ? props.label : 'View'}
      showIcon
    />
  </div>
);

export const ExternalLinkText = (props: ExternalLinkTextProps) => (
  <button className={Styles.ExternalLinkText}>
    {props.URL && (
      <a href={props.URL} target="_blank" rel="noopener noreferrer">
        {props.title ? (
          <>
            <strong>{props.title}</strong>
            {props.label}
          </>
        ) : (
          props.label
        )}
      </a>
    )}

    {ViewIcon}
  </button>
);

interface CashoutButtonProps {
  bet: Object;
}

export const CashoutButton = ({
  bet
}: CashoutButtonProps) => {
  let cashoutDisabled = true;
  let cashoutText = 'cashout not available';
  let didWin = false;
  let loss = false;
  let won = createBigNumber(bet.amountWon);
  let cashout = () => bet.cashout();

  const {
      accountPositions: positions,
      loginAccount: { address: account },
      pendingQueue,
      actions: { addPendingData }
  } = useAppStatusStore();
  const queueId = `${bet.marketId}_${bet.orderId}`;
  const pending = pendingQueue[CASHOUT] && pendingQueue[CASHOUT][queueId];
  const { marketInfos } = useMarketsStore();
  const market = marketInfos[bet.marketId];
  if (positions[bet.marketId]) {
    const marketPosition = positions[bet.marketId];
    if (createBigNumber(
          marketPosition.tradingPositionsPerMarket.unclaimedProceeds
        ).gt(ZERO)
      ) {
        const claimable = createBigNumber(
          marketPosition.tradingPositionsPerMarket.unclaimedProceeds
        );
        cashoutText = `Cashout ${formatDai(claimable).full}`;
        cashoutDisabled = false;
        cashout = () => {
          addPendingData(queueId, CASHOUT, TXEventName.Pending, '', {}, null);
          (async () => 
            await claimMarketsProceeds(
              [bet.marketId], 
              account
            ).catch(error =>
              addPendingData(queueId, CASHOUT, TXEventName.Failure, '', {}, null)
              )
          )();
        }
      } else if (market.reportingState !== REPORTING_STATE.AWAITING_FINALIZATION && market.reportingState !== REPORTING_STATE.FINALIZED) {
        cashoutText = `Cashout ${formatDai(bet.unrealizedCost).full}`;
        cashoutDisabled = false;
<<<<<<< HEAD
    
        cashout = () => {
          addPendingData(queueId, CASHOUT, TXEventName.Pending, '', {});
          (async () =>
=======

        cashout = () => (
          async () =>
>>>>>>> 2c728144
            await placeTrade(
              0,
              bet.marketId,
              market.numOutcomes,
              bet.outcomeId,
              false,
              market.numTicks,
              market.minPrice,
              market.maxPrice,
              bet.wager,
              bet.price,
              0,
              '0',
              undefined
            ).catch(error => addPendingData(queueId, CASHOUT, TXEventName.Failure, '', {}))
        )();
      }
<<<<<<< HEAD
    }
  } 
=======
  }
>>>>>>> 2c728144
  if (!won.eq(ZERO)) {
    didWin = true;
    if (won.lt(ZERO)) {
      loss = true;
    }
    cashoutText = `${loss ? 'LOSS' : 'WIN'}: $${Math.abs(bet.amountWon)}`;
  }

  return (
    <>
      {pending ?
        <ProcessingButton
          queueName={CASHOUT}
          queueId={queueId}
          cancelButton
        />
        :
<<<<<<< HEAD
        <button 
          onClick={() => cashout()}
=======
        <button
          onClick={() => {
            addPendingData(queueId, CASHOUT, TXEventName.Pending, '', {});
            cashout().catch(err =>
              addPendingData(queueId, CASHOUT, TXEventName.Failure, '', {})
            )
          }}
>>>>>>> 2c728144
          className={classNames(Styles.CashoutButton, {
            [Styles.Won]: didWin && !loss,
            [Styles.Loss]: loss,
          })}
          disabled={cashoutDisabled}
        >
          {cashoutText}
        </button>
      }
    </>
  );
};

export const ExternalLinkButton = ({
  light,
  condensedStyle,
  action,
  callback,
  customLink,
  label,
  URL,
  showNonLink,
}: ExternalLinkButtonProps) => (
  <button
    className={classNames(Styles.ExternalLinkButton, {
      [Styles.LightAlternate]: light,
      [Styles.CondensedStyle]: condensedStyle,
    })}
    onClick={e => {
      action && action(e);
      callback && callback();
    }}
  >
    {customLink ? (
      <Link to={customLink}>{label}</Link>
    ) : (
      <>
        {URL && (
          <a href={URL} target="_blank" rel="noopener noreferrer">
            {label}
          </a>
        )}
        {!URL && <span>{label}</span>}
      </>
    )}

    {!showNonLink && ViewIcon}
  </button>
);

export const SortButton = (props: SortButtonProps) => (
  <button
    onClick={e => props.action(e)}
    className={classNames(Styles.SortButton, {
      [Styles.Ascending]: props.sortOption === ASCENDING,
      [Styles.Descending]: props.sortOption === DESCENDING,
    })}
    disabled={props.disabled}
  >
    {SortIcon}
    {props.text}
  </button>
);

export interface CategoryButtonsProps {
  action: Function;
  categoryStats: Getters.Markets.CategoryStats;
}

export const CategoryButtons = ({
  action,
  categoryStats = {},
}: CategoryButtonsProps) => (
  <div className={Styles.CategoryButtons}>
    {MARKET_TEMPLATES.map((item, idx) => {
      const hasData = Object.keys(categoryStats).length > 0;
      const card = addCategoryStats(null, item, categoryStats);
      return (
        <div key={idx} onClick={() => action(card.value.toLowerCase())}>
          <div>{item.icon}</div>
          <div>{item.header}</div>
          <div className={!hasData ? Styles.loading : ''}>
            {hasData ? card.description : ''}
          </div>
        </div>
      );
    })}
  </div>
);

export const FilterButton = ({
  action = () => {},
  disabled,
  title,
}: DefaultActionButtonProps) => {
  const {
    actions: { setMobileMenuState },
  } = useAppStatusStore();
  return (
    <button
      onClick={() => setMobileMenuState(MOBILE_MENU_STATES.FIRSTMENU_OPEN)}
      className={Styles.FilterButton}
      disabled={disabled}
    >
      {title || 'Categories & Filters'}
      {Filter}
    </button>
  );
};

export interface BettingBackLayButtonProps {
  title?: string;
  text?: string;
  subText?: string;
  action: Function;
  disabled?: boolean;
  type: BETTING_LAY | BETTING_BACK;
}

export const BettingBackLayButton = ({
  title,
  text,
  subText,
  action,
  disabled,
  type,
}: BettingBackLayButtonProps) => (
  <button
    onClick={e => action(e)}
    className={classNames(Styles.BettingButton, {
      [Styles.Back]: type === BETTING_BACK,
      [Styles.Lay]: type === BETTING_LAY,
    })}
    disabled={disabled}
    title={title || text}
  >
    <div>{text}</div>
    <div>{subText}</div>
  </button>
);

interface EtherscanLinkTSXProps {
  txhash: string;
  label: string;
  showNonLink?: boolean;
  showIcon?: boolean;
}

const EtherscanLinkTSX = ({
  txhash,
  label,
  showNonLink,
  showIcon,
}: EtherscanLinkTSXProps) => {
  const networkId = getNetworkId();

  if (!networkId) {
    return {};
  }

  const networkLink = {
    1: 'https://etherscan.io/tx/',
    3: 'https://ropsten.etherscan.io/tx/',
    4: 'https://rinkeby.etherscan.io/tx/',
    19: 'http://scan.thundercore.com/tx/',
    42: 'https://kovan.etherscan.io/tx/',
    103: 'https://localHasNoEtherscanLink/tx/',
  };

  const baseUrl = networkLink[networkId];

  return (
    <span>
      {baseUrl && (
        <a href={baseUrl + txhash} target="_blank" rel="noopener noreferrer">
          {label}
          {showIcon && ViewIcon}
        </a>
      )}
      {!baseUrl && showNonLink && (
        <span>
          {label}
          {showIcon && ViewIcon}
        </span>
      )}
    </span>
  );
};

EtherscanLinkTSX.defaultProps = {
  baseUrl: null,
  showNonLink: false,
};<|MERGE_RESOLUTION|>--- conflicted
+++ resolved
@@ -704,16 +704,10 @@
       } else if (market.reportingState !== REPORTING_STATE.AWAITING_FINALIZATION && market.reportingState !== REPORTING_STATE.FINALIZED) {
         cashoutText = `Cashout ${formatDai(bet.unrealizedCost).full}`;
         cashoutDisabled = false;
-<<<<<<< HEAD
     
         cashout = () => {
           addPendingData(queueId, CASHOUT, TXEventName.Pending, '', {});
           (async () =>
-=======
-
-        cashout = () => (
-          async () =>
->>>>>>> 2c728144
             await placeTrade(
               0,
               bet.marketId,
@@ -731,12 +725,8 @@
             ).catch(error => addPendingData(queueId, CASHOUT, TXEventName.Failure, '', {}))
         )();
       }
-<<<<<<< HEAD
     }
   } 
-=======
-  }
->>>>>>> 2c728144
   if (!won.eq(ZERO)) {
     didWin = true;
     if (won.lt(ZERO)) {
@@ -754,18 +744,8 @@
           cancelButton
         />
         :
-<<<<<<< HEAD
         <button 
           onClick={() => cashout()}
-=======
-        <button
-          onClick={() => {
-            addPendingData(queueId, CASHOUT, TXEventName.Pending, '', {});
-            cashout().catch(err =>
-              addPendingData(queueId, CASHOUT, TXEventName.Failure, '', {})
-            )
-          }}
->>>>>>> 2c728144
           className={classNames(Styles.CashoutButton, {
             [Styles.Won]: didWin && !loss,
             [Styles.Loss]: loss,
