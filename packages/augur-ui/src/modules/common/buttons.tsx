import React from 'react';
import {
  ASCENDING,
  DESCENDING,
  BUY,
  BETTING_LAY,
  BETTING_BACK,
  THEMES,
  ZERO,
  MOBILE_MENU_STATES,
  FILLED,
  REPORTING_STATE,
  CASHOUT,
} from 'modules/common/constants';
import {
  StarIcon,
  StarIconSportsBetting,
  SortIcon,
  PercentIcon,
  DoubleArrowIcon,
  RepLogoIcon,
  DaiLogoIcon,
  ViewIcon,
  DownloadIcon,
  RotatableChevron,
  Filter,
  TwoArrowsOutline,
  XIcon,
  BackIcon,
  AlternateDaiLogoIcon,
  Chevron,
  ThickChevron,
} from 'modules/common/icons';
import { useAppStatusStore, AppStatus } from 'modules/app/store/app-status';
import classNames from 'classnames';
import { getNetworkId, placeTrade } from 'modules/contracts/actions/contractCalls';
import Styles from 'modules/common/buttons.styles.less';
import { MARKET_TEMPLATES } from 'modules/create-market/constants';
import type { Getters } from '@augurproject/sdk';
import { TXEventName } from '@augurproject/sdk-lite';
import { addCategoryStats } from 'modules/create-market/get-template';
import ChevronFlip from 'modules/common/chevron-flip';
import { Link } from 'react-router-dom';

import { removePendingData } from 'modules/pending-queue/actions/pending-queue-management';
import { createBigNumber } from 'utils/create-big-number';
import { formatDai } from 'utils/format-number';
import { useMarketsStore } from 'modules/markets/store/markets';
import { startClaimingMarketsProceeds } from 'modules/positions/actions/claim-markets-proceeds';

export interface DefaultButtonProps {
  id?: string;
  text?: string;
  action: Function;
  disabled?: boolean;
  title?: string;
  icon?: any;
  small?: boolean;
  noIcon?: boolean;
  subText?: string;
  pointDown?: boolean;
  URL?: string;
  status?: string;
  secondaryButton?: boolean;
  cancel?: Function;
  cancelButton?: boolean;
  confirmed?: boolean;
  failed?: boolean;
  submitTextButtton?: boolean;
  customConfirmedButtonText?: string;
}

export interface SortButtonProps {
  text: string;
  action: Function;
  disabled?: boolean;
  sortOption: NEUTRAL | ASCENDING | DESCENDING;
}

export interface DirectionButtonProps {
  action: Function;
  disabled?: boolean;
  title?: string;
  left?: boolean;
}

export interface DefaultActionButtonProps {
  action: Function;
  disabled?: boolean;
  title?: string;
}

export interface DaiPercentProps {
  action: Function;
  disabled?: boolean;
  title?: string;
  showDai: boolean;
}

export interface OrderButtonProps extends DefaultButtonProps {
  type: BUY | SELL;
  initialLiquidity: Boolean;
}

export interface FavoritesButtonProps {
  hideText?: boolean;
  isSmall?: boolean;
  text?: string;
  marketId: string;
  disabled?: boolean;
  title?: string;
}

export interface ViewTransactionDetailsButtonProps {
  transactionHash: string;
  label?: string;
  light?: boolean;
}

export interface ExternalLinkButtonProps {
  label: string;
  showNonLink?: boolean;
  action?: Function;
  URL?: string;
  light?: boolean;
  customLink?: any;
  callback?: Function;
  condensedStyle?: boolean;
}

export interface ExternalLinkTextProps {
  title?: string;
  label: string;
  URL: string;
}

export const PrimaryButton = ({
  URL,
  action,
  disabled,
  title,
  text,
  confirmed,
  failed,
  icon,
}: DefaultButtonProps) => (
  <>
    {URL && (
      <a href={URL} target="_blank" rel="noopener noreferrer">
        <button
          onClick={e => action(e)}
          className={Styles.PrimaryButton}
          disabled={disabled}
          title={title || text}
        >
          {text}
        </button>
      </a>
    )}
    {!URL && (
      <button
        onClick={e => action(e)}
        className={classNames(Styles.PrimaryButton, {
          [Styles.Confirmed]: confirmed,
          [Styles.Failed]: failed,
        })}
        disabled={disabled}
        title={title || text}
      >
        {text} {icon}
      </button>
    )}
  </>
);

export const SecondaryButton = ({
  action,
  small,
  confirmed,
  failed,
  disabled,
  title,
  text,
  icon,
}: DefaultButtonProps) => (
  <button
    onClick={e => action(e)}
    className={classNames(Styles.SecondaryButton, {
      [Styles.Small]: small,
      [Styles.Confirmed]: confirmed,
      [Styles.Failed]: failed,
    })}
    disabled={disabled}
    title={title || text}
  >
    {text} {icon}
  </button>
);

export const ChatButton = ({ action, disabled }: DefaultButtonProps) => (
  <button
    onClick={e => action(e)}
    className={classNames(Styles.ChatButton)}
    disabled={disabled}
  >
    Global Chat {ThickChevron}
  </button>
);

export const ProcessingButton = (props: DefaultButtonProps) => {
  const { pendingQueue } = useAppStatusStore();
  let disabled = false;

  const pendingData =
    pendingQueue[props.queueName] &&
    pendingQueue[props.queueName][props.queueId];

  let status = pendingData && pendingData.status;
  if (pendingData) {
    if (
      (props.matchingId !== undefined &&
        String(pendingData.data?.matchingId) !== String(props.matchingId)) ||
      (props.nonMatchingIds &&
        props.nonMatchingIds.length &&
        props.nonMatchingIds.includes(pendingData.data.matchingId))
    ) {
      status = null;
      disabled = true;
    }
  }

  disabled = props.disabled || disabled;
  let isDisabled = disabled;
  let icon = props.icon;
  let buttonText = props.text;
  let buttonAction = props.action;
  if (
    status === TXEventName.Pending ||
    status === TXEventName.AwaitingSigning
  ) {
    buttonText = 'Processing...';
    isDisabled = true;
  }
  const failed = status === TXEventName.Failure;
  const confirmed = status === TXEventName.Success;
  if (failed) buttonText = 'Failed';
  if (confirmed) {
    buttonText = 'Confirmed';

    if (props.customConfirmedButtonText) {
      buttonText = props.customConfirmedButtonText;
    }
  }
  const cancel = () => removePendingData(props.queueId, props.queueName);
  if (failed || confirmed) {
    buttonAction = e => cancel(e);
    icon = XIcon;
    isDisabled = false;
  }
  return (
    <>
      {props.secondaryButton && (
        <SecondaryButton
          {...props}
          confirmed={confirmed}
          failed={failed}
          icon={icon}
          text={buttonText}
          action={buttonAction}
          disabled={isDisabled}
        />
      )}
      {!props.secondaryButton &&
        !props.cancelButton &&
        !props.submitTextButtton && (
          <PrimaryButton
            {...props}
            confirmed={confirmed}
            failed={failed}
            icon={icon}
            text={buttonText}
            action={buttonAction}
            disabled={isDisabled}
          />
        )}
      {props.submitTextButtton && (
        <SubmitTextButton
          {...props}
          confirmed={confirmed}
          failed={failed}
          text={buttonText}
          action={buttonAction}
          disabled={isDisabled}
        />
      )}
      {props.cancelButton && (
        <CancelTextButton
          {...props}
          confirmed={confirmed}
          failed={failed}
          icon={icon}
          text={buttonText}
          action={buttonAction}
          disabled={isDisabled}
        />
      )}
    </>
  );
};

export const PrimarySignInButton = (props: DefaultButtonProps) => (
  <button
    onClick={e => props.action(e)}
    className={Styles.PrimarySignInButton}
    disabled={props.disabled}
    title={props.title || props.text}
  >
    <div>
      <div>{props.icon}</div>
      <div>
        <div>{props.text}</div>
        <div>{props.subText}</div>
      </div>
    </div>
  </button>
);

export const CloseButton = (props: DefaultButtonProps) => (
  <button
    className={Styles.CloseButton}
    onClick={e => props.action(e)}
    disabled={props.disabled}
  >
    {XIcon}
  </button>
);

export const BackButton = (props: DefaultButtonProps) => (
  <button
    className={Styles.BackButton}
    onClick={e => props.action(e)}
    disabled={props.disabled}
  >
    {BackIcon} <span>back</span>
  </button>
);

export const SecondarySignInButton = (props: DefaultButtonProps) => (
  <button
    onClick={e => props.action(e)}
    className={classNames(Styles.SecondarySignInButton, {
      [Styles.Small]: props.small,
    })}
    disabled={props.disabled}
    title={props.title || props.text}
  >
    <div>
      <div>{props.icon}</div>
      <div>
        <div>{props.text}</div>
        <div>{props.subText}</div>
      </div>
    </div>
  </button>
);

export const OrderButton = (props: OrderButtonProps) => (
  <button
    onClick={e => props.action(e)}
    className={
      props.type === BUY ? Styles.BuyOrderButton : Styles.SellOrderButton
    }
    disabled={props.disabled}
    title={props.title}
  >
    {props.initialLiquidity && 'Add Order'}
    {!props.initialLiquidity &&
      (props.type === BUY ? 'Place Buy Order' : 'Place Sell Order')}
  </button>
);

export const FavoritesButton = ({
  marketId,
  isSmall,
  disabled,
  title,
  hideText,
}: FavoritesButtonProps) => {
  const {
    theme,
    favorites,
    actions: { toggleFavorite },
  } = useAppStatusStore();
  const isFavorite = !!favorites[marketId];
  return (
    <button
      onClick={e => toggleFavorite(marketId)}
      className={classNames(Styles.FavoriteButton, {
        [Styles.FavoriteButton_Favorite]: isFavorite,
        [Styles.FavoriteButton_small]: isSmall,
      })}
      disabled={disabled}
      title={title || 'Toggle Favorite'}
    >
      {theme !== THEMES.TRADING ? StarIconSportsBetting : StarIcon}
      {!hideText && `${isFavorite ? ' Remove from' : ' Add to'} watchlist`}
    </button>
  );
};

export const CompactButton = (props: DefaultButtonProps) => (
  <button
    onClick={e => props.action(e)}
    className={Styles.CompactButton}
    disabled={props.disabled}
    title={props.title}
  >
    {props.text}
  </button>
);

export const DaiPercentButton = (props: DaiPercentProps) => (
  <button
    onClick={e => props.action(e)}
    className={classNames(Styles.CompactButton, Styles.DaiPercentButton)}
    disabled={props.disabled}
    title={props.title}
  >
    {!props.showDai ? AlternateDaiLogoIcon : PercentIcon}
  </button>
);

interface ToggleExtendButtonProps {
  toggle: Function;
  hide?: boolean;
  extended?: boolean;
  disabled?: boolean;
}

export const ToggleExtendButton = (props: ToggleExtendButtonProps) => (
  <button
    onClick={e => props.toggle(e)}
    className={Styles.ToggleExtendButton}
    disabled={props.disabled}
  >
    {TwoArrowsOutline}
  </button>
);

export const CancelTextButton = ({
  text,
  action,
  title,
  disabled,
  confirmed,
  failed,
  icon,
}: DefaultButtonProps) => (
  <button
    onClick={e => action(e)}
    className={classNames(Styles.CancelTextButton, {
      [Styles.IconButton]: !text,
      [Styles.Confirmed]: confirmed,
      [Styles.Failed]: failed,
    })}
    disabled={disabled}
    title={title}
  >
    {text} {!icon && !text ? XIcon : icon}
  </button>
);

// Only used in ADVANCED button in trade-form
export const TextButtonFlip = (props: DefaultButtonProps) => (
  <button
    onClick={e => props.action(e)}
    className={Styles.CancelTextButton}
    disabled={props.disabled}
    title={props.title}
  >
    {props.text}
    <ChevronFlip
      pointDown={props.pointDown}
      stroke="#BFB8CE"
      filledInIcon
      instant
    />
  </button>
);

export const SubmitTextButton = (props: DefaultButtonProps) => (
  <button
    onClick={e => props.action(e)}
    className={classNames(Styles.SubmitTextButton, {
      [Styles.Confirmed]: props.confirmed,
      [Styles.Failed]: props.failed,
    })}
    disabled={props.disabled}
    title={props.title}
  >
    {props.text}
  </button>
);

export const DepositButton = (props: DefaultActionButtonProps) => (
  <button
    onClick={e => props.action(e)}
    className={Styles.PrimaryButton}
    disabled={props.disabled}
    title={props.title || 'Deposit'}
  >
    Add funds
  </button>
);

export const TransferButton = (props: DefaultActionButtonProps) => (
  <button
    onClick={e => props.action(e)}
    className={Styles.CurrenyActionButton}
    disabled={props.disabled}
    title={props.title || 'Withdraw'}
  >
    Transfer
  </button>
);

export const WithdrawButton = (props: DefaultActionButtonProps) => (
  <button
    onClick={e => props.action(e)}
    className={Styles.CurrenyActionButton}
    disabled={props.disabled}
    title={props.title || 'Withdraw'}
  >
    Withdraw
  </button>
);

export const ViewTransactionsButton = (props: DefaultActionButtonProps) => (
  <button
    onClick={e => props.action(e)}
    className={Styles.ViewTransactionsButton}
    disabled={props.disabled}
    title={props.title || 'View Transactions'}
  >
    View Transactions
    {DoubleArrowIcon}
  </button>
);

export const REPFaucetButton = (props: DefaultActionButtonProps) => (
  <button
    onClick={e => props.action(e)}
    className={Styles.REPFaucetButton}
    disabled={props.disabled}
    title={props.title || 'REP Faucet'}
  >
    <span>{props.title ? props.title : 'REP Faucet'}</span>
    {RepLogoIcon}
  </button>
);

export const FundGSNWalletButton = (props: DefaultActionButtonProps) => (
  <button
    onClick={e => props.action(e)}
    className={Styles.SecondaryButton}
    disabled={props.disabled}
    title={props.title ? props.title : 'Fund GSN Wallet'}
  >
    <span>{props.title}</span>
  </button>
);

export const DAIFaucetButton = (props: DefaultActionButtonProps) => (
  <button
    onClick={e => props.action(e)}
    className={Styles.DAIFaucetButton}
    disabled={props.disabled}
    title={props.title || 'DAI Faucet'}
  >
    <span>DAI Faucet</span>
    {DaiLogoIcon}
  </button>
);

export const ApprovalButton = (props: DefaultActionButtonProps) => (
  <button
    onClick={e => props.action(e)}
    className={Styles.DAIFaucetButton}
    disabled={props.disabled}
    title={props.title || 'Approval'}
  >
    <span>Approval</span>
  </button>
);

export const ExportButton = (props: DefaultActionButtonProps) => (
  <button
    onClick={e => props.action(e)}
    className={Styles.ExportButton}
    disabled={props.disabled}
    title={props.title || 'Export Complete History'}
  >
    Export Complete History
    {DownloadIcon}
  </button>
);

export const DirectionButton = (props: DirectionButtonProps) => (
  <button
    onClick={e => props.action(e)}
    className={classNames(Styles.DirectionButton, {
      [Styles.left]: props.left,
    })}
    disabled={props.disabled}
    title={props.title}
  >
    {RotatableChevron}
  </button>
);

export const ViewTransactionDetailsButton = (
  props: ViewTransactionDetailsButtonProps
) => (
  <div
    className={classNames(Styles.ViewTransactionDetailsButton, {
      [Styles.Light]: props.light,
    })}
  >
    <EtherscanLinkTSX
      showNonLink
      txhash={props.transactionHash}
      label={props.label ? props.label : 'View'}
      showIcon
    />
  </div>
);

export const ExternalLinkText = (props: ExternalLinkTextProps) => (
  <button className={Styles.ExternalLinkText}>
    {props.URL && (
      <a href={props.URL} target="_blank" rel="noopener noreferrer">
        {props.title ? (
          <>
            <strong>{props.title}</strong>
            {props.label}
          </>
        ) : (
          props.label
        )}
      </a>
    )}

    {ViewIcon}
  </button>
);

interface CashoutButtonProps {
  bet: Object;
}

export const CashoutButton = ({
  bet
}: CashoutButtonProps) => {
  let cashoutDisabled = true;
  let cashoutText = 'cashout not available';
  let didWin = false;
  let loss = false;
  let won = createBigNumber(bet.amountWon);
  let cashout = () => bet.cashout();

  const {
      accountPositions: positions,
      loginAccount: { address: account },
      pendingQueue,
      actions: { addPendingData }
  } = useAppStatusStore();
  const queueId = `${bet.marketId}_${bet.orderId}`;
  const pending = pendingQueue[CASHOUT] && pendingQueue[CASHOUT][queueId];
  const { marketInfos } = useMarketsStore();
  const market = marketInfos[bet.marketId];
  if (positions[bet.marketId]) {
    const marketPosition = positions[bet.marketId];
    if (createBigNumber(
          marketPosition.tradingPositionsPerMarket.unclaimedProceeds
        ).gt(ZERO)
      ) {
        const claimable = createBigNumber(
          marketPosition.tradingPositionsPerMarket.unclaimedProceeds
        );
        cashoutText = `Cashout ${formatDai(claimable).full}`;
        cashoutDisabled = false;
        cashout = () => startClaimingMarketsProceeds([bet.marketId], account, () => {});
      } else if (market.reportingState !== REPORTING_STATE.AWAITING_FINALIZATION && market.reportingState !== REPORTING_STATE.FINALIZED) {
        cashoutText = `Cashout ${formatDai(bet.unrealizedCost).full}`;
        cashoutDisabled = false;

        cashout = () => (
<<<<<<< HEAD
          async () => {
=======
          async () =>
>>>>>>> fd57e55d
            await placeTrade(
              0,
              bet.marketId,
              market.numOutcomes,
              bet.outcomeId,
              false,
              market.numTicks,
              market.minPrice,
              market.maxPrice,
              bet.wager,
              bet.price,
              0,
              '0',
              undefined
            )
        )();
      }
  }
  if (!won.eq(ZERO)) {
    didWin = true;
    if (won.lt(ZERO)) {
      loss = true;
    }
    cashoutText = `${loss ? 'LOSS' : 'WIN'}: $${Math.abs(bet.amountWon)}`;
  }

  return (
<<<<<<< HEAD
    <button
      onClick={() => cashout()}
      className={classNames(Styles.CashoutButton, {
        [Styles.Won]: didWin && !loss,
        [Styles.Loss]: loss,
      })}
      disabled={cashoutDisabled}
    >
      {cashoutText}
    </button>
=======
    <> 
      {pending ? 
        <ProcessingButton 
          queueName={CASHOUT}
          queueId={queueId}
          cancelButton
        />
        :
        <button 
          onClick={() => {
            addPendingData(queueId, CASHOUT, TXEventName.Pending, '', {});
            cashout().catch(err => 
              addPendingData(queueId, CASHOUT, TXEventName.Failure, '', {})
            )
          }}
          className={classNames(Styles.CashoutButton, {
            [Styles.Won]: didWin && !loss,
            [Styles.Loss]: loss,
          })} 
          disabled={cashoutDisabled}
        >
          {cashoutText}
        </button>
      }
    </>
>>>>>>> fd57e55d
  );
};

export const ExternalLinkButton = ({
  light,
  condensedStyle,
  action,
  callback,
  customLink,
  label,
  URL,
  showNonLink,
}: ExternalLinkButtonProps) => (
  <button
    className={classNames(Styles.ExternalLinkButton, {
      [Styles.LightAlternate]: light,
      [Styles.CondensedStyle]: condensedStyle,
    })}
    onClick={e => {
      action && action(e);
      callback && callback();
    }}
  >
    {customLink ? (
      <Link to={customLink}>{label}</Link>
    ) : (
      <>
        {URL && (
          <a href={URL} target="_blank" rel="noopener noreferrer">
            {label}
          </a>
        )}
        {!URL && <span>{label}</span>}
      </>
    )}

    {!showNonLink && ViewIcon}
  </button>
);

export const SortButton = (props: SortButtonProps) => (
  <button
    onClick={e => props.action(e)}
    className={classNames(Styles.SortButton, {
      [Styles.Ascending]: props.sortOption === ASCENDING,
      [Styles.Descending]: props.sortOption === DESCENDING,
    })}
    disabled={props.disabled}
  >
    {SortIcon}
    {props.text}
  </button>
);

export interface CategoryButtonsProps {
  action: Function;
  categoryStats: Getters.Markets.CategoryStats;
}

export const CategoryButtons = ({
  action,
  categoryStats = {},
}: CategoryButtonsProps) => (
  <div className={Styles.CategoryButtons}>
    {MARKET_TEMPLATES.map((item, idx) => {
      const hasData = Object.keys(categoryStats).length > 0;
      const card = addCategoryStats(null, item, categoryStats);
      return (
        <div key={idx} onClick={() => action(card.value.toLowerCase())}>
          <div>{item.icon}</div>
          <div>{item.header}</div>
          <div className={!hasData ? Styles.loading : ''}>
            {hasData ? card.description : ''}
          </div>
        </div>
      );
    })}
  </div>
);

export const FilterButton = ({
  action = () => {},
  disabled,
  title,
}: DefaultActionButtonProps) => {
  const {
    actions: { setMobileMenuState },
  } = useAppStatusStore();
  return (
    <button
      onClick={() => setMobileMenuState(MOBILE_MENU_STATES.FIRSTMENU_OPEN)}
      className={Styles.FilterButton}
      disabled={disabled}
    >
      {title || 'Categories & Filters'}
      {Filter}
    </button>
  );
};

export interface BettingBackLayButtonProps {
  title?: string;
  text?: string;
  subText?: string;
  action: Function;
  disabled?: boolean;
  type: BETTING_LAY | BETTING_BACK;
}

export const BettingBackLayButton = ({
  title,
  text,
  subText,
  action,
  disabled,
  type,
}: BettingBackLayButtonProps) => (
  <button
    onClick={e => action(e)}
    className={classNames(Styles.BettingButton, {
      [Styles.Back]: type === BETTING_BACK,
      [Styles.Lay]: type === BETTING_LAY,
    })}
    disabled={disabled}
    title={title || text}
  >
    <div>{text}</div>
    <div>{subText}</div>
  </button>
);

interface EtherscanLinkTSXProps {
  txhash: string;
  label: string;
  showNonLink?: boolean;
  showIcon?: boolean;
}

const EtherscanLinkTSX = ({
  txhash,
  label,
  showNonLink,
  showIcon,
}: EtherscanLinkTSXProps) => {
  const networkId = getNetworkId();

  if (!networkId) {
    return {};
  }

  const networkLink = {
    1: 'https://etherscan.io/tx/',
    3: 'https://ropsten.etherscan.io/tx/',
    4: 'https://rinkeby.etherscan.io/tx/',
    19: 'http://scan.thundercore.com/tx/',
    42: 'https://kovan.etherscan.io/tx/',
    103: 'https://localHasNoEtherscanLink/tx/',
  };

  const baseUrl = networkLink[networkId];

  return (
    <span>
      {baseUrl && (
        <a href={baseUrl + txhash} target="_blank" rel="noopener noreferrer">
          {label}
          {showIcon && ViewIcon}
        </a>
      )}
      {!baseUrl && showNonLink && (
        <span>
          {label}
          {showIcon && ViewIcon}
        </span>
      )}
    </span>
  );
};

EtherscanLinkTSX.defaultProps = {
  baseUrl: null,
  showNonLink: false,
};<|MERGE_RESOLUTION|>--- conflicted
+++ resolved
@@ -695,11 +695,7 @@
         cashoutDisabled = false;
 
         cashout = () => (
-<<<<<<< HEAD
-          async () => {
-=======
           async () =>
->>>>>>> fd57e55d
             await placeTrade(
               0,
               bet.marketId,
@@ -727,18 +723,6 @@
   }
 
   return (
-<<<<<<< HEAD
-    <button
-      onClick={() => cashout()}
-      className={classNames(Styles.CashoutButton, {
-        [Styles.Won]: didWin && !loss,
-        [Styles.Loss]: loss,
-      })}
-      disabled={cashoutDisabled}
-    >
-      {cashoutText}
-    </button>
-=======
     <> 
       {pending ? 
         <ProcessingButton 
@@ -764,7 +748,6 @@
         </button>
       }
     </>
->>>>>>> fd57e55d
   );
 };
 
