--- conflicted
+++ resolved
@@ -149,13 +149,8 @@
       <button
         onClick={e => action(e)}
         className={classNames(Styles.PrimaryButton, {
-<<<<<<< HEAD
           [Styles.Confirmed]: confirmed,
           [Styles.Failed]: failed
-=======
-          [Styles.Confirmed]: props.confirmed,
-          [Styles.Failed]: props.failed,
->>>>>>> 6c6f49f0
         })}
         disabled={disabled}
         title={title || text}
@@ -179,15 +174,9 @@
   <button
     onClick={e => action(e)}
     className={classNames(Styles.SecondaryButton, {
-<<<<<<< HEAD
       [Styles.Small]: small,
       [Styles.Confirmed]: confirmed,
       [Styles.Failed]: failed
-=======
-      [Styles.Small]: props.small,
-      [Styles.Confirmed]: props.confirmed,
-      [Styles.Failed]: props.failed,
->>>>>>> 6c6f49f0
     })}
     disabled={disabled}
     title={title || text}
