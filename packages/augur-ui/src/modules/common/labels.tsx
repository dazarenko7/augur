--- conflicted
+++ resolved
@@ -43,7 +43,6 @@
 } from 'modules/common/constants';
 import { useAppStatusStore, AppStatus } from 'modules/app/store/app-status';
 import { ViewTransactionDetailsButton } from 'modules/common/buttons';
-<<<<<<< HEAD
 import {
   formatNumber,
   formatBlank,
@@ -56,19 +55,13 @@
   SizeTypes,
   MarketData,
 } from 'modules/types';
-import { Getters, TXEventName } from '@augurproject/sdk';
-=======
-import { formatNumber, formatBlank, formatGasCostToEther, formatAttoEth } from 'utils/format-number';
-import { DateFormattedObject, FormattedNumber, SizeTypes, MarketData } from 'modules/types';
 import type { Getters } from '@augurproject/sdk';
 import { TXEventName } from '@augurproject/sdk-lite';
->>>>>>> 6a0f50c7
 import {
   DISMISSABLE_NOTICE_BUTTON_TYPES,
   DismissableNotice,
   DismissableNoticeProps,
 } from 'modules/reporting/common';
-<<<<<<< HEAD
 import {
   AugurMarketsContent,
   EventDetailsContent,
@@ -77,12 +70,7 @@
   ExplainerBlock,
   MultipleExplainerBlock,
 } from 'modules/create-market/components/common';
-import { hasTemplateTextInputs } from '@augurproject/artifacts';
-=======
 import { hasTemplateTextInputs } from '@augurproject/templates';
-import { AugurMarketsContent, EventDetailsContent } from 'modules/create-market/constants';
-import { MultipleExplainerBlock } from 'modules/create-market/components/common';
->>>>>>> 6a0f50c7
 import { getDurationBetween } from 'utils/format-date';
 import { useTimer } from 'modules/common/progress';
 import { isGSNUnavailable } from 'modules/app/selectors/is-gsn-unavailable';
