--- conflicted
+++ resolved
@@ -58,12 +58,8 @@
 import { AppState } from 'appStore';
 import { ethToDai } from 'modules/app/actions/get-ethToDai-rate';
 import { getEthForDaiRate } from 'modules/contracts/actions/contractCalls';
-<<<<<<< HEAD
 import { getEthReserve } from 'modules/auth/helpers/get-eth-reserve';
-=======
-import { getEthReserve } from 'modules/auth/selectors/get-eth-reserve';
-import { getTransactionLabel } from 'modules/auth/selectors/get-gas-price';
->>>>>>> 33e208ac
+import { getTransactionLabel } from 'modules/auth/helpers/get-gas-price';
 
 export interface MarketTypeProps {
   marketType: string;
@@ -1509,12 +1505,8 @@
 
 const mapStateToPropsEthReserve = (state: AppState, ownProps) => {
   const gasLimit = ownProps.gasLimit;
-<<<<<<< HEAD
   const { gasPriceInfo, loginAccount: { balances: { dai }}, env } = AppStatus.get();
   const aboveCutoff = createBigNumber(dai).isGreaterThan(createBigNumber(env.gsn.minDaiForSignerETHBalanceInDAI * 10**18))
-=======
-  const aboveCutoff = createBigNumber(state.loginAccount.balances.dai).isGreaterThan(createBigNumber(state.env.gsn.minDaiForSignerETHBalanceInDAI))
->>>>>>> 33e208ac
   if (!aboveCutoff) {
     return {
       show: false
