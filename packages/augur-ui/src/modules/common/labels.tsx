--- conflicted
+++ resolved
@@ -36,11 +36,8 @@
   ACCOUNT_TYPES,
   THEMES,
   CLOSED_SHORT,
-<<<<<<< HEAD
   MODAL_INVALID_MARKET_RULES,
-=======
   GWEI_CONVERSION,
->>>>>>> 766909a2
 } from 'modules/common/constants';
 import { useAppStatusStore } from 'modules/app/store/app-status';
 import { ViewTransactionDetailsButton } from 'modules/common/buttons';
@@ -59,13 +56,9 @@
 import { useTimer } from 'modules/common/progress';
 import { isGSNUnavailable } from 'modules/app/selectors/is-gsn-unavailable';
 import { AppState } from 'appStore';
-<<<<<<< HEAD
-=======
-import { Ox_STATUS } from 'modules/app/actions/update-app-status';
 import { ethToDai } from 'modules/app/actions/get-ethToDai-rate';
 import { getEthForDaiRate } from 'modules/contracts/actions/contractCalls';
 import { getEthReserve } from 'modules/auth/selectors/get-eth-reserve';
->>>>>>> 766909a2
 
 export interface MarketTypeProps {
   marketType: string;
