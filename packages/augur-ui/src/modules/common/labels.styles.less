--- conflicted
+++ resolved
@@ -540,15 +540,10 @@
   flex-flow: row nowrap;
   align-items: center;
 
-  &.MarketScalarLabel {
-<<<<<<< HEAD
+  &.MarketScalarLabel {   
     background: var(--color-scalar-20);
     color: var(--color-scalar);
-=======
     display: inline-block;
-    background: fade(@color-scalar, 20%);
-    color: @color-scalar;
->>>>>>> a2ca7364
 
     > svg {
       fill: none;
@@ -1359,7 +1354,7 @@
   .text-10;
 
   align-items: center;
-  color: @color-primary-text;
+  color: var(--color-primary-text);
   display: grid;
   grid-template-rows: auto;
   grid-template-columns: @size-40 auto @size-16;
@@ -1371,18 +1366,18 @@
     width: @size-20;
 
     > rect {
-      stroke: @color-secondary-action-outline;
+      stroke: var(--color-secondary-action-outline);
     }
 
     > path {
-      stroke: @color-primary-text;
+      stroke: var(--color-primary-text);
     }
   }
 }
 
 .CheckboxChecked {
   > svg > rect {
-    fill: @color-secondary-action;
+    fill: var(--color-secondary-action);
     fill-opacity: 0.3;
   }
 }