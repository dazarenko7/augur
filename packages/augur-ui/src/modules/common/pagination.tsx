import React from 'react';
import classNames from 'classnames';
import { DirectionButton } from 'modules/common/buttons';
import { SquareDropdown } from 'modules/common/selection';
import { PAGINATION_VIEW_OPTIONS } from 'modules/common/constants';
import Styles from 'modules/common/pagination.styles.less';

interface PaginationProps {
  page: number;
  itemsPerPage: number;
  itemCount: number;
  action: Function;
  updateLimit: Function;
  showLimitChanger?: boolean;
  maxLimit?: number;
  showPagination?: boolean;
}
interface PagesArrayObject {
  page: number | null;
  active: boolean;
}

const NullPage = { page: null, active: false };

export const createPagesArray = (page: number, totalPages: number) => {
  if (totalPages <= 1) {
    return [
      {
        page: 1,
        active: true,
      },
    ];
  }
  let ArrayToShow: Array<PagesArrayObject> = [];
  const PagesArray: Array<PagesArrayObject> = [];
  const SevenBefore: Array<PagesArrayObject> = [];
  const SevenAfter: Array<PagesArrayObject> = [];
  const maxLength = 7; // actual max is 9, 7 to figure out + first/last
  for (let i = 1; i <= totalPages; i++) {
    PagesArray.push({
      page: i,
      active: page === i,
    });
  }
  for (let b = -8; b < -1; b++) {
    if (PagesArray[page + b] && PagesArray[page + b].page !== 1) {
      SevenBefore.push(PagesArray[page + b]);
    }
  }
  for (let a = 0; a <= 6; a++) {
    if (PagesArray[page + a] && PagesArray[page + a].page !== totalPages) {
      SevenAfter.push(PagesArray[page + a]);
    }
  }
  const beforeLen = SevenBefore.length;
  const afterLen = SevenAfter.length;
  const addPage = page !== 1 && page !== totalPages;
  ArrayToShow.push(PagesArray[0]);
  const beforeSlice = maxLength - afterLen - (addPage ? 1 : 0);
  const newBefore =
    beforeSlice > 2 ? SevenBefore.splice(-beforeSlice) : SevenBefore.splice(-3);
  ArrayToShow = ArrayToShow.concat(newBefore);
  if (addPage) ArrayToShow.push(PagesArray[page - 1]);
  const afterSlice = maxLength - beforeLen - (addPage ? 1 : 0);
  const newAfter =
    afterSlice > 2 ? SevenAfter.splice(0, afterSlice) : SevenAfter.splice(0, 3);
  ArrayToShow = ArrayToShow.concat(newAfter);
  ArrayToShow.push(PagesArray[totalPages - 1]);
  const finalLen = ArrayToShow.length;
  // add Nulls as needed:
  if (ArrayToShow[1].page !== 2) ArrayToShow[1] = NullPage;
  if (ArrayToShow[finalLen - 2].page !== totalPages - 1) {
    ArrayToShow[finalLen - 2] = NullPage;
  }
  return ArrayToShow;
};

const renderPageButtons = (
  pagesArray: PagesArrayObject[],
  action: Function
) => (
  <>
    {pagesArray.map((page: PagesArrayObject) => (
      <button
        key={`${page.page}`}
        className={classNames({ [Styles.Active]: page.active })}
        onClick={() => action(page.page)}
        disabled={page.page === null}
      >
        {page.page ? page.page : String.fromCodePoint(0x2026)}
      </button>
    ))}
  </>
);

const getLimitOptions = (itemCount: number, maxLimit: number) => {
  let paginationOptions = [
    { value: maxLimit, label: PAGINATION_VIEW_OPTIONS.ALL },
    { value: 10, label: PAGINATION_VIEW_OPTIONS.TEN },
  ];

  if (itemCount >= 50) {
    paginationOptions = paginationOptions.concat({
      value: 50,
      label: PAGINATION_VIEW_OPTIONS.FIFTY,
    });
  }

  if (itemCount >= 100) {
    paginationOptions = paginationOptions.concat({
      value: 100,
      label: PAGINATION_VIEW_OPTIONS.HUNDRED,
    });
  }

  return paginationOptions;
};

<<<<<<< HEAD
export const Pagination = (props: PaginationProps) => {
  const {
    page,
    action,
    itemCount,
    itemsPerPage,
    updateLimit,
    showLimitChanger,
    maxLimit,
    showPagination = true,
  } = props;
  const totalPages =
    itemsPerPage === 1 ? 1 : Math.ceil(itemCount / (itemsPerPage || 10)) || 1;
  
=======
export const Pagination = ({
  page,
  action,
  itemCount,
  itemsPerPage,
  updateLimit,
  showLimitChanger,
  maxLimit,
  showPagination = true,
}: PaginationProps) => {
  const totalPages =
    itemsPerPage === 1 ? 1 : Math.ceil(itemCount / (itemsPerPage || 10)) || 1;

>>>>>>> 6c6f49f0
  return (
    <div className={Styles.Pagination}>
      {showPagination && (
        <section>
          <DirectionButton
            action={() => action(page - 1)}
            left
            disabled={page === 1}
          />
          {renderPageButtons(createPagesArray(page, totalPages), action)}
          <span>
            {page} of {totalPages}
          </span>
          <DirectionButton
            action={() => action(page + 1)}
            disabled={page === totalPages || totalPages === 0}
          />
        </section>
      )}

      {showLimitChanger && (
        <SquareDropdown
          large
          defaultValue={itemsPerPage}
          options={getLimitOptions(itemCount, maxLimit)}
          onChange={updateLimit}
        />
      )}
    </div>
  );
};<|MERGE_RESOLUTION|>--- conflicted
+++ resolved
@@ -116,22 +116,6 @@
   return paginationOptions;
 };
 
-<<<<<<< HEAD
-export const Pagination = (props: PaginationProps) => {
-  const {
-    page,
-    action,
-    itemCount,
-    itemsPerPage,
-    updateLimit,
-    showLimitChanger,
-    maxLimit,
-    showPagination = true,
-  } = props;
-  const totalPages =
-    itemsPerPage === 1 ? 1 : Math.ceil(itemCount / (itemsPerPage || 10)) || 1;
-  
-=======
 export const Pagination = ({
   page,
   action,
@@ -145,7 +129,6 @@
   const totalPages =
     itemsPerPage === 1 ? 1 : Math.ceil(itemCount / (itemsPerPage || 10)) || 1;
 
->>>>>>> 6c6f49f0
   return (
     <div className={Styles.Pagination}>
       {showPagination && (
