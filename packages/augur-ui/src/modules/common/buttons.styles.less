--- conflicted
+++ resolved
@@ -319,13 +319,8 @@
   padding: @size-8 @size-12;
 
   &:disabled {
-<<<<<<< HEAD
-    background: var(--color-secondary-hover-50);
-    color: var(--color-primary-text-50);
-=======
-    background: fade(@color-secondary-hover, 25%);
-    color: fade(@color-primary-text, 25%);
->>>>>>> e47aa56f
+    background: var(--color-secondary-hover-25);
+    color: var(--color-primary-text-25);
   }
 
   &:hover:enabled {
