--- conflicted
+++ resolved
@@ -462,12 +462,7 @@
     }
   }
 
-<<<<<<< HEAD
-
   &.Light {
-=======
-  &.Dark {
->>>>>>> cbb6207a
     .mono-9;
 
     background: transparent;
