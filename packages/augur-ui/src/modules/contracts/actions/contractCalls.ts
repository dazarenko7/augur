/**
 * Things we need to figure out
 * 1. gas estimates on contract calls
 * 2. pending tx and how to support existing in-line processing feedbadk to user
 */
import { TestNetReputationToken } from '@augurproject/core/build/libraries/GenericContractInterfaces';
import type {
  CreateCategoricalMarketParams,
  CreateScalarMarketParams,
  Getters,
  PlaceTradeDisplayParams,
  SimulateTradeData,
} from '@augurproject/sdk';
import { ExtraInfoTemplate, calculatePayoutNumeratorsArray  } from '@augurproject/sdk-lite';
import {
  convertDisplayAmountToOnChainAmount,
  convertDisplayPriceToOnChainPrice,
  convertDisplayValuetoAttoValue,
  numTicksToTickSizeWithDisplayPrices,
} from '@augurproject/utils';
import { TransactionResponse } from 'ethers/providers';
import { formatBytes32String } from 'ethers/utils';
import {
  BUY,
  CATEGORICAL,
  ETHER,
  FAKE_HASH,
  NULL_ADDRESS,
  ONE,
  SCALAR,
  TEN_TO_THE_EIGHTEENTH_POWER,
  ZERO,
<<<<<<< HEAD
  ETHER,
  ONE,
=======
  NETWORK_IDS,
>>>>>>> 6a0f50c7
} from 'modules/common/constants';
import { constructMarketParams } from 'modules/create-market/helpers/construct-market-params';
import {
  CreateMarketData,
  FormattedNumber,
  LiquidityOrder,
} from 'modules/types';
// put all calls to contracts here that need conversion from display values to onChain values
import { augurSdk } from 'services/augursdk';
import { BigNumber, createBigNumber } from 'utils/create-big-number';
import {
  formatAttoDai,
  formatAttoRep,
  formatPercent,
} from 'utils/format-number';
import { generateTradeGroupId } from 'utils/generate-trade-group-id';
import { getFingerprint } from 'utils/get-fingerprint';

export function isWeb3Transport(): boolean {
  return augurSdk.isWeb3Transport;
}

export async function isTransactionConfirmed(hash: string): Promise<boolean> {
  const confirmations = await transactionConfirmations(hash);
  if (confirmations === null || confirmations === undefined) {
    console.log('Transaction could not be found', hash);
    return false;
  }
  // confirmations is number of blocks beyond block that includes tx
  return confirmations > 0;
}

export async function transactionConfirmations(hash: string): Promise<number> {
  const tx = await getTransaction(hash);
  return tx?.confirmations;
}

export async function getTransaction(hash: string): Promise<TransactionResponse> {
  const Augur = augurSdk.get();
  const tx = await Augur.getTransaction(hash);
  return tx;
}

export async function getGasPrice(): Promise<BigNumber> {
  const Augur = augurSdk.get();
  const gasPrice = await Augur.getGasPrice();
  return gasPrice;
}

export async function isUnlocked(address: string): Promise<boolean> {
  // TODO: do we need to stop supporting unlocked nodes
  return false;
}

export function getNetworkId(): string {
  // default to mainnet most likely that's the case
  let networkId = NETWORK_IDS.Mainnet;
  try {
    const Augur = augurSdk.get();
    networkId = Augur.networkId;
  } catch (e) {
    console.error(e);
  }
  return networkId;
}

export async function getAccounts(): Promise<Array<string>> {
  const Augur = augurSdk.get();
  const accounts = await Augur.listAccounts();
  return accounts.map((a: string) => a.toLowerCase());
}

export async function checkIsKnownUniverse(universeId: string) {
  const { contracts } = augurSdk.get();
  const result = await contracts.augur.isKnownUniverse_(universeId);
  return result;
}

let maxEndTime = null; // cache value
export async function getMaxMarketEndTime(): Promise<number> {
  const { contracts } = augurSdk.get();
  if (!maxEndTime) {
    maxEndTime = await contracts.augur.getMaximumMarketEndDate_();
  }
  return new BigNumber(maxEndTime).toNumber();
}

export async function convertV1ToV2Approve(useSigningWallet: boolean = false) {
  const { contracts, dependencies } = augurSdk.get();

  const allowance = createBigNumber(99999999999999999999).times(
    TEN_TO_THE_EIGHTEENTH_POWER
  );
  let response = null;
  const useWallet = dependencies.useWallet;
  const useRelay = dependencies.useRelay;
  try {
    if (useSigningWallet) {
      dependencies.setUseWallet(false);
      dependencies.setUseRelay(false);
    }
    const getReputationToken = await contracts.universe.getReputationToken_();
    response = await contracts.legacyReputationToken.approve(getReputationToken, allowance);
  } catch (e) {
    console.error(e);
  } finally {
    dependencies.setUseWallet(useWallet);
    dependencies.setUseRelay(useRelay);
  }
  return response;
}

export async function convertV1ToV2(useSigningWallet: boolean = false) {
  const { contracts, dependencies } = augurSdk.get();
  let response = false;
  const useWallet = dependencies.useWallet;
  const useRelay = dependencies.useRelay;
  try {
    if (useSigningWallet) {
      dependencies.setUseWallet(false);
      dependencies.setUseRelay(false);
    }
    response = await contracts.reputationToken.migrateFromLegacyReputationToken();
  } catch (e) {
    console.error(e);
  } finally {
    dependencies.setUseWallet(useWallet);
    dependencies.setUseRelay(useRelay);
  }
  return response;
}

export async function convertV1ToV2_estimate(useSigningWallet: boolean = false) {
  const { contracts, dependencies } = augurSdk.get();
  const useWallet = dependencies.useWallet;
  const allowance = createBigNumber(99999999999999999999).times(
    TEN_TO_THE_EIGHTEENTH_POWER
  );

  let approvalGas = ZERO;
  let migrationGas = ZERO;

  try {
    if (useSigningWallet) dependencies.setUseWallet(false);

    const getReputationToken = await contracts.universe.getReputationToken_();
    approvalGas = await contracts.legacyReputationToken.approve_estimateGas(
      getReputationToken,
      allowance
    );

    migrationGas = await contracts.reputationToken.migrateFromLegacyReputationToken_estimateGas();
  } catch (e) {
    console.error(e);
  } finally {
    dependencies.setUseWallet(useWallet);
  }

  return approvalGas.plus(migrationGas);
}

export async function getRepBalance(
  universe: string,
  address: string
): Promise<BigNumber> {
  const { contracts } = augurSdk.get();
  const networkId = getNetworkId();
  const repToken = await contracts
    .universeFromAddress(universe)
    .getReputationToken_();
  const balance = await contracts
    .reputationTokenFromAddress(repToken, networkId)
    .balanceOf_(address);
  return balance;
}

export async function getLegacyRepBalance(
  address: string
): Promise<BigNumber> {
  if (!address) return ZERO;
  const { contracts } = augurSdk.get();
  const lagacyRep = contracts.legacyReputationToken.address;
  const networkId = getNetworkId();
  const balance = !!address ? await contracts
    .reputationTokenFromAddress(lagacyRep, networkId)
    .balanceOf_(address) : createBigNumber(0);
  return balance;
}


export async function getEthBalance(address: string): Promise<string> {
  if (!address) return "0";
  const Augur = augurSdk.get();
  const balance = await Augur.getEthBalance(address);
  return String(createBigNumber(String(balance)).dividedBy(ETHER));
}

export async function getDaiBalance(address: string): Promise<number> {
  if (!address) return 0;
  const { contracts } = augurSdk.get();
  const balance = await contracts.cash.balanceOf_(address);
  return createBigNumber(String(balance)).dividedBy(ETHER);
}

export async function sendDai_estimateGas(address: string, amount: string): Promise<BigNumber> {
  const { contracts } = augurSdk.get();
  const Cash = contracts.cash;
  const onChainAmount = createBigNumber(amount).multipliedBy(
    TEN_TO_THE_EIGHTEENTH_POWER
  ).decimalPlaces(0);
  return Cash.transfer_estimateGas(address, onChainAmount);
}

export async function sendDai(address: string, amount: string) {
  const { contracts } = augurSdk.get();
  const Cash = contracts.cash;
  const onChainAmount = createBigNumber(amount).multipliedBy(
    TEN_TO_THE_EIGHTEENTH_POWER
  ).decimalPlaces(0);
  return Cash.transfer(address, onChainAmount);
}

export async function sendEthers(address: string, amount: string) {
  const Augur = augurSdk.get();
  const onChainAmount = createBigNumber(amount).multipliedBy(
    TEN_TO_THE_EIGHTEENTH_POWER
  );
  return Augur.sendETH(address, onChainAmount);
}

export async function sendRep_estimateGas(address: string, amount: string): Promise<BigNumber> {
  const { contracts } = augurSdk.get();
  const RepToken = contracts.getReputationToken();
  const onChainAmount = createBigNumber(amount).multipliedBy(
    TEN_TO_THE_EIGHTEENTH_POWER
  );
  return RepToken.transfer_estimateGas(address, onChainAmount);
}


export async function sendRep(address: string, amount: string) {
  const { contracts } = augurSdk.get();
  const RepToken = contracts.getReputationToken();
  const onChainAmount = createBigNumber(amount).multipliedBy(
    TEN_TO_THE_EIGHTEENTH_POWER
  );
  return RepToken.transfer(address, onChainAmount);
}

export async function getRepThresholdForPacing() {
  const { contracts } = augurSdk.get();
  const threshold = await contracts.universe.getDisputeThresholdForDisputePacing_();
  return threshold;
}

export async function getDisputeThresholdForFork(universeId: string) {
  const { contracts } = augurSdk.get();
  const disputeThresholdForFork = await contracts
    .universeFromAddress(universeId)
    .getDisputeThresholdForFork_();
  return createBigNumber(disputeThresholdForFork);
}

export async function getOpenInterestInAttoCash() {
  const { contracts } = augurSdk.get();
  const openInterestInAttoCash = await contracts.universe.getOpenInterestInAttoCash_();
  return openInterestInAttoCash;
}

export async function getForkingMarket(universeId: string) {
  const { contracts } = augurSdk.get();
  const forkingMarket = await contracts
    .universeFromAddress(universeId)
    .getForkingMarket_();
  return forkingMarket;
}

export async function getForkEndTime(universeId: string) {
  const { contracts } = augurSdk.get();
  const forkEndTime = await contracts
    .universeFromAddress(universeId)
    .getForkEndTime_();
  return forkEndTime;
}

export async function getForkReputationGoal(universeId: string) {
  const { contracts } = augurSdk.get();
  const forkReputationGoal = await contracts
    .universeFromAddress(universeId)
    .getForkReputationGoal_();
  return forkReputationGoal;
}

export async function getWinningChildUniverse(universeId: string) {
  const { contracts } = augurSdk.get();
  const winningChildUniverse = await contracts
    .universeFromAddress(universeId)
    .getWinningChildUniverse_();
  return winningChildUniverse;
}

export async function getOrCacheDesignatedReportStake() {
  const { contracts } = augurSdk.get();
  const initialReporterStake = await contracts.universe.getOrCacheDesignatedReportStake();
  return initialReporterStake;
}

export async function isFinalized(marketId: string) {
  const Augur = augurSdk.get();
  const market = Augur.getMarket(marketId);
  if (!market) return false; // TODO: prob should throw error if market not found
  const status = await market.isFinalized_();
  return status;
}

export async function finalizeMarket(marketId: string) {
  const Augur = augurSdk.get();
  const market = Augur.getMarket(marketId);
  if (!market) return false; // TODO: prob should throw error if market not found
  return market.finalize();
}

export function getDai() {
  const { contracts } = augurSdk.get();
  return contracts.cashFaucet.faucet(new BigNumber('1000000000000000000000'));
}

export function fundGsnWallet() {
  const amount = new BigNumber('1000000000000000000000');
  const { contracts } = augurSdk.get();
  contracts.cashFaucet.faucet(amount);
}

export async function withdrawAllFunds(destination: string): Promise<void> {
  const { gsn } = augurSdk.get();
  await gsn.withdrawAllFunds(destination);
}

export async function withdrawAllFundsEstimateGas(destination: string): Promise<BigNumber> {
  const { gsn } = augurSdk.get();
  try {
    return await gsn.withdrawAllFundsEstimateGas(destination);
  } catch(error) {
    console.error('withdrawAllFundsEstimateGas', error);
    throw error;
  }
}


export async function getRepRate(): Promise<BigNumber> {
  const { uniswap, contracts } = augurSdk.get();
  const rate = await uniswap.getExchangeRate(contracts.reputationToken.address, contracts.cash.address);
  return rate;
}

export function getEthForDaiRate(): BigNumber {
  const { dependencies } = augurSdk.get();
  const ethToDaiRate = dependencies.ethToDaiRate
  return ethToDaiRate;
}

export async function addLiquidityRepDai(dai: BigNumber, rep: BigNumber): Promise<void> {
  const { contracts, uniswap } = augurSdk.get();
  const cashAmount = dai.multipliedBy(ETHER);
  const repAmount = rep.multipliedBy(ETHER);

  uniswap.addLiquidity(contracts.reputationToken.address, contracts.cash.address, repAmount, cashAmount, new BigNumber(0), new BigNumber(0));
}

export async function checkSetApprovalAmount(account, contract): Promise<void> {
  const { contracts } = augurSdk.get();
  try {
    const APPROVAL_AMOUNT = new BigNumber(2**255);
    const currentAllowance = await contract.allowance_(account, contracts.uniswap.address);
    if (currentAllowance.toNumber() <= 0) {
      await contract.approve(contracts.uniswap.address, APPROVAL_AMOUNT);
    }
  }
  catch(error) {
    throw error;
  }
}

export async function uniswapDaiForRep(dai: BigNumber, rep: BigNumber, tradeSpread: number): Promise<void> {
  const { contracts, uniswap } = augurSdk.get();

  const exactDai = dai.multipliedBy(10**18);
  const minRep = rep.minus(rep.multipliedBy(createBigNumber(tradeSpread).minus(1))).multipliedBy(10**18);

  try {
    await uniswap.swapExactTokensForTokens(contracts.cash.address, contracts.reputationToken.address, exactDai, createBigNumber(minRep.toNumber()));
  }
  catch(error) {
    console.error('uniswapDaiForRep', error);
    throw error;
  }
}

export async function uniswapRepForDai(rep: BigNumber, dai: BigNumber, tradeSpread: number): Promise<void> {
  const { contracts, uniswap } = augurSdk.get();

  const exactRep = rep.multipliedBy(10**18);
  const minDai = dai.minus(dai.multipliedBy(createBigNumber(tradeSpread).minus(1))).multipliedBy(10**18);

  try {
    await uniswap.swapExactTokensForTokens(contracts.reputationToken.address, contracts.cash.address, exactRep, createBigNumber(minDai.toNumber()));
  }
  catch(error) {
    console.error('uniswapRepForDai', error);
    throw error;
  }
}


export async function uniswapEthForDai(eth: BigNumber, dai: BigNumber, exchangeRateBufferMultiplier: number): Promise<void> {
  const { contracts, uniswap } = augurSdk.get();
  const exactDai = dai.multipliedBy(10**18);
  const maxEth = eth.multipliedBy(10**18).multipliedBy(exchangeRateBufferMultiplier);

  try {
    await uniswap.swapETHForExactTokens(contracts.cash.address, exactDai, maxEth);
  }
  catch(error) {
    console.error('uniswapEthForDai', error);
    throw error;
  }
}

export async function uniswapEthForRep(eth: BigNumber, rep: BigNumber, exchangeRateBufferMultiplier: number): Promise<void> {
  const { contracts, uniswap } = augurSdk.get();
  const exactRep = rep.multipliedBy(10**18);
  const maxEth = eth.multipliedBy(10**18).multipliedBy(exchangeRateBufferMultiplier);

  try {
    await uniswap.swapETHForExactTokens(contracts.reputationToken.address, exactRep, maxEth);
  }
  catch(error) {
    console.error('uniswapEthForRep', error);
    throw error;
  }
}

export function getRep() {
  const { contracts } = augurSdk.get();
  const rep = contracts.reputationToken as TestNetReputationToken<BigNumber>;
  return rep.faucet(createBigNumber('100000000000000000000'));
}

export function getLegacyRep() {
  const { contracts } = augurSdk.get();
  const rep = contracts.legacyReputationToken;
  return rep.faucet(createBigNumber('10000000000000000000'));
}

export async function getCreateMarketBreakdown() {
  const { contracts } = augurSdk.get();
  const vBond = await contracts.universe.getOrCacheValidityBond_();
  const noShowBond = await contracts.universe.getOrCacheMarketRepBond_();
  const validityBondFormatted = formatAttoDai(vBond, { decimals: 2, decimalsRounded: 2});
  const noShowFormatted = formatAttoRep(noShowBond, {
    decimals: 4,
  });
  return { validityBondFormatted, noShowFormatted };
}

export async function getReportingFeePercentage(): Promise<FormattedNumber> {
  const { contracts } = augurSdk.get();
  const reportingFee = await contracts.universe.getReportingFeeDivisor_();
  const reportingFeePercent = (ONE.dividedBy(reportingFee)).times(100);
  return formatPercent(reportingFeePercent);
}

export async function buyParticipationTokensEstimateGas(
  universeId: string,
  amount: string
) {
  const { contracts } = augurSdk.get();
  const attoAmount = convertDisplayValuetoAttoValue(createBigNumber(amount));
  return contracts.buyParticipationTokens.buyParticipationTokens_estimateGas(
    universeId,
    attoAmount
  );
}

export async function buyParticipationTokens(
  universeId: string,
  amount: string
) {
  const { contracts } = augurSdk.get();
  const attoAmount = convertDisplayValuetoAttoValue(createBigNumber(amount));
  return contracts.buyParticipationTokens.buyParticipationTokens(
    universeId,
    attoAmount
  );
}

export async function redeemUserStakesEstimateGas(
  reportingParticipantsContracts: string[],
  disputeWindows: string[]
) {
  const { contracts } = augurSdk.get();
  return contracts.redeemStake.redeemStake_estimateGas(
    reportingParticipantsContracts,
    disputeWindows
  );
}

export async function forkAndRedeem(reportingParticipantsContracts: string) {
  const { contracts } = augurSdk.get();
  try {
    contracts
      .getReportingParticipant(reportingParticipantsContracts)
      .forkAndRedeem();
  } catch (e) {
    console.error(
      'Could not fork and redeem sigle reporting participant contract',
      e
    );
  }
}

export async function redeemUserStakes(
  reportingParticipantsContracts: string[],
  disputeWindows: string[]
) {
  const { contracts } = augurSdk.get();
  try {
    contracts.redeemStake.redeemStake(
      reportingParticipantsContracts,
      disputeWindows
    );
  } catch (e) {
    console.error('Could not redeem REP', e);
  }
}

export async function disavowMarket(marketId: string) {
  const { contracts } = augurSdk.get();
  return contracts.marketFromAddress(marketId).disavowCrowdsourcers();
}

export interface doReportDisputeAddStake {
  marketId: string;
  maxPrice: string;
  minPrice: string;
  numTicks: string;
  numOutcomes: number;
  marketType: string;
  outcomeId: number;
  description: string;
  attoRepAmount: string;
  isInvalid: boolean;
  isWarpSync?: boolean;
  warpSyncHash?: string;
}

export async function doInitialReport_estimaetGas(report: doReportDisputeAddStake) {
  if(report.isWarpSync) return doInitialReportWarpSync_estimaetGas(report);
  const market = getMarket(report.marketId);
  if (!market) return false;
  const payoutNumerators = await getPayoutNumerators(report);
  return market.doInitialReport_estimateGas(
    payoutNumerators,
    report.description,
    createBigNumber(report.attoRepAmount || '0')
  );
}

export async function doInitialReport(report: doReportDisputeAddStake) {
  if(report.isWarpSync) return doInitialReportWarpSync(report);
  const market = getMarket(report.marketId);
  if (!market) return false;
  const payoutNumerators = await getPayoutNumerators(report);
  return market.doInitialReport(
    payoutNumerators,
    report.description,
    createBigNumber(report.attoRepAmount || '0')
  );
}

export async function doInitialReportWarpSync_estimaetGas(report: doReportDisputeAddStake) {
  const Augur = augurSdk.get();
  const universe = Augur.contracts.universe.address;
  const payoutNumerators = await getPayoutNumerators(report);
  return Augur.contracts.warpSync.doInitialReport_estimateGas(
    universe,
    payoutNumerators,
    report.description
  );
}

export async function doInitialReportWarpSync(report: doReportDisputeAddStake) {
  const Augur = augurSdk.get();
  const universe = Augur.contracts.universe.address;
  const payoutNumerators = await getPayoutNumerators(report);
  return Augur.contracts.warpSync.doInitialReport(
    universe,
    payoutNumerators,
    report.description
  );
}

// cash the value doesn't change fast
let attoRep = null;
export async function getWarpSyncRepReward(
  warpMarketAddress: string
): Promise<string> {
  if (!attoRep) {
    const Augur = augurSdk.get();
    attoRep = await Augur.contracts.warpSync.getFinalizationReward_(
      warpMarketAddress
    ).catch(e => {
      console.error(e);
      return formatAttoRep(0).formatted;
    });
    return formatAttoRep(attoRep || 0).formatted;
  } else {
    return formatAttoRep(attoRep || 0).formatted;
  }
}

export async function addRepToTentativeWinningOutcome_estimateGas(
  addStake: doReportDisputeAddStake
) {
  const market = getMarket(addStake.marketId);
  if (!market) return false;
  const payoutNumerators = await getPayoutNumerators(addStake);
  return market.contributeToTentative_estimateGas(
    payoutNumerators,
    createBigNumber(addStake.attoRepAmount),
    addStake.description
  );
}

export async function addRepToTentativeWinningOutcome(
  addStake: doReportDisputeAddStake
) {
  const market = getMarket(addStake.marketId);
  if (!market) return false;
  const payoutNumerators = await getPayoutNumerators(addStake);
  return market.contributeToTentative(
    payoutNumerators,
    createBigNumber(addStake.attoRepAmount),
    addStake.description
  );
}

export async function contribute_estimateGas(dispute: doReportDisputeAddStake) {
  const market = getMarket(dispute.marketId);
  if (!market) return false;
  const payoutNumerators = await getPayoutNumerators(dispute);
  return market.contribute_estimateGas(
    payoutNumerators,
    createBigNumber(dispute.attoRepAmount),
    dispute.description
  );
}

export async function contribute(dispute: doReportDisputeAddStake) {
  const market = getMarket(dispute.marketId);
  if (!market) return false;
  const payoutNumerators = await getPayoutNumerators(dispute);
  return market.contribute(
    payoutNumerators,
    createBigNumber(dispute.attoRepAmount),
    dispute.description
  );
}

function getMarket(marketId) {
  const Augur = augurSdk.get();
  const market = Augur.getMarket(marketId);
  if (!market) {
    console.log('could not find ', marketId);
    return null;
  }
  return market;
}

async function getPayoutNumerators(inputs: doReportDisputeAddStake) {
  const augur = augurSdk.get();
  return inputs.isWarpSync
    ? await augur.getPayoutFromWarpSyncHash(inputs.warpSyncHash || FAKE_HASH)
    : calculatePayoutNumeratorsArray(
        inputs.maxPrice,
        inputs.minPrice,
        inputs.numTicks,
        inputs.numOutcomes,
        inputs.marketType,
        inputs.outcomeId,
        inputs.isInvalid
      );
}

export interface CreateNewMarketParams {
  outcomes?: string[];
  scalarDenomination: string;
  description: string;
  designatedReporterAddress: string;
  minPrice: string;
  maxPrice: string;
  endTime: number;
  numTicks?: number;
  tickSize?: number;
  marketType: string;
  detailsText?: string;
  categories: string[];
  settlementFee: number;
  affiliateFee: number;
  offsetName?: string;
  template?: ExtraInfoTemplate;
}

export function createMarketEstimateGas(
  newMarket: CreateNewMarketParams,
  isRetry: Boolean
) {
  const params = constructMarketParams(newMarket, isRetry) as any;
  const Augur = augurSdk.get();
  const { universe } = Augur.contracts;

  switch (newMarket.marketType) {
    case SCALAR: {
      return universe.createScalarMarket_estimateGas(
        params.endTime,
        params.feePerCashInAttoCash,
        NULL_ADDRESS,
        params.affiliateFeeDivisor,
        '0x0000000000000000000000000000000000000001',
        params.prices,
        params.numTicks,
        params.extraInfo
      );
    }
    case CATEGORICAL: {
      return universe.createCategoricalMarket_estimateGas(
        params.endTime,
        params.feePerCashInAttoCash,
        NULL_ADDRESS,
        params.affiliateFeeDivisor,
        '0x0000000000000000000000000000000000000001',
        params.outcomes,
        params.extraInfo
      );
    }
    default: {
      return universe.createYesNoMarket_estimateGas(
        params.endTime,
        params.feePerCashInAttoCash,
        NULL_ADDRESS,
        params.affiliateFeeDivisor,
        '0x0000000000000000000000000000000000000001',
        params.extraInfo
      );
    }
  }
}

export function createMarket(
  newMarket: CreateNewMarketParams,
  isRetry: Boolean
) {
  const params = constructMarketParams(newMarket, isRetry);
  const Augur = augurSdk.get();

  switch (newMarket.marketType) {
    case SCALAR: {
      return Augur.createScalarMarket(params as CreateScalarMarketParams);
    }
    case CATEGORICAL: {
      return Augur.createCategoricalMarket(
        params as CreateCategoricalMarketParams
      );
    }
    default: {
      return Augur.createYesNoMarket(params);
    }
  }
}

export function createMarketRetry(market: CreateMarketData) {
  const extraInfo = JSON.parse(market.txParams._extraInfo);

  const newMarket: CreateNewMarketParams = {
    outcomes: market.txParams._outcomes,
    scalarDenomination: extraInfo._scalarDenomination,
    marketType: market.marketType,
    endTime: market.endTime.timestamp,
    description: market.description,
    designatedReporterAddress: market.txParams._designatedReporterAddress,
    minPrice: market.txParams._prices && market.txParams._prices[0],
    maxPrice: market.txParams._prices && market.txParams._prices[1],
    numTicks: market.txParams._numTicks,
    detailsText: extraInfo.longDescription,
    categories: extraInfo.categories,
    settlementFee: market.txParams._feePerCashInAttoCash,
    affiliateFee: market.txParams._affiliateFeeDivisor,
    offsetName: extraInfo.offsetName,
    template: extraInfo.template,
  };

  return createMarket(newMarket, true);
}

export async function approveToTrade() {
  const { contracts } = augurSdk.get();
  const augurContract = contracts.augur.address;
  const allowance = new BigNumber(2).pow(256).minus(1);
  await Promise.all([
    contracts.cash.approve(augurContract, allowance),
    contracts.shareToken.setApprovalForAll(contracts.fillOrder.address, true),
    contracts.shareToken.setApprovalForAll(contracts.createOrder.address, true),
    contracts.cash.approve(contracts.fillOrder.address, allowance),
    contracts.cash.approve(contracts.createOrder.address, allowance),
   ]);
}

export async function getAllowance(account: string): Promise<BigNumber> {
  const { contracts } = augurSdk.get();
  const augurContract = contracts.augur.address;
  const allowanceRaw = await contracts.cash.allowance_(account, augurContract);
  const allowance = allowanceRaw.dividedBy(TEN_TO_THE_EIGHTEENTH_POWER);
  return allowance;
}

export async function cancelOpenOrders(orderIds: string[]) {
  const { contracts } = augurSdk.get();
  return contracts.cancelOrder.cancelOrders(orderIds);
}

export async function cancelOpenOrder(orderId: string) {
  const { contracts } = augurSdk.get();
  return contracts.cancelOrder.cancelOrder(orderId);
}

export async function getReportingDivisor(): Promise<BigNumber> {
  const { contracts } = augurSdk.get();
  return await contracts.universe.getReportingFeeDivisor_();
}

export async function cancelZeroXOpenOrder(orderId: string) {
  const Augur = augurSdk.get();
  return Augur.cancelOrder(orderId);
}

export async function cancelZeroXOpenBatchOrders(orderIds: string[]) {
  const Augur = augurSdk.get();
  return Augur.batchCancelOrders(orderIds);
}

interface MarketLiquidityOrder extends LiquidityOrder {
  marketId: string;
  minPrice: string;
  maxPrice: string;
  numTicks: string;
  orderType: number;
}

export async function createLiquidityOrder(order: MarketLiquidityOrder) {
  const Augur = augurSdk.get();
  const orderProperties = createOrderParameters(
    order.numTicks,
    order.quantity,
    order.price,
    order.minPrice,
    order.maxPrice
  );
  return Augur.contracts.createOrder.publicCreateOrder(
    createBigNumber(order.orderType),
    orderProperties.attoShares,
    orderProperties.attoPrice,
    order.marketId,
    createBigNumber(order.outcomeId),
    formatBytes32String(''),
    formatBytes32String(''),
    orderProperties.tradeGroupId,
  );
}

export async function createLiquidityOrders(
  market: Getters.Markets.MarketInfo,
  orders: LiquidityOrder[]
) {
  const Augur = augurSdk.get();
  const { id, numTicks, minPrice, maxPrice } = market;
  const marketId = id;
  const tradeGroupId = generateTradeGroupId();
  const outcomes = [];
  const types = [];
  const attoshareAmounts = [];
  const prices = [];

  orders.map(o => {
    const properties = createOrderParameters(
      numTicks,
      o.quantity,
      o.price,
      minPrice,
      maxPrice
    );
    const orderType = o.type === BUY ? 0 : 1;
    outcomes.push(createBigNumber(o.outcomeId));
    types.push(createBigNumber(orderType));
    attoshareAmounts.push(createBigNumber(properties.attoShares));
    prices.push(createBigNumber(properties.attoPrice));
  });

  return Augur.contracts.createOrder.publicCreateOrders(
    outcomes,
    types,
    attoshareAmounts,
    prices,
    marketId,
    tradeGroupId,
  );
}

function createOrderParameters(numTicks, numShares, price, minPrice, maxPrice) {
  const tickSizeBigNumber = numTicksToTickSizeWithDisplayPrices(
    createBigNumber(numTicks),
    createBigNumber(minPrice),
    createBigNumber(maxPrice)
  );
  return {
    tradeGroupId: generateTradeGroupId(),
    attoShares: convertDisplayAmountToOnChainAmount(
      createBigNumber(numShares),
      tickSizeBigNumber
    ),
    attoPrice: convertDisplayPriceToOnChainPrice(
      createBigNumber(price),
      createBigNumber(minPrice),
      tickSizeBigNumber
    ),
  };
}

export async function placeTrade(
  direction: number,
  marketId: string,
  numOutcomes: number,
  outcomeId: number,
  doNotCreateOrders: boolean,
  numTicks: BigNumber | string,
  minPrice: BigNumber | string,
  maxPrice: BigNumber | string,
  displayAmount: BigNumber | string,
  displayPrice: BigNumber | string,
  displayShares: BigNumber | string,
  expirationTime?: BigNumber,
  tradeGroupId?: string,
  fingerprint: string = getFingerprint(),
): Promise<boolean> {
  const Augur = augurSdk.get();
  const params: PlaceTradeDisplayParams = {
    direction: direction as 0 | 1,
    market: marketId,
    numTicks: createBigNumber(numTicks),
    numOutcomes: numOutcomes as 3 | 4 | 5 | 6 | 7 | 8,
    outcome: outcomeId as 0 | 1 | 2 | 3 | 4 | 5 | 6 | 7,
    tradeGroupId: tradeGroupId ? tradeGroupId : generateTradeGroupId(),
    fingerprint,
    doNotCreateOrders,
    displayMinPrice: createBigNumber(minPrice),
    displayMaxPrice: createBigNumber(maxPrice),
    displayAmount: createBigNumber(displayAmount),
    displayPrice: createBigNumber(displayPrice),
    displayShares: createBigNumber(displayShares),
    expirationTime,
  };
  return Augur.placeTrade(params);
}

export async function simulateTrade(
  direction: number,
  marketId: string,
  numOutcomes: number,
  outcomeId: number,
  fingerprint: string = getFingerprint(),
  doNotCreateOrders: boolean,
  numTicks: BigNumber | string,
  minPrice: BigNumber | string,
  maxPrice: BigNumber | string,
  displayAmount: BigNumber | string,
  displayPrice: BigNumber | string,
  displayShares: BigNumber | string,
  address: string,
): Promise<SimulateTradeData> {
  const Augur = augurSdk.get();
  const tradeGroupId = generateTradeGroupId();
  const params: PlaceTradeDisplayParams = {
    direction: direction as 0 | 1,
    market: marketId,
    numTicks: createBigNumber(numTicks),
    numOutcomes: numOutcomes as 3 | 4 | 5 | 6 | 7 | 8,
    outcome: outcomeId as 0 | 1 | 2 | 3 | 4 | 5 | 6 | 7,
    tradeGroupId,
    fingerprint,
    doNotCreateOrders,
    displayMinPrice: createBigNumber(minPrice),
    displayMaxPrice: createBigNumber(maxPrice),
    displayAmount: createBigNumber(displayAmount),
    displayPrice: createBigNumber(displayPrice),
    displayShares: createBigNumber(displayShares),
    takerAddress: address,
  };

  return Augur.simulateTrade(params);
}

export async function simulateTradeGasLimit(
  direction: number,
  marketId: string,
  numOutcomes: number,
  outcomeId: number,
  fingerprint: string = getFingerprint(),
  doNotCreateOrders: boolean,
  numTicks: BigNumber | string,
  minPrice: BigNumber | string,
  maxPrice: BigNumber | string,
  displayAmount: BigNumber | string,
  displayPrice: BigNumber | string,
  displayShares: BigNumber | string,
  address: string,
): Promise<BigNumber> {
  const Augur = augurSdk.get();
  const tradeGroupId = generateTradeGroupId();
  const params: PlaceTradeDisplayParams = {
    direction: direction as 0 | 1,
    market: marketId,
    numTicks: createBigNumber(numTicks),
    numOutcomes: numOutcomes as 3 | 4 | 5 | 6 | 7 | 8,
    outcome: outcomeId as 0 | 1 | 2 | 3 | 4 | 5 | 6 | 7,
    tradeGroupId,
    fingerprint,
    doNotCreateOrders,
    displayMinPrice: createBigNumber(minPrice),
    displayMaxPrice: createBigNumber(maxPrice),
    displayAmount: createBigNumber(displayAmount),
    displayPrice: createBigNumber(displayPrice),
    displayShares: createBigNumber(displayShares),
    takerAddress: address,
  };

  return Augur.simulateTradeGasLimit(params);
}

export async function claimMarketsProceedsEstimateGas(
  markets: string[],
  shareHolder: string,
  fingerprint: string = getFingerprint(),
) {
  const augur = augurSdk.get();
  return augur.contracts.augurTrading.claimMarketsProceeds_estimateGas(
    markets,
    shareHolder,
    fingerprint
  );
}

export async function claimMarketsProceeds(
  markets: string[],
  shareHolder: string,
  fingerprint: string = formatBytes32String('11'),
) {
  const augur = augurSdk.get();
  augur.contracts.augurTrading.claimMarketsProceeds(
    markets,
    shareHolder,
    fingerprint
  );
}

export async function migrateThroughOneForkEstimateGas(
  marketId: string,
  payoutNumerators: BigNumber[] = [],
  description: string = ''
): Promise<BigNumber> {
  const Augur = augurSdk.get();
  const market = Augur.getMarket(marketId);
  return market.migrateThroughOneFork_estimateGas(
    payoutNumerators,
    description
  );
}

export async function migrateThroughOneFork(
  marketId: string,
  payoutNumerators: BigNumber[] = [],
  description: string = ''
) {
  try {
    const Augur = augurSdk.get();
    const market = Augur.getMarket(marketId);
    market.migrateThroughOneFork(payoutNumerators, description);
  } catch (e) {
    console.error('Could not migrate market', e);
  }
}

export async function reportAndMigrateMarket_estimateGas(
  migration: doReportDisputeAddStake
) {
  const Augur = augurSdk.get();
  const market = Augur.getMarket(migration.marketId);
  const payoutNumerators = await getPayoutNumerators(migration);
  try {
    market.migrateThroughOneFork_estimateGas(payoutNumerators, migration.description);
  } catch (e) {
    console.error('Could not report and migrate market', e);
  }
}

export async function reportAndMigrateMarket(
  migration: doReportDisputeAddStake
) {
  const Augur = augurSdk.get();
  const market = Augur.getMarket(migration.marketId);
  const payoutNumerators = await getPayoutNumerators(migration);
  return market.migrateThroughOneFork(payoutNumerators, migration.description);
}

export async function migrateRepToUniverseEstimateGas(
  migration: doReportDisputeAddStake
): Promise<BigNumber> {
  const { contracts } = augurSdk.get();
  const payoutNumerators = await getPayoutNumerators(migration);
  const gas = await contracts.reputationToken.migrateOutByPayout_estimateGas(
    payoutNumerators,
    createBigNumber(migration.attoRepAmount)
  );
  return gas;
}

export async function migrateRepToUniverse(migration: doReportDisputeAddStake) {
  const { contracts } = augurSdk.get();
  const payoutNumerators = await getPayoutNumerators(migration);

  try {
    contracts.reputationToken.migrateOutByPayout(
      payoutNumerators,
      createBigNumber(migration.attoRepAmount)
    );
  } catch (e) {
    console.error('Could not migrate REP to universe', e);
  }
}<|MERGE_RESOLUTION|>--- conflicted
+++ resolved
@@ -30,12 +30,7 @@
   SCALAR,
   TEN_TO_THE_EIGHTEENTH_POWER,
   ZERO,
-<<<<<<< HEAD
-  ETHER,
-  ONE,
-=======
   NETWORK_IDS,
->>>>>>> 6a0f50c7
 } from 'modules/common/constants';
 import { constructMarketParams } from 'modules/create-market/helpers/construct-market-params';
 import {
