import React, { useState, useEffect } from 'react';
import ReactTooltip from 'react-tooltip';
import Clipboard from 'clipboard';
import classNames from 'classnames';
import { ACCOUNT_TYPES } from 'modules/common/constants';
<<<<<<< HEAD
import { DaiLogoIcon, EthIcon, helpIcon, LogoutIcon, Open, Pencil, v2AugurLogo } from 'modules/common/icons';
=======
import {
  DaiLogoIcon,
  EthIcon,
  helpIcon,
  LogoutIcon,
  Open,
  Pencil,
  RepLogoIcon,
  ClipboardCopy,
} from 'modules/common/icons';
>>>>>>> 4da530ee
import { PrimaryButton, SecondaryButton } from 'modules/common/buttons';
import { formatDai, formatEther, formatRep } from 'utils/format-number';
import { AccountBalances } from 'modules/types';
import ModalMetaMaskFinder from 'modules/modal/components/common/modal-metamask-finder';
import TooltipStyles from 'modules/common/tooltip.styles.less';
import { getGasCostInDai } from 'modules/modal/gas';
import { createBigNumber, BigNumber } from 'utils/create-big-number';

import Styles from 'modules/auth/components/connect-dropdown/connect-dropdown.styles.less';
import { AFFILIATE_NAME } from 'modules/routes/constants/param-names';

interface ConnectDropdownProps {
  isLogged: boolean;
  restoredAccount: boolean;
  logout: Function;
  accountMeta: {
    accountType: string;
    openWallet: Function;
    email?: string;
  };
  balances: AccountBalances;
  gasModal: Function;
  userDefinedGasPrice: number;
  gasPriceSpeed: number;
  gasPriceTime: string;
  showAddFundsModal: Function;
  universeSelectorModal: Function;
  universeOutcomeName: string;
  parentUniverseId: string;
  universeHasChildren: boolean;
  Gnosis_ENABLED: boolean;
  ethToDaiRate: BigNumber;
  loginAccountAddress: string;
}

const ConnectDropdown = (props: ConnectDropdownProps) => {
  const {
    isLogged,
    restoredAccount,
    userDefinedGasPrice,
    accountMeta,
    gasPriceSpeed,
    gasPriceTime,
    gasModal,
    balances,
    showAddFundsModal,
    universeSelectorModal,
    universeOutcomeName,
    parentUniverseId,
    universeHasChildren,
    Gnosis_ENABLED,
    ethToDaiRate,
    loginAccountAddress,
  } = props;

  if (!isLogged && !restoredAccount) return null;

  const [showMetaMaskHelper, setShowMetaMaskHelper] = useState(false);
  const [isCopied, setIsCopied] = useState(false);
  let timeoutId = null;
  const referralLink = `${window.location.origin}?${AFFILIATE_NAME}=${loginAccountAddress}`;

  const copyClicked = () => {
    setIsCopied(true);
    timeoutId = setTimeout(() => {
      setIsCopied(false);
    }, 2000);
  };

  useEffect(() => {
    new Clipboard('#copy_referral');

    return function() {
      clearTimeout(timeoutId);
    };
  }, []);

  const logout = () => {
    const { logout } = props;
    logout();
  };

  const accountFunds = [
    {
      value: formatDai(balances.dai, {
        zeroStyled: false,
        decimalsRounded: 2,
      }).formattedValue,
      name: 'DAI',
      logo: DaiLogoIcon,
      disabled: false,
    },
    {
      value: formatEther(balances.eth, {
        zeroStyled: false,
        decimalsRounded: 4,
      }).formattedValue,
      name: 'ETH',
      logo: EthIcon,
      disabled: Gnosis_ENABLED ? balances.eth === 0 : false,
    },
    {
      name: 'REP',
      logo: v2AugurLogo,
      value: formatRep(balances.rep, {
        zeroStyled: false,
        decimalsRounded: 4,
      }).formattedValue,
      disabled: Gnosis_ENABLED ? balances.rep === 0 : false,
    },
  ];

  const walletProviders = [
    {
      accountType: ACCOUNT_TYPES.PORTIS,
      action: () => accountMeta.openWallet(),
      disabled: !accountMeta.openWallet,
    },
    {
      accountType: ACCOUNT_TYPES.FORTMATIC,
      action: () => accountMeta.openWallet(),
      disabled: !accountMeta.openWallet,
    },
    {
      accountType: ACCOUNT_TYPES.TORUS,
      action: () => accountMeta.openWallet(),
      disabled: !accountMeta.openWallet,
    },
    {
      accountType: ACCOUNT_TYPES.WEB3WALLET,
      action: () => setShowMetaMaskHelper(true),
    },
  ];

  const referralTooltipContent = (
    <div>
      <p>Referral Link</p>
      <p>
        Invite friends to Augur using this link and collect a portion of the
        market fees whenever they trade in markets.
      </p>
    </div>
  );

  const renderToolTip = (id: string, content: JSX.Element) => (
    <span>
      <label
        className={classNames(TooltipStyles.TooltipHint)}
        data-tip
        data-for={id}
      >
        {helpIcon}
      </label>
      <ReactTooltip
        id={id}
        className={TooltipStyles.Tooltip}
        effect='solid'
        place='top'
        type='light'
      >
        {content}
      </ReactTooltip>
    </span>
  );

  return (
    <div onClick={event => event.stopPropagation()}>
      {showMetaMaskHelper && (
        <ModalMetaMaskFinder handleClick={() => setShowMetaMaskHelper(false)} />
      )}
      <div className={Styles.AccountInfo}>
        <div className={Styles.AddFunds}>
          <div>Your account</div>
          <PrimaryButton action={() => showAddFundsModal()} text='Add Funds' />
        </div>

        {accountFunds
          .filter(fundType => !fundType.disabled)
          .map((fundType, idx) => (
            <div key={idx} className={Styles.AccountFunds}>
              <div>
                {fundType.logo} {fundType.name}
              </div>
              <div>
                {fundType.value} {fundType.name}
              </div>
            </div>
          ))}

        <div className={Styles.MobileAddFunds}>
          <PrimaryButton action={() => showAddFundsModal()} text='Add Funds' />
        </div>

        {walletProviders
          .filter(wallet => wallet.accountType === accountMeta.accountType)
          .map((wallet, idx) => {
            return (
              <div
                key={idx}
                className={classNames(Styles.WalletProvider, {
                  [Styles.MetaMask]:
                    wallet.accountType === ACCOUNT_TYPES.WEB3WALLET,
                })}
              >
                <div>
                  <div>
                    Wallet provider
                    {renderToolTip(
                      'tooltip--walleProvider',
                      <p>
                        Your wallet provider allows you to create a private and
                        secure account for accessing and using Augur.
                      </p>
                    )}
                  </div>
                  <div>
                    {wallet.accountType}{' '}
                    {accountMeta.email ? `(${accountMeta.email})` : null}
                  </div>
                </div>
                <SecondaryButton
                  action={() => wallet.action()}
                  text='OPEN'
                  title='Open'
                  icon={Open}
                  disabled={wallet.disabled}
                />
              </div>
            );
          })}

        <div className={Styles.GasEdit}>
          <div>
            <div>
<<<<<<< HEAD
              Transaction fee
              {renderToolTip('tooltip--gasEdit', 'The fee for processing your transactions.')}
            </div>
            <div>
              ${getGasCostInDai(ethToDaiRate, createBigNumber(userDefinedGasPrice).toNumber())} / Trade  ({gasPriceSpeed} {gasPriceTime})
=======
              <div>
                Transaction fee
                {renderToolTip(
                  'tooltip--gasEdit',
                  <p>The fee for processing your transactions.</p>
                )}
              </div>
              <div>
                $
                {getGasCostInDai(
                  ethToDaiRate,
                  createBigNumber(userDefinedGasPrice).toNumber()
                )}{' '}
                / Trade ({gasPriceSpeed} {gasPriceTime})
              </div>
>>>>>>> 4da530ee
            </div>
          </div>
          <SecondaryButton
            action={() => gasModal()}
            text='EDIT'
            title='Edit'
            icon={Pencil}
          />
        </div>

        <div className={Styles.GasEdit}>
          <div>
            <div>
              <div>
                Refer a friend
                {renderToolTip('tooltip--referral', referralTooltipContent)}
              </div>
              <div>{referralLink}</div>
            </div>
          </div>
          <button
            id='copy_referral'
            data-clipboard-text={referralLink}
            onClick={() => copyClicked()}
            className={isCopied ? Styles.ShowConfirmaiton : null}
          >
            {ClipboardCopy} Copy
          </button>
        </div>

        {(parentUniverseId !== null || universeHasChildren) && (
          <div className={Styles.WalletProvider}>
            <div>
              <div>Universe</div>
              <div>{universeOutcomeName}</div>
            </div>
            <SecondaryButton
              action={() => universeSelectorModal()}
              text='CHANGE UNIVERSE'
              title='Change Universe'
            />
          </div>
        )}

        <button className={Styles.Logout} onClick={() => logout()}>
            Logout {LogoutIcon}
        </button>
      </div>
    </div>
  );
};

export default ConnectDropdown;<|MERGE_RESOLUTION|>--- conflicted
+++ resolved
@@ -3,20 +3,7 @@
 import Clipboard from 'clipboard';
 import classNames from 'classnames';
 import { ACCOUNT_TYPES } from 'modules/common/constants';
-<<<<<<< HEAD
 import { DaiLogoIcon, EthIcon, helpIcon, LogoutIcon, Open, Pencil, v2AugurLogo } from 'modules/common/icons';
-=======
-import {
-  DaiLogoIcon,
-  EthIcon,
-  helpIcon,
-  LogoutIcon,
-  Open,
-  Pencil,
-  RepLogoIcon,
-  ClipboardCopy,
-} from 'modules/common/icons';
->>>>>>> 4da530ee
 import { PrimaryButton, SecondaryButton } from 'modules/common/buttons';
 import { formatDai, formatEther, formatRep } from 'utils/format-number';
 import { AccountBalances } from 'modules/types';
@@ -251,13 +238,6 @@
         <div className={Styles.GasEdit}>
           <div>
             <div>
-<<<<<<< HEAD
-              Transaction fee
-              {renderToolTip('tooltip--gasEdit', 'The fee for processing your transactions.')}
-            </div>
-            <div>
-              ${getGasCostInDai(ethToDaiRate, createBigNumber(userDefinedGasPrice).toNumber())} / Trade  ({gasPriceSpeed} {gasPriceTime})
-=======
               <div>
                 Transaction fee
                 {renderToolTip(
@@ -273,7 +253,6 @@
                 )}{' '}
                 / Trade ({gasPriceSpeed} {gasPriceTime})
               </div>
->>>>>>> 4da530ee
             </div>
           </div>
           <SecondaryButton
