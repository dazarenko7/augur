import React, { useState, useEffect } from 'react';
import ReactTooltip from 'react-tooltip';
import Clipboard from 'clipboard';
import classNames from 'classnames';
<<<<<<< HEAD
import { ACCOUNT_TYPES, NEW_ORDER_GAS_ESTIMATE} from 'modules/common/constants';
import { DaiLogoIcon, EthIcon, helpIcon, LogoutIcon, Open, Pencil, v2AugurLogo, ClipboardCopy } from 'modules/common/icons';
=======
import { ACCOUNT_TYPES, NEW_ORDER_GAS_ESTIMATE, ETH, GWEI_CONVERSION } from 'modules/common/constants';
import {
  DaiLogoIcon,
  EthIcon,
  helpIcon,
  LogoutIcon,
  Open,
  Pencil,
  RepLogoIcon,
  ClipboardCopy,
} from 'modules/common/icons';
>>>>>>> 60ce8088
import { PrimaryButton, SecondaryButton } from 'modules/common/buttons';
import { formatDai, formatEther, formatRep, formatGasCostToEther } from 'utils/format-number';
import { AccountBalances, FormattedNumber } from 'modules/types';
import ModalMetaMaskFinder from 'modules/modal/components/common/modal-metamask-finder';
import TooltipStyles from 'modules/common/tooltip.styles.less';
import { AFFILIATE_NAME } from 'modules/routes/constants/param-names';
import { displayGasInDai, ethToDai } from 'modules/app/actions/get-ethToDai-rate';

import Styles from 'modules/auth/components/connect-dropdown/connect-dropdown.styles.less';
import { createBigNumber } from 'utils/create-big-number';
import { augurSdk } from 'services/augursdk';

interface ConnectDropdownProps {
  isLogged: boolean;
  restoredAccount: boolean;
  logout: Function;
  accountMeta: {
    accountType: string;
    openWallet: Function;
    email?: string;
  };
  balances: AccountBalances;
  gasModal: Function;
  userDefinedGasPrice: number;
  gasPriceSpeed: number;
  gasPriceTime: string;
  gasPrice: BigNumber;
  showAddFundsModal: Function;
  universeSelectorModal: Function;
  universeOutcomeName: string;
  parentUniverseId: string;
  universeHasChildren: boolean;
  GsnEnabled: boolean;
  ethToDaiRate: FormattedNumber;
  loginAccountAddress: string;
  reserveEthAmount: FormattedNumber;
}

const ConnectDropdown = (props: ConnectDropdownProps) => {
  const {
    isLogged,
    restoredAccount,
    userDefinedGasPrice,
    accountMeta,
    gasPriceSpeed,
    gasPriceTime,
    gasModal,
    balances,
    showAddFundsModal,
    universeSelectorModal,
    universeOutcomeName,
    parentUniverseId,
    universeHasChildren,
    GsnEnabled,
    ethToDaiRate,
    loginAccountAddress,
    reserveEthAmount,
  } = props;

  const [showMetaMaskHelper, setShowMetaMaskHelper] = useState(false);
  const [isCopied, setIsCopied] = useState(false);

  let gasCostTrade;

  if (GsnEnabled && ethToDaiRate) {
    const gasCost = NEW_ORDER_GAS_ESTIMATE.multipliedBy(userDefinedGasPrice);
    gasCostTrade = displayGasInDai(gasCost);
  }

  if (!isLogged && !restoredAccount) return null;

  let timeoutId = null;
  const referralLink = `${window.location.origin}?${AFFILIATE_NAME}=${loginAccountAddress}`;

  const copyClicked = () => {
    setIsCopied(true);
    timeoutId = setTimeout(() => {
      setIsCopied(false);
    }, 2000);
  };

  useEffect(() => {
    new Clipboard('#copy_referral');

    return function() {
      clearTimeout(timeoutId);
    };
  }, []);

  const logout = () => {
    const { logout } = props;
    logout();
  };

  const renderToolTip = (id: string, content: JSX.Element) => (
    <span>
      <label
        className={classNames(TooltipStyles.TooltipHint)}
        data-tip
        data-for={id}
        data-iscapture={true}
      >
        {helpIcon}
      </label>
      <ReactTooltip
        id={id}
        className={TooltipStyles.Tooltip}
        effect='solid'
        place='top'
        type='light'
        data-event="mouseover mouseenter"
        data-eventOff="mouseleave mouseout scroll mousewheel blur"
      >
        {content}
      </ReactTooltip>
    </span>
  );

  const ethReserveInDai = (ethToDai(reserveEthAmount.value, createBigNumber(ethToDaiRate?.value || 0))).formattedValue;

  const accountFunds = [
    {
      value: formatDai(balances.dai, {
        zeroStyled: false,
        decimalsRounded: 2,
      }).formattedValue,
      name: 'DAI',
      logo: DaiLogoIcon,
      disabled: false,
    },
    {
      value: formatEther(balances.eth, {
        zeroStyled: false,
        decimalsRounded: 4,
      }).formattedValue,
      name: 'ETH',
      logo: EthIcon,
      disabled: GsnEnabled ? balances.eth === 0 : false,
    },
    {
      name: 'REP',
      logo: v2AugurLogo,
      value: formatRep(balances.rep, {
        zeroStyled: false,
        decimalsRounded: 4,
      }).formattedValue,
      disabled: GsnEnabled ? balances.rep === 0 : false,
    },
    {
      name: 'ETH RESERVE',
      toolTip: renderToolTip(
        'tooltip--ethReserve',
        <div>
          <p>Augur is a peer-to-peer system, and certain actions require paying a small fee to other users of the system. The cost of these fees will be included in the total fees displayed when taking that action. Trades, Creating Markets, and Reporting on the market outcome are examples of such actions.</p>
          <p>Augur will reserve ${ethReserveInDai} of your funds in order to pay these fees. Your total balance can be cashed out at any time.</p>
        </div>
      ),
      logo: EthIcon,
      value: reserveEthAmount.formattedValue,
      subValue: ethReserveInDai,
      disabled: GsnEnabled ? balances.ethNonSafe === 0 : false,
    },
  ];

  const walletProviders = [
    {
      accountType: ACCOUNT_TYPES.PORTIS,
      action: () => accountMeta.openWallet(),
      disabled: !accountMeta.openWallet,
    },
    {
      accountType: ACCOUNT_TYPES.FORTMATIC,
      action: () => accountMeta.openWallet(),
      disabled: !accountMeta.openWallet,
    },
    {
      accountType: ACCOUNT_TYPES.TORUS,
      action: () => accountMeta.openWallet(),
      disabled: !accountMeta.openWallet,
    },
    {
      accountType: ACCOUNT_TYPES.WEB3WALLET,
      action: () => setShowMetaMaskHelper(true),
    },
  ];

  const referralTooltipContent = (
    <div>
      <p>Referral Link</p>
      <p>
        Invite friends to Augur using this link and collect a portion of the
        market fees whenever they trade in markets.
      </p>
    </div>)

  return (
    <div onClick={event => event.stopPropagation()}>
      {showMetaMaskHelper && (
        <ModalMetaMaskFinder handleClick={() => setShowMetaMaskHelper(false)} />
      )}
      <div className={Styles.AccountInfo}>
        <div className={Styles.AddFunds}>
          <div>Your account</div>
          <PrimaryButton action={() => showAddFundsModal()} text='Add Funds' />
        </div>

        {accountFunds
          .filter(fundType => !fundType.disabled)
          .map((fundType, idx) => (
            <div key={idx} className={Styles.AccountFunds}>
              <div>
                {fundType.logo} {fundType.name} {fundType.toolTip ? fundType.toolTip : null}
              </div>
              <div>
                <div>
                  <span>{fundType.value} {fundType.name === 'ETH RESERVE' ? ETH : fundType.name}</span>
                  {fundType.subValue && <span>${fundType.subValue}</span>}
                </div>
              </div>
            </div>
          ))}

        <div className={Styles.MobileAddFunds}>
          <PrimaryButton action={() => showAddFundsModal()} text='Add Funds' />
        </div>

        {walletProviders
          .filter(wallet => wallet.accountType === accountMeta.accountType)
          .map((wallet, idx) => {
            return (
              <div
                key={idx}
                className={classNames(Styles.WalletProvider, {
                  [Styles.MetaMask]:
                    wallet.accountType === ACCOUNT_TYPES.WEB3WALLET,
                })}
              >
                <div>
                  <div>
                    Wallet provider
                    {renderToolTip(
                      'tooltip--walleProvider',
                      <p>
                        Your wallet provider allows you to create a private and
                        secure account for accessing and using Augur.
                      </p>
                    )}
                  </div>
                  <div>
                    {wallet.accountType}{' '}
                    {accountMeta.email ? `(${accountMeta.email})` : null}
                  </div>
                </div>
                <SecondaryButton
                  action={() => wallet.action()}
                  text='OPEN'
                  title='Open'
                  icon={Open}
                  disabled={wallet.disabled}
                />
              </div>
            );
          })}

        {gasCostTrade && <div className={Styles.GasEdit}>
          <div>
            <div>
              Transaction fee
              {renderToolTip(
                'tooltip--gasEdit',
                <p>The fee for processing your transactions.</p>
              )}
            </div>
            <div>
              {gasCostTrade} / Trade ({gasPriceSpeed} {gasPriceTime})
            </div>
          </div>
          <SecondaryButton
            action={() => gasModal()}
            text='EDIT'
            title='Edit'
            icon={Pencil}
          />
        </div>}

        <div className={Styles.GasEdit}>
          <div>
            <div>
              Refer a friend
              {renderToolTip('tooltip--referral', referralTooltipContent)}
            </div>
            <div>{referralLink}</div>
          </div>
          <button
            id='copy_referral'
            data-clipboard-text={referralLink}
            onClick={() => copyClicked()}
            className={isCopied ? Styles.ShowConfirmaiton : null}
          >
            {ClipboardCopy} Copy
          </button>
        </div>

        {(parentUniverseId !== null || universeHasChildren) && (
          <div className={Styles.WalletProvider}>
            <div>
              <div>Universe</div>
              <div>{universeOutcomeName}</div>
            </div>
            <SecondaryButton
              action={() => universeSelectorModal()}
              text='CHANGE UNIVERSE'
              title='Change Universe'
            />
          </div>
        )}

        <button className={Styles.Logout} onClick={() => logout()}>
            Logout {LogoutIcon}
        </button>
      </div>
    </div>
  );
};

export default ConnectDropdown;<|MERGE_RESOLUTION|>--- conflicted
+++ resolved
@@ -2,24 +2,10 @@
 import ReactTooltip from 'react-tooltip';
 import Clipboard from 'clipboard';
 import classNames from 'classnames';
-<<<<<<< HEAD
-import { ACCOUNT_TYPES, NEW_ORDER_GAS_ESTIMATE} from 'modules/common/constants';
+import { ACCOUNT_TYPES, NEW_ORDER_GAS_ESTIMATE, ETH, GWEI_CONVERSION} from 'modules/common/constants';
 import { DaiLogoIcon, EthIcon, helpIcon, LogoutIcon, Open, Pencil, v2AugurLogo, ClipboardCopy } from 'modules/common/icons';
-=======
-import { ACCOUNT_TYPES, NEW_ORDER_GAS_ESTIMATE, ETH, GWEI_CONVERSION } from 'modules/common/constants';
-import {
-  DaiLogoIcon,
-  EthIcon,
-  helpIcon,
-  LogoutIcon,
-  Open,
-  Pencil,
-  RepLogoIcon,
-  ClipboardCopy,
-} from 'modules/common/icons';
->>>>>>> 60ce8088
 import { PrimaryButton, SecondaryButton } from 'modules/common/buttons';
-import { formatDai, formatEther, formatRep, formatGasCostToEther } from 'utils/format-number';
+import { formatDai, formatEther, formatRep } from 'utils/format-number';
 import { AccountBalances, FormattedNumber } from 'modules/types';
 import ModalMetaMaskFinder from 'modules/modal/components/common/modal-metamask-finder';
 import TooltipStyles from 'modules/common/tooltip.styles.less';
@@ -28,7 +14,6 @@
 
 import Styles from 'modules/auth/components/connect-dropdown/connect-dropdown.styles.less';
 import { createBigNumber } from 'utils/create-big-number';
-import { augurSdk } from 'services/augursdk';
 
 interface ConnectDropdownProps {
   isLogged: boolean;
