import { updateSdk } from 'modules/auth/actions/update-sdk';
import { toChecksumAddress } from 'ethereumjs-util';
import { ThunkDispatch } from 'redux-thunk';
import { Action } from 'redux';
import { PersonalSigningWeb3Provider } from 'utils/personal-signing-web3-provider';
import {
  ACCOUNT_TYPES,
  PORTIS_API_KEY,
  MODAL_ERROR,
  HELP_CENTER_THIRD_PARTY_COOKIES,
} from 'modules/common/constants';
import { windowRef } from 'utils/window-ref';
import { AppState } from 'appStore';
import { getNetwork } from 'utils/get-network-name';
import { AppStatus } from 'modules/app/store/app-status';

export const loginWithPortis = (forceRegisterPage = false) => async (
  dispatch: ThunkDispatch<void, any, Action>,
  getState: () => AppState
) => {
  const networkId: string = AppStatus.get().env.networkId;
  const portisNetwork = getNetwork(networkId);
  const localPortisNetwork = {
    nodeUrl: 'http://localhost:8545',
    chainId: networkId,
  };

  if (portisNetwork) {
    try {
      // Use require instead of import for wallet SDK packages
      // to conditionally load web3 into the DOM
      const Portis = require('@portis/web3');
      const Web3 = require('web3');
      const portis = new Portis(
        PORTIS_API_KEY,
        portisNetwork === 'localhost' ? localPortisNetwork : portisNetwork,
        {
          scope: ['email'],
          registerPageByDefault: forceRegisterPage,
        }
      );

      const web3 = new Web3(portis.provider);
      const provider = new PersonalSigningWeb3Provider(portis.provider);

      windowRef.portis = portis;

      const initPortis = (portis, account, email = null) => {
        const address = toChecksumAddress(account);
        const accountObject = {
          address: address,
          mixedCaseAddress: address,
          meta: {
            address: address,
            email,
            profileImage: null,
            signer: provider.getSigner(),
            openWallet: () => portis.showPortis(),
            accountType: ACCOUNT_TYPES.PORTIS,
            isWeb3: true,
          },
        };

        dispatch(updateSdk(accountObject, undefined));
      };

      portis.onLogin((account, email) => {
        initPortis(portis, account, email);
      });

      portis.onError(error => {
        document.querySelector('.por_portis-container').remove();
<<<<<<< HEAD
        const { setModal } = AppStatus.actions;
=======
>>>>>>> 1e1ff057
        if (
          error.message &&
          error.message.toLowerCase().indexOf('cookies') !== -1
        ) {
<<<<<<< HEAD
          setModal({
            type: MODAL_ERROR,
            title: 'Cookies are disabled',
            error:
              'Please enable cookies in your browser to proceed with Portis.',
            link: HELP_CENTER_THIRD_PARTY_COOKIES,
            linkLabel: 'Learn more.',
          });
        } else {
          setModal({
            type: MODAL_ERROR,
            error: JSON.stringify(
              error && error.message
                ? error.message
                : 'Sorry, something went wrong.'
            ),
          });
=======
          dispatch(
            updateModal({
              type: MODAL_ERROR,
              title: 'Cookies are disabled',
              error:
                'Please enable cookies in your browser to proceed with Portis.',
              link: HELP_CENTER_THIRD_PARTY_COOKIES,
              linkLabel: 'Learn more.',
            })
          );
        } else {
          const errorMessage = `There was an error while attempting to log in with Portis. Please try again.\n\n${
            error.message
              ? `Error: ${JSON.stringify(error.message)}`
              : ''
          }`;
          dispatch(
            updateModal({
              type: MODAL_ERROR,
              error: errorMessage,
            })
          );
>>>>>>> 1e1ff057
        }
      });

      await web3.eth.getAccounts();
    } catch (error) {
      document.querySelector('.por_portis-container').remove();
      throw error;
    }
  } else {
    throw Error('Network currently not supported with Portis');
  }
};<|MERGE_RESOLUTION|>--- conflicted
+++ resolved
@@ -70,15 +70,11 @@
 
       portis.onError(error => {
         document.querySelector('.por_portis-container').remove();
-<<<<<<< HEAD
         const { setModal } = AppStatus.actions;
-=======
->>>>>>> 1e1ff057
         if (
           error.message &&
           error.message.toLowerCase().indexOf('cookies') !== -1
         ) {
-<<<<<<< HEAD
           setModal({
             type: MODAL_ERROR,
             title: 'Cookies are disabled',
@@ -88,38 +84,15 @@
             linkLabel: 'Learn more.',
           });
         } else {
-          setModal({
-            type: MODAL_ERROR,
-            error: JSON.stringify(
-              error && error.message
-                ? error.message
-                : 'Sorry, something went wrong.'
-            ),
-          });
-=======
-          dispatch(
-            updateModal({
-              type: MODAL_ERROR,
-              title: 'Cookies are disabled',
-              error:
-                'Please enable cookies in your browser to proceed with Portis.',
-              link: HELP_CENTER_THIRD_PARTY_COOKIES,
-              linkLabel: 'Learn more.',
-            })
-          );
-        } else {
           const errorMessage = `There was an error while attempting to log in with Portis. Please try again.\n\n${
             error.message
               ? `Error: ${JSON.stringify(error.message)}`
               : ''
           }`;
-          dispatch(
-            updateModal({
-              type: MODAL_ERROR,
-              error: errorMessage,
-            })
-          );
->>>>>>> 1e1ff057
+          setModal({
+            type: MODAL_ERROR,
+            error: errorMessage,
+          });
         }
       });
 
