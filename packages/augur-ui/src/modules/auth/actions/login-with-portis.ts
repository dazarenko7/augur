--- conflicted
+++ resolved
@@ -17,13 +17,8 @@
   dispatch: ThunkDispatch<void, any, Action>,
   getState: () => AppState,
 ) => {
-<<<<<<< HEAD
   const useGSN = getState().env['gsn']?.enabled;
-  const networkId = getNetworkId();
-=======
-  const useGnosis = getState().env['gnosis']?.enabled;
   const networkId: string = getState().env['networkId'];
->>>>>>> 70737a11
   const portisNetwork = getNetwork(networkId);
   const localPortisNetwork = {
     nodeUrl: 'http://localhost:8545',
