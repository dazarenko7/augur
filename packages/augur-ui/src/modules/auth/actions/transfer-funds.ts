--- conflicted
+++ resolved
@@ -79,12 +79,7 @@
         }
       }
     } finally {
-<<<<<<< HEAD
-      updateAssets(true);
-=======
-      // give a little time
-      setTimeout(() => dispatch(updateAssets(true)), 1000);
->>>>>>> 0bfce962
+      setTimeout(() => updateAssets(true), 1000);
     }
   };
 };
