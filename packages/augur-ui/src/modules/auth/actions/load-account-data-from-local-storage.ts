import { updateAlert } from 'modules/alerts/actions/alerts';
import { loadPendingLiquidityOrders } from 'modules/orders/actions/liquidity-management';
import { loadPendingOrdersTransactions } from 'modules/orders/actions/pending-orders-management';
import { isNewFavoritesStyle } from 'modules/markets/helpers/favorites-processor';
import { loadPendingQueue } from 'modules/pending-queue/actions/pending-queue-management';
import { setSelectedUniverse } from './selected-universe-management';
import { getNetworkId } from 'modules/contracts/actions/contractCalls';
import { loadMarketsInfoIfNotLoaded } from 'modules/markets/actions/load-markets-info';
import { loadAnalytics } from 'modules/app/actions/analytics-management';
import {
<<<<<<< HEAD
  MARKET_MAX_FEES,
  MARKET_MAX_SPREAD,
  MARKET_SHOW_INVALID,
} from 'modules/app/store/constants';
import { TEMPLATE_FILTER } from 'modules/common/constants';
import { AppStatus } from 'modules/app/store/app-status';
import isAddress from 'modules/auth/helpers/is-address';
=======
  saveAffiliateAddress,
} from 'modules/account/actions/login-account';
import {
  updateFilterSortOptionsSettings,
} from 'modules/filter-sort/actions/update-filter-sort-options';
>>>>>>> 0bfce962

export const loadAccountDataFromLocalStorage = (
  address: string
) => {
  const localStorageRef = typeof window !== 'undefined' && window.localStorage;
  const { universe, filterSortOptions } = AppStatus.get();

  if (localStorageRef && localStorageRef.getItem && address) {
    const storedAccountData = JSON.parse(localStorageRef.getItem(address));
    if (storedAccountData) {
      const {
        updateFilterSortOptions,
        updateUniverse,
        updateLoginAccount,
        loadFavorites,
        updateGasPriceInfo,
        updateNotifications,
        loadDrafts,
      } = AppStatus.actions;
      const { selectedUniverse } = storedAccountData;
      const { favorites } = storedAccountData;
      const { notifiations } = storedAccountData;
      const { pendingQueue } = storedAccountData;
      const { affiliate } = storedAccountData;
      const { settings } = storedAccountData;

      if (settings) {
<<<<<<< HEAD
        const { maxFee, maxLiquiditySpread, includeInvalidMarkets, templateFilter } = settings;
        updateFilterSortOptions({
          ...filterSortOptions,
          maxFee,
          maxLiquiditySpread,
          includeInvalidMarkets,
          templateFilter,
        });
=======
        const filterOptions = Object.keys(settings).reduce(
          (p, key) => (settings[key] ? { ...p, [key]: settings[key] } : p),
          {}
        );
        dispatch(updateFilterSortOptionsSettings(filterOptions));
>>>>>>> 0bfce962
      }

      if (!!affiliate && isAddress(affiliate))
        updateLoginAccount({ affiliate });

      if (notifiations) {
        updateNotifications(notifiations);
      }
      const networkId = getNetworkId();
      const selectedUniverseId = selectedUniverse[networkId];
      if (selectedUniverseId) {
        if (universe.id !== selectedUniverseId) {
          updateUniverse({ id: selectedUniverseId });
        }
      } else {
        // we have a no selectedUniveres for this account, default to default universe for this network.
        setSelectedUniverse();
      }
      if (
        favorites &&
        isNewFavoritesStyle(favorites) &&
        favorites[networkId] &&
        favorites[networkId][universe.id]
      ) {
        loadFavorites(favorites[networkId][universe.id]);
      }
      const {
        alerts,
        pendingLiquidityOrders,
        pendingOrders,
        gasPriceInfo,
        drafts,
        analytics,
      } = storedAccountData;
      if (drafts) {
        loadDrafts(drafts);
      }
      if (alerts) {
        // get all market ids and load markets then process alerts
        const marketIds = Array.from(
          new Set(
            alerts.reduce((p, alert) => {
              const marketId =
                alert.marketId ||
                (alert.params && alert.params.market) ||
                alert.params._market;
              return marketId ? [...p, marketId] : p;
            }, [])
          )
        ) as string[];
        loadMarketsInfoIfNotLoaded(marketIds, () => {
          alerts.map(n => updateAlert(n.id, n, true));
        });
      }
      if (pendingLiquidityOrders) {
        loadPendingLiquidityOrders(pendingLiquidityOrders);
      }
      if (analytics) {
        loadAnalytics(analytics, 0);
      }
      if (pendingOrders && Object.keys(pendingOrders).length > 0) {
        loadPendingOrdersTransactions(pendingOrders);
      }
      if (pendingQueue) {
        loadPendingQueue(pendingQueue);
      }
      if (gasPriceInfo && gasPriceInfo.userDefinedGasPrice) {
        updateGasPriceInfo({
          userDefinedGasPrice: gasPriceInfo.userDefinedGasPrice,
        });
      }
    }
  }
};<|MERGE_RESOLUTION|>--- conflicted
+++ resolved
@@ -7,22 +7,8 @@
 import { getNetworkId } from 'modules/contracts/actions/contractCalls';
 import { loadMarketsInfoIfNotLoaded } from 'modules/markets/actions/load-markets-info';
 import { loadAnalytics } from 'modules/app/actions/analytics-management';
-import {
-<<<<<<< HEAD
-  MARKET_MAX_FEES,
-  MARKET_MAX_SPREAD,
-  MARKET_SHOW_INVALID,
-} from 'modules/app/store/constants';
-import { TEMPLATE_FILTER } from 'modules/common/constants';
 import { AppStatus } from 'modules/app/store/app-status';
 import isAddress from 'modules/auth/helpers/is-address';
-=======
-  saveAffiliateAddress,
-} from 'modules/account/actions/login-account';
-import {
-  updateFilterSortOptionsSettings,
-} from 'modules/filter-sort/actions/update-filter-sort-options';
->>>>>>> 0bfce962
 
 export const loadAccountDataFromLocalStorage = (
   address: string
@@ -50,22 +36,14 @@
       const { settings } = storedAccountData;
 
       if (settings) {
-<<<<<<< HEAD
-        const { maxFee, maxLiquiditySpread, includeInvalidMarkets, templateFilter } = settings;
-        updateFilterSortOptions({
-          ...filterSortOptions,
-          maxFee,
-          maxLiquiditySpread,
-          includeInvalidMarkets,
-          templateFilter,
-        });
-=======
         const filterOptions = Object.keys(settings).reduce(
           (p, key) => (settings[key] ? { ...p, [key]: settings[key] } : p),
           {}
         );
-        dispatch(updateFilterSortOptionsSettings(filterOptions));
->>>>>>> 0bfce962
+        updateFilterSortOptions({
+          ...filterSortOptions,
+          ...filterOptions,
+        });
       }
 
       if (!!affiliate && isAddress(affiliate))
