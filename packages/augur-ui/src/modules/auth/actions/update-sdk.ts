--- conflicted
+++ resolved
@@ -12,11 +12,8 @@
 import { updateAssets } from 'modules/auth/actions/update-assets';
 import { NetworkId } from '@augurproject/artifacts';
 import { AppState } from 'store';
-<<<<<<< HEAD
 import { updateModal } from 'modules/modal/actions/update-modal';
 import { MODAL_ERROR } from 'modules/common/constants';
-=======
->>>>>>> 3674c5eb
 
 export const updateSdk = (
   loginAccount: Partial<LoginAccount>,
