--- conflicted
+++ resolved
@@ -1,26 +1,19 @@
 import logError from 'utils/log-error';
 import { augurSdk } from 'services/augursdk';
 import { LoginAccount } from 'modules/types';
-import { ThunkDispatch } from 'redux-thunk';
-import { Action } from 'redux';
 import { toChecksumAddress } from 'ethereumjs-util';
 import { loadAccountDataFromLocalStorage } from './load-account-data-from-local-storage';
 import { loadAccountData } from 'modules/auth/actions/load-account-data';
 import { updateAssets } from 'modules/auth/actions/update-assets';
 import { NetworkId } from '@augurproject/artifacts';
-<<<<<<< HEAD
 import {
   MODAL_ERROR,
   WALLET_STATUS_VALUES,
   CREATEAUGURWALLET,
   SUCCESS,
   MODAL_LOADING,
+  NULL_ADDRESS,
 } from 'modules/common/constants';
-=======
-import { AppState } from 'appStore';
-import { updateModal } from 'modules/modal/actions/update-modal';
-import { MODAL_ERROR, WALLET_STATUS_VALUES, CREATEAUGURWALLET, SUCCESS, NULL_ADDRESS } from 'modules/common/constants';
->>>>>>> e47aa56f
 import { TXEventName } from '@augurproject/sdk';
 import { addUpdatePendingTransaction } from 'modules/pending-queue/actions/pending-queue-management';
 import { addAlert } from 'modules/alerts/actions/alerts';
@@ -96,21 +89,18 @@
 
 export const createFundedGsnWallet = async () => {
   const { setWalletStatus } = AppStatus.actions;
+  const {
+    blockchain: { currentAugurTimestamp },
+    loginAccount: { affiliate },
+  } = AppStatus.get();
   try {
-<<<<<<< HEAD
     addUpdatePendingTransaction(CREATEAUGURWALLET, TXEventName.Pending);
-=======
-    const affiliate = getState().loginAccount.affiliate;
-    dispatch(addUpdatePendingTransaction(CREATEAUGURWALLET, TXEventName.Pending));
->>>>>>> e47aa56f
 
     augurSdk.client.dependencies.setReferralAddress(affiliate || NULL_ADDRESS);
     await augurSdk.client.gsn.initializeWallet();
 
     setWalletStatus(WALLET_STATUS_VALUES.CREATED);
-    const {
-      blockchain: { currentAugurTimestamp },
-    } = AppStatus.get();
+    
     const timestamp = currentAugurTimestamp * 1000;
     const alert = {
       name: CREATEAUGURWALLET,
