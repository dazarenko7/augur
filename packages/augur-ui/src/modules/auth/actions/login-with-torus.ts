import { updateSdk } from 'modules/auth/actions/update-sdk';
import { toChecksumAddress } from 'ethereumjs-util';
import { PersonalSigningWeb3Provider } from 'utils/personal-signing-web3-provider';
import { ACCOUNT_TYPES } from 'modules/common/constants';
import { windowRef } from 'utils/window-ref';
import { LoginAccount } from 'modules/types';
import { getNetwork } from 'utils/get-network-name';
import { AppStatus } from 'modules/app/store/app-status';

export const loginWithTorus = () => {
  (async () => {
    const networkId: string = AppStatus.get().env.networkId;
    const torusNetwork = getNetwork(networkId);
    let accountObject: Partial<LoginAccount> = {};

<<<<<<< HEAD
    // Use import instead of import for wallet SDK packages
    // to conditionally load web3 into the DOM
    const { default: Torus } = await import(
      /* webpackChunkName: "torus" */ '@toruslabs/torus-embed'
    );
    const torus = new Torus({});
=======
  // Use import instead of import for wallet SDK packages
  // to conditionally load web3 into the DOM
  const { default: Torus } = await import( /*webpackChunkName: 'torus'*/ '@toruslabs/torus-embed');
  const torus = new Torus({});
>>>>>>> 0dae5ac9

    if (torusNetwork) {
      if (torusNetwork === 'localhost') {
        throw new Error('localhost currently not working for torus');
      }

      try {
        await torus.init({
          network: { host: torusNetwork },
          showTorusButton: false,
        });

        const accounts = await torus.login({ verifier: 'google' });
        const provider = new PersonalSigningWeb3Provider(torus.provider);
        const isWeb3 = true;
        windowRef.torus = torus;

        const account = toChecksumAddress(accounts[0]);
        accountObject = {
          address: account,
          mixedCaseAddress: account,
          meta: {
            address: account,
            email: null,
            profileImage: null,
            openWallet: (goto = 'home') => torus.showWallet(goto),
            signer: provider.getSigner(),
            accountType: ACCOUNT_TYPES.TORUS,
            isWeb3,
          },
        };

        // Torus just hides the button but its still clickable.
        // Setting styles to display none as to not trigger an error during Torus cleanup
        if (document.querySelector('#torusWidget')) {
          document
            .querySelector('#torusWidget')
            .setAttribute('style', 'display:none');
        }
      } catch (error) {
        document.querySelector('#torusWidget').remove();
        // On error, we need to cleanup the second instance of the torus iframes
        const torusIframe = document.querySelectorAll('#torusIframe');
        if (torusIframe.length > 0 && torusIframe[1]) {
          torusIframe[1].remove();
        }

        throw error;
      }

      try {
        const userInfo = await torus.getUserInfo(
          'Augur would like to use this information to improve your user experience.'
        );
        accountObject.meta.email = userInfo.email;
        accountObject.meta.profileImage = userInfo.profileImage;
        updateSdk(accountObject, undefined);
      } catch (error) {
        // User denied request
        updateSdk(accountObject, undefined);
      }
    } else {
      throw Error('Network currently not supported with Torus');
    }
  })();
};<|MERGE_RESOLUTION|>--- conflicted
+++ resolved
@@ -13,19 +13,10 @@
     const torusNetwork = getNetwork(networkId);
     let accountObject: Partial<LoginAccount> = {};
 
-<<<<<<< HEAD
-    // Use import instead of import for wallet SDK packages
-    // to conditionally load web3 into the DOM
-    const { default: Torus } = await import(
-      /* webpackChunkName: "torus" */ '@toruslabs/torus-embed'
-    );
-    const torus = new Torus({});
-=======
   // Use import instead of import for wallet SDK packages
   // to conditionally load web3 into the DOM
   const { default: Torus } = await import( /*webpackChunkName: 'torus'*/ '@toruslabs/torus-embed');
   const torus = new Torus({});
->>>>>>> 0dae5ac9
 
     if (torusNetwork) {
       if (torusNetwork === 'localhost') {
