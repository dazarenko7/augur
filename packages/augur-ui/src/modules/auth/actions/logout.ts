import { windowRef } from 'utils/window-ref';
import { analytics } from 'services/analytics';
import { isLocalHost } from 'utils/is-localhost';
import { augurSdk } from 'services/augursdk';

import { AppStatus } from 'modules/app/store/app-status';
import { PendingOrders } from 'modules/app/store/pending-orders';

export const logout = async () => {
  const localStorageRef =
    typeof window !== 'undefined' && window.localStorage;
  if (localStorageRef && localStorageRef.removeItem) {
    localStorageRef.removeItem('airbitz.current_user');
    localStorageRef.removeItem('airbitz.users');
    localStorageRef.removeItem('loggedInUser');
  }
  AppStatus.actions.clearLoginAccount();
  PendingOrders.actions.clearLiquidity();

  // Clean up web3 wallets
  if (windowRef.torus) {
    await windowRef.torus.cleanUp();
  }
  if (windowRef.portis) {
    await windowRef.portis.logout();
    document.querySelector('.por_portis-container').remove();
  }
  // Wallet cleanup
  if (augurSdk && augurSdk.sdk) {
    augurSdk.sdk.setUseWallet(false);
  }
  if (!isLocalHost()) {
    analytics.reset();
  }
};

<<<<<<< HEAD
export default logout;
=======
    if (windowRef.fm) {
      await windowRef.fm.user.logout();
    }

    // Wallet cleanup
    if (augurSdk && augurSdk.get()) {
      augurSdk.get().setUseWallet(false);
      dispatch(updateAppStatus(WALLET_STATUS, null));
    }
    dispatch(updateAppStatus(GSN_ENABLED, false));
    dispatch(updateAppStatus(WALLET_STATUS, null));


    if (!isLocalHost()) {
      analytics.reset();
    }
  };
}
>>>>>>> 6a0f50c7
<|MERGE_RESOLUTION|>--- conflicted
+++ resolved
@@ -21,9 +21,8 @@
   if (windowRef.torus) {
     await windowRef.torus.cleanUp();
   }
-  if (windowRef.portis) {
-    await windowRef.portis.logout();
-    document.querySelector('.por_portis-container').remove();
+  if (windowRef.fm) {
+    await windowRef.fm.user.logout();
   }
   // Wallet cleanup
   if (augurSdk && augurSdk.sdk) {
@@ -34,25 +33,4 @@
   }
 };
 
-<<<<<<< HEAD
-export default logout;
-=======
-    if (windowRef.fm) {
-      await windowRef.fm.user.logout();
-    }
-
-    // Wallet cleanup
-    if (augurSdk && augurSdk.get()) {
-      augurSdk.get().setUseWallet(false);
-      dispatch(updateAppStatus(WALLET_STATUS, null));
-    }
-    dispatch(updateAppStatus(GSN_ENABLED, false));
-    dispatch(updateAppStatus(WALLET_STATUS, null));
-
-
-    if (!isLocalHost()) {
-      analytics.reset();
-    }
-  };
-}
->>>>>>> 6a0f50c7
+export default logout;