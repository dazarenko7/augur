<<<<<<< HEAD
import { NodeStyleCallback } from 'modules/types';
=======
import { NodeStyleCallback, AccountBalances } from 'modules/types';
import { updateLoginAccount } from 'modules/account/actions/login-account';
>>>>>>> 6a0f50c7
import {
  getEthBalance,
  getDaiBalance,
  getRepBalance,
  getLegacyRepBalance,
} from 'modules/contracts/actions/contractCalls';
import { createBigNumber } from 'utils/create-big-number';
import { WALLET_STATUS_VALUES, FIVE, ETHER } from 'modules/common/constants';
import { AppStatus } from 'modules/app/store/app-status';
import { addedDaiEvent } from 'services/analytics/helpers';
import { addEthIncreaseAlert } from 'modules/alerts/actions/alerts';

export const updateAssets = async (callback?: NodeStyleCallback) => {
  const {
    loginAccount: {
      address,
      meta,
      balances: {
        signerBalances: { eth },
      },
    },
  } = AppStatus.get();
  const nonSafeWallet = await meta.signer.getAddress();

<<<<<<< HEAD
  updateBalances(address, nonSafeWallet, String(eth), (err, balances) => {
    const { walletStatus } = AppStatus.get();
    // TODO: set min amount of DAI, for testing need a real values
    if (
      createBigNumber(balances.dai).gt(FIVE) &&
      walletStatus !== WALLET_STATUS_VALUES.CREATED
    ) {
      AppStatus.actions.setWalletStatus(
        WALLET_STATUS_VALUES.FUNDED_NEED_CREATE
      );
    }
    if (callback) callback(balances);
  });
=======
export const updateAssets = (
  initialLogin: boolean = false,
): ThunkAction<any, any, any, any> => async (
  dispatch: ThunkDispatch<void, any, Action>,
  getState: () => AppState
) => {
  const { loginAccount, universe, appStatus } = getState();
  const { address, meta, balances } = loginAccount;
  const nonSafeWallet = await meta.signer?.getAddress();

  updateBalances(
    universe.id,
    address,
    nonSafeWallet,
    loginAccount.balances.signerBalances?.eth,
    initialLogin,
    balances,
    dispatch,
    (err, balances) => {
      let status = appStatus[WALLET_STATUS];
      if (createBigNumber(balances.dai).gt(FIVE) && (status !== WALLET_STATUS_VALUES.CREATED)) {
        dispatch(updateAppStatus(WALLET_STATUS, WALLET_STATUS_VALUES.FUNDED_NEED_CREATE));
      }
    });
>>>>>>> 6a0f50c7
};

function updateBalances(
  address: string,
  nonSafeWallet: string,
  ethNonSafeBalance: string,
<<<<<<< HEAD
  callback: NodeStyleCallback
) {
  const {
    universe: { id: universe },
  } = AppStatus.get();
  Promise.all([
    getRepBalance(universe, address),
    getDaiBalance(address),
    getEthBalance(address),
    getLegacyRepBalance(address),
    getLegacyRepBalance(nonSafeWallet),
    getEthBalance(nonSafeWallet),
    getDaiBalance(nonSafeWallet),
    getRepBalance(universe, nonSafeWallet),
  ]).then(amounts => {
=======
  initialLogin: boolean,
  balances: AccountBalances,
  dispatch: ThunkDispatch<void, any, Action>,
  callback: NodeStyleCallback,
) {
  let allPromises = initialLogin
    ? Promise.all([
        getRepBalance(universe, address),
        getDaiBalance(address),
        getEthBalance(address),
        getLegacyRepBalance(address),
        getLegacyRepBalance(nonSafeWallet),
        getEthBalance(nonSafeWallet),
        getDaiBalance(nonSafeWallet),
        getRepBalance(universe, nonSafeWallet),
      ])
    : Promise.all([
        getRepBalance(universe, address),
        getDaiBalance(address),
        getEthBalance(address),
        null,
        null,
        getEthBalance(nonSafeWallet),
        null,
        null,
      ]);


  allPromises.then(async (amounts) => {
>>>>>>> 6a0f50c7
    const attoRep = String(amounts[0]);
    const dai = String(amounts[1]);
    const eth = amounts[2];
    const legacyAttoRep = initialLogin ? String(amounts[3]) : balances.legacyAttoRep;
    const legacyAttoRepNonSafe = initialLogin && String(amounts[4]);
    const rep = String(createBigNumber(attoRep).dividedBy(ETHER));
    const ethNonSafe = amounts[5];
<<<<<<< HEAD
    const daiNonSafe = String(amounts[6]);
    const repNonSafe = String(
      createBigNumber(String(amounts[7])).dividedBy(ETHER)
    );
    const legacyRep = String(
      createBigNumber(String(legacyAttoRep)).dividedBy(ETHER)
    );
    const legacyRepNonSafe = String(
      createBigNumber(String(legacyAttoRepNonSafe)).dividedBy(ETHER)
=======
    const daiNonSafe = initialLogin ? String(amounts[6]) : balances.signerBalances.dai;
    const repNonSafe = initialLogin
      ? String(createBigNumber(String(amounts[7])).dividedBy(ETHER))
      : balances.signerBalances.dai;
    const legacyRep = String(createBigNumber(String(legacyAttoRep)).dividedBy(ETHER));
    const legacyRepNonSafe = initialLogin
      ? String(createBigNumber(String(legacyAttoRepNonSafe)).dividedBy(ETHER))
      : balances.signerBalances.legacyRep;

    dispatch(addedDaiEvent(dai));
    dispatch(addEthIncreaseAlert(dai, ethNonSafeBalance, ethNonSafe));
    dispatch(
      updateLoginAccount({
        balances: {
          attoRep,
          rep,
          dai,
          eth,
          legacyAttoRep,
          legacyRep,
          signerBalances: {
            eth: ethNonSafe,
            dai: daiNonSafe,
            rep: repNonSafe,
            legacyRep: legacyRepNonSafe,
          }
        },
      })
>>>>>>> 6a0f50c7
    );

    const balances = {
      attoRep,
      rep,
      dai,
      eth,
      legacyAttoRep,
      legacyRep,
      signerBalances: {
        eth: ethNonSafe,
        dai: daiNonSafe,
        rep: repNonSafe,
        legacyRep: legacyRepNonSafe,
      },
    };
    addedDaiEvent(dai);
    addEthIncreaseAlert(dai, ethNonSafeBalance, ethNonSafe);
    AppStatus.actions.updateLoginAccount({
      balances,
    });
    return callback(null, { rep, dai, eth });
  });
}<|MERGE_RESOLUTION|>--- conflicted
+++ resolved
@@ -1,9 +1,4 @@
-<<<<<<< HEAD
 import { NodeStyleCallback } from 'modules/types';
-=======
-import { NodeStyleCallback, AccountBalances } from 'modules/types';
-import { updateLoginAccount } from 'modules/account/actions/login-account';
->>>>>>> 6a0f50c7
 import {
   getEthBalance,
   getDaiBalance,
@@ -16,7 +11,7 @@
 import { addedDaiEvent } from 'services/analytics/helpers';
 import { addEthIncreaseAlert } from 'modules/alerts/actions/alerts';
 
-export const updateAssets = async (callback?: NodeStyleCallback) => {
+export const updateAssets = async (initialLogin: boolean = false,) => {
   const {
     loginAccount: {
       address,
@@ -28,8 +23,7 @@
   } = AppStatus.get();
   const nonSafeWallet = await meta.signer.getAddress();
 
-<<<<<<< HEAD
-  updateBalances(address, nonSafeWallet, String(eth), (err, balances) => {
+  updateBalances(address, nonSafeWallet, String(eth), initialLogin, (err, balances) => {
     const { walletStatus } = AppStatus.get();
     // TODO: set min amount of DAI, for testing need a real values
     if (
@@ -40,87 +34,44 @@
         WALLET_STATUS_VALUES.FUNDED_NEED_CREATE
       );
     }
-    if (callback) callback(balances);
   });
-=======
-export const updateAssets = (
-  initialLogin: boolean = false,
-): ThunkAction<any, any, any, any> => async (
-  dispatch: ThunkDispatch<void, any, Action>,
-  getState: () => AppState
-) => {
-  const { loginAccount, universe, appStatus } = getState();
-  const { address, meta, balances } = loginAccount;
-  const nonSafeWallet = await meta.signer?.getAddress();
-
-  updateBalances(
-    universe.id,
-    address,
-    nonSafeWallet,
-    loginAccount.balances.signerBalances?.eth,
-    initialLogin,
-    balances,
-    dispatch,
-    (err, balances) => {
-      let status = appStatus[WALLET_STATUS];
-      if (createBigNumber(balances.dai).gt(FIVE) && (status !== WALLET_STATUS_VALUES.CREATED)) {
-        dispatch(updateAppStatus(WALLET_STATUS, WALLET_STATUS_VALUES.FUNDED_NEED_CREATE));
-      }
-    });
->>>>>>> 6a0f50c7
 };
 
 function updateBalances(
   address: string,
   nonSafeWallet: string,
   ethNonSafeBalance: string,
-<<<<<<< HEAD
+  initialLogin: boolean,
   callback: NodeStyleCallback
 ) {
   const {
+    loginAccount: { balances },
     universe: { id: universe },
   } = AppStatus.get();
-  Promise.all([
-    getRepBalance(universe, address),
-    getDaiBalance(address),
-    getEthBalance(address),
-    getLegacyRepBalance(address),
-    getLegacyRepBalance(nonSafeWallet),
-    getEthBalance(nonSafeWallet),
-    getDaiBalance(nonSafeWallet),
-    getRepBalance(universe, nonSafeWallet),
-  ]).then(amounts => {
-=======
-  initialLogin: boolean,
-  balances: AccountBalances,
-  dispatch: ThunkDispatch<void, any, Action>,
-  callback: NodeStyleCallback,
-) {
   let allPromises = initialLogin
-    ? Promise.all([
-        getRepBalance(universe, address),
-        getDaiBalance(address),
-        getEthBalance(address),
-        getLegacyRepBalance(address),
-        getLegacyRepBalance(nonSafeWallet),
-        getEthBalance(nonSafeWallet),
-        getDaiBalance(nonSafeWallet),
-        getRepBalance(universe, nonSafeWallet),
-      ])
-    : Promise.all([
-        getRepBalance(universe, address),
-        getDaiBalance(address),
-        getEthBalance(address),
-        null,
-        null,
-        getEthBalance(nonSafeWallet),
-        null,
-        null,
-      ]);
+  ? Promise.all([
+      getRepBalance(universe, address),
+      getDaiBalance(address),
+      getEthBalance(address),
+      getLegacyRepBalance(address),
+      getLegacyRepBalance(nonSafeWallet),
+      getEthBalance(nonSafeWallet),
+      getDaiBalance(nonSafeWallet),
+      getRepBalance(universe, nonSafeWallet),
+    ])
+  : Promise.all([
+      getRepBalance(universe, address),
+      getDaiBalance(address),
+      getEthBalance(address),
+      null,
+      null,
+      getEthBalance(nonSafeWallet),
+      null,
+      null,
+    ]);
 
 
-  allPromises.then(async (amounts) => {
->>>>>>> 6a0f50c7
+allPromises.then(async (amounts) => {
     const attoRep = String(amounts[0]);
     const dai = String(amounts[1]);
     const eth = amounts[2];
@@ -128,17 +79,6 @@
     const legacyAttoRepNonSafe = initialLogin && String(amounts[4]);
     const rep = String(createBigNumber(attoRep).dividedBy(ETHER));
     const ethNonSafe = amounts[5];
-<<<<<<< HEAD
-    const daiNonSafe = String(amounts[6]);
-    const repNonSafe = String(
-      createBigNumber(String(amounts[7])).dividedBy(ETHER)
-    );
-    const legacyRep = String(
-      createBigNumber(String(legacyAttoRep)).dividedBy(ETHER)
-    );
-    const legacyRepNonSafe = String(
-      createBigNumber(String(legacyAttoRepNonSafe)).dividedBy(ETHER)
-=======
     const daiNonSafe = initialLogin ? String(amounts[6]) : balances.signerBalances.dai;
     const repNonSafe = initialLogin
       ? String(createBigNumber(String(amounts[7])).dividedBy(ETHER))
@@ -148,29 +88,7 @@
       ? String(createBigNumber(String(legacyAttoRepNonSafe)).dividedBy(ETHER))
       : balances.signerBalances.legacyRep;
 
-    dispatch(addedDaiEvent(dai));
-    dispatch(addEthIncreaseAlert(dai, ethNonSafeBalance, ethNonSafe));
-    dispatch(
-      updateLoginAccount({
-        balances: {
-          attoRep,
-          rep,
-          dai,
-          eth,
-          legacyAttoRep,
-          legacyRep,
-          signerBalances: {
-            eth: ethNonSafe,
-            dai: daiNonSafe,
-            rep: repNonSafe,
-            legacyRep: legacyRepNonSafe,
-          }
-        },
-      })
->>>>>>> 6a0f50c7
-    );
-
-    const balances = {
+    const updatedBalances = {
       attoRep,
       rep,
       dai,
@@ -187,7 +105,7 @@
     addedDaiEvent(dai);
     addEthIncreaseAlert(dai, ethNonSafeBalance, ethNonSafe);
     AppStatus.actions.updateLoginAccount({
-      balances,
+      balances: updatedBalances,
     });
     return callback(null, { rep, dai, eth });
   });
