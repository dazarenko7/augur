import { NodeStyleCallback } from 'modules/types';
import { updateLoginAccount } from 'modules/account/actions/login-account';
import logError from 'utils/log-error';
import {
  getEthBalance,
  getDaiBalance,
  getRepBalance,
  getLegacyRepBalance,
} from 'modules/contracts/actions/contractCalls';
import { AppState } from 'store';
import { ThunkDispatch, ThunkAction } from 'redux-thunk';
import { Action } from 'redux';
import { formatAttoRep } from 'utils/format-number';
import { addedDaiEvent } from 'services/analytics/helpers';
import { updateAppStatus, WALLET_STATUS } from 'modules/app/actions/update-app-status';
import { createBigNumber } from 'utils/create-big-number';
import { WALLET_STATUS_VALUES, TWO } from 'modules/common/constants';

export const updateAssets = (
  callback: NodeStyleCallback,
): ThunkAction<any, any, any, any> => (
  dispatch: ThunkDispatch<void, any, Action>,
  getState: () => AppState
) => {
  const { loginAccount, universe, appStatus } = getState();
  const { address, meta } = loginAccount;
  const nonSafeWallet = meta.signer._address;

  updateBalances(
    universe.id,
    address,
    nonSafeWallet,
    dispatch,
    (err, balances) => {
      let status = appStatus[WALLET_STATUS];
      // TODO: set min amount of DAI, for testing need a real values
      if (createBigNumber(balances.dai).gt(TWO) && status !== WALLET_STATUS_VALUES.CREATED) {
        dispatch(updateAppStatus(WALLET_STATUS, WALLET_STATUS_VALUES.FUNDED_NEED_CREATE));
      }
      if (!status) dispatch(updateAppStatus(WALLET_STATUS, WALLET_STATUS_VALUES.WAITING_FOR_FUNDING));

      if (callback) callback(balances);
    });
};

function updateBalances(
  universe: string,
  address: string,
  nonSafeWallet: string,
  dispatch: ThunkDispatch<void, any, Action>,
  callback: NodeStyleCallback
) {
  Promise.all([
    getRepBalance(universe, address),
    getDaiBalance(address),
    getEthBalance(address),
    getLegacyRepBalance(address),
    getLegacyRepBalance(nonSafeWallet),
    getEthBalance(nonSafeWallet),
  ]).then(amounts => {
    const attoRep = amounts[0].toString();
    const dai = amounts[1];
    const eth = amounts[2];
    const legacyAttoRep = amounts[3].toString();
    const legacyAttoRepNonSafe = amounts[4].toString();
<<<<<<< HEAD
    const rep = formatAttoRep(attoRep).roundedValue.toNumber();
=======
    const ethNonSafe = amounts[5];
    const rep = formatAttoRep(attoRep).value;
>>>>>>> d9976f4e
    const legacyRep = formatAttoRep(legacyAttoRep).value;
    const legacyRepNonSafe = formatAttoRep(legacyAttoRepNonSafe).value;
    dispatch(addedDaiEvent(dai));
    dispatch(
      updateLoginAccount({
        balances: {
          attoRep,
          rep,
          dai,
          eth,
          legacyAttoRep,
          legacyRep,
          legacyRepNonSafe,
          ethNonSafe,
        },
      })
    );
    return callback(null, { rep, dai, eth });
  });
}<|MERGE_RESOLUTION|>--- conflicted
+++ resolved
@@ -63,12 +63,8 @@
     const eth = amounts[2];
     const legacyAttoRep = amounts[3].toString();
     const legacyAttoRepNonSafe = amounts[4].toString();
-<<<<<<< HEAD
     const rep = formatAttoRep(attoRep).roundedValue.toNumber();
-=======
     const ethNonSafe = amounts[5];
-    const rep = formatAttoRep(attoRep).value;
->>>>>>> d9976f4e
     const legacyRep = formatAttoRep(legacyAttoRep).value;
     const legacyRepNonSafe = formatAttoRep(legacyAttoRepNonSafe).value;
     dispatch(addedDaiEvent(dai));
