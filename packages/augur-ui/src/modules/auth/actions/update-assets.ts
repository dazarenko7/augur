--- conflicted
+++ resolved
@@ -65,7 +65,6 @@
     const rep = String(createBigNumber(attoRep).dividedBy(ETHER));
     const ethNonSafe = amounts[5];
     const daiNonSafe = String(amounts[6]);
-<<<<<<< HEAD
     const repNonSafe = String(
       createBigNumber(String(amounts[7])).dividedBy(ETHER)
     );
@@ -74,31 +73,6 @@
     );
     const legacyRepNonSafe = String(
       createBigNumber(String(legacyAttoRepNonSafe)).dividedBy(ETHER)
-=======
-    const repNonSafe = String(createBigNumber(String(amounts[7])).dividedBy(ETHER));
-    const legacyRep = String(createBigNumber(String(legacyAttoRep)).dividedBy(ETHER));
-    const legacyRepNonSafe = String(createBigNumber(String(legacyAttoRepNonSafe)).dividedBy(ETHER));
-
-    dispatch(addedDaiEvent(dai));
-    dispatch(addEthIncreaseAlert(dai, ethNonSafeBalance, ethNonSafe));
-    dispatch(
-      updateLoginAccount({
-        balances: {
-          attoRep,
-          rep,
-          dai,
-          eth,
-          legacyAttoRep,
-          legacyRep,
-          signerBalances: {
-            eth: ethNonSafe,
-            dai: daiNonSafe,
-            rep: repNonSafe,
-            legacyRep: legacyRepNonSafe,
-          }
-        },
-      })
->>>>>>> e47aa56f
     );
 
     const balances = {
@@ -108,11 +82,11 @@
       eth,
       legacyAttoRep,
       legacyRep,
-      legacyRepNonSafe,
       signerBalances: {
         eth: ethNonSafe,
         dai: daiNonSafe,
         rep: repNonSafe,
+        legacyRep: legacyRepNonSafe,
       },
     };
     addedDaiEvent(dai);
