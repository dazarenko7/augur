<<<<<<< HEAD
import { FormattedNumber } from 'modules/types';
import { formatDai } from 'utils/format-number';
import { augurSdk } from 'services/augursdk';
import { BigNumber } from 'utils/create-big-number';
=======
import { AppState } from 'appStore';
import { Action } from 'redux';
import { ThunkDispatch, ThunkAction } from 'redux-thunk';
import { getEthForDaiRate } from 'modules/contracts/actions/contractCalls';
import {
  updateAppStatus,
  ETH_TO_DAI_RATE,
} from 'modules/app/actions/update-app-status';
import { NodeStyleCallback, FormattedNumber } from 'modules/types';
import { augurSdk } from 'services/augursdk';
import logError from 'utils/log-error';
import { formatAttoDai, formatDaiPrice } from 'utils/format-number';
import { BigNumber } from 'utils/create-big-number';

export const getEthToDaiRate = (
  callback: NodeStyleCallback = logError
): ThunkAction<any, any, any, any> => (
  dispatch: ThunkDispatch<void, any, Action>,
  getState: () => AppState
) => {
  const ethToDaiRate = getEthForDaiRate();
  if (ethToDaiRate) {
    dispatch(updateAppStatus(ETH_TO_DAI_RATE, formatAttoDai(ethToDaiRate)));
  }
};
>>>>>>> 48f4a622

export const ethToDai = (ethAmount: number, ethToDaiRate: BigNumber): FormattedNumber => {
  if (!ethToDaiRate) return formatDaiPrice(0);
  return formatDaiPrice(ethToDaiRate.times(ethAmount));
};

export const getGasInDai = (amount: BigNumber, manualGasPrice?: number): FormattedNumber => {
  const augur = augurSdk.get();
  const gasInAttoDai = augur.convertGasEstimateToDaiCost(amount, manualGasPrice);
  return formatDaiPrice(gasInAttoDai.dividedBy(10 ** 18), { decimals: 2, decimalsRounded: 2});
}

export const displayGasInDai = (amount: BigNumber, manualGasPrice?: number): string => {
  const gasInDai = getGasInDai(amount, manualGasPrice);
  if (Number(gasInDai.roundedFormatted) === 0) {
    return '$0.01';
  }
  return `$${gasInDai.roundedFormatted}`;
};<|MERGE_RESOLUTION|>--- conflicted
+++ resolved
@@ -1,35 +1,6 @@
-<<<<<<< HEAD
 import { FormattedNumber } from 'modules/types';
-import { formatDai } from 'utils/format-number';
 import { augurSdk } from 'services/augursdk';
 import { BigNumber } from 'utils/create-big-number';
-=======
-import { AppState } from 'appStore';
-import { Action } from 'redux';
-import { ThunkDispatch, ThunkAction } from 'redux-thunk';
-import { getEthForDaiRate } from 'modules/contracts/actions/contractCalls';
-import {
-  updateAppStatus,
-  ETH_TO_DAI_RATE,
-} from 'modules/app/actions/update-app-status';
-import { NodeStyleCallback, FormattedNumber } from 'modules/types';
-import { augurSdk } from 'services/augursdk';
-import logError from 'utils/log-error';
-import { formatAttoDai, formatDaiPrice } from 'utils/format-number';
-import { BigNumber } from 'utils/create-big-number';
-
-export const getEthToDaiRate = (
-  callback: NodeStyleCallback = logError
-): ThunkAction<any, any, any, any> => (
-  dispatch: ThunkDispatch<void, any, Action>,
-  getState: () => AppState
-) => {
-  const ethToDaiRate = getEthForDaiRate();
-  if (ethToDaiRate) {
-    dispatch(updateAppStatus(ETH_TO_DAI_RATE, formatAttoDai(ethToDaiRate)));
-  }
-};
->>>>>>> 48f4a622
 
 export const ethToDai = (ethAmount: number, ethToDaiRate: BigNumber): FormattedNumber => {
   if (!ethToDaiRate) return formatDaiPrice(0);
