--- conflicted
+++ resolved
@@ -1,12 +1,7 @@
 import { FormattedNumber } from 'modules/types';
 import { augurSdk } from 'services/augursdk';
 import { BigNumber } from 'utils/create-big-number';
-<<<<<<< HEAD
-import { formatDaiPrice } from "utils/format-number";
-
-=======
 import { formatDaiPrice } from 'utils/format-number';
->>>>>>> d8a3efbf
 
 export const ethToDai = (ethAmount: number, ethToDaiRate: BigNumber): FormattedNumber => {
   if (!ethToDaiRate) return formatDaiPrice(0);
