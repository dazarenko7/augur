--- conflicted
+++ resolved
@@ -20,35 +20,19 @@
 import { windowRef } from 'utils/window-ref';
 import { NodeStyleCallback, WindowApp } from 'modules/types';
 import { listenForStartUpEvents } from 'modules/events/actions/listen-to-updates';
-<<<<<<< HEAD
-import {
-  loginWithInjectedWeb3,
-  getWeb3Provider,
-} from 'modules/auth/actions/login-with-injected-web3';
-import { loginWithPortis } from 'modules/auth/actions/login-with-portis';
-=======
 import { loginWithInjectedWeb3, getWeb3Provider } from 'modules/auth/actions/login-with-injected-web3';
->>>>>>> 6a0f50c7
 import { loginWithFortmatic } from 'modules/auth/actions/login-with-fortmatic';
 import { loginWithTorus } from 'modules/auth/actions/login-with-torus';
 import { toChecksumAddress } from 'ethereumjs-util';
 import { logout } from 'modules/auth/actions/logout';
-<<<<<<< HEAD
-import { Augur, Provider } from '@augurproject/sdk';
-=======
-import { updateCanHotload } from 'modules/app/actions/update-connection';
->>>>>>> 6a0f50c7
 import { getLoggedInUserFromLocalStorage } from 'services/storage/localStorage';
 import { getFingerprint } from 'utils/get-fingerprint';
 import { tryToPersistStorage } from 'utils/storage-manager';
 import { getNetwork } from 'utils/get-network-name';
 import { showIndexedDbSize } from 'utils/show-indexed-db-size';
 import { isGoogleBot } from 'utils/is-google-bot';
-<<<<<<< HEAD
+import { isMobileSafari } from 'utils/is-safari';
 import { AppStatus } from 'modules/app/store/app-status';
-=======
-import { isMobileSafari } from 'utils/is-safari';
->>>>>>> 6a0f50c7
 
 const NETWORK_ID_POLL_INTERVAL_DURATION = 10000;
 
@@ -78,13 +62,6 @@
         }
         await loginWithInjectedWeb3();
       }
-<<<<<<< HEAD
-      if (loggedInAccountType === ACCOUNT_TYPES.PORTIS) {
-        await loginWithPortis(false);
-      }
-
-=======
->>>>>>> 6a0f50c7
       if (loggedInAccountType === ACCOUNT_TYPES.FORTMATIC) {
         await loginWithFortmatic();
       }
@@ -147,26 +124,8 @@
     AppStatus.actions.updateLoginAccount(accountObject);
   };
 
-<<<<<<< HEAD
   if (isGlobalWeb3() && loggedInAccountType === ACCOUNT_TYPES.WEB3WALLET) {
     preloadAccount(ACCOUNT_TYPES.WEB3WALLET);
-  }
-=======
-    if (isGlobalWeb3() && loggedInAccountType === ACCOUNT_TYPES.WEB3WALLET) {
-      preloadAccount(ACCOUNT_TYPES.WEB3WALLET);
-    }
-
-    if (loggedInAccountType === ACCOUNT_TYPES.FORTMATIC) {
-      preloadAccount(ACCOUNT_TYPES.FORTMATIC);
-    }
-
-    if (loggedInAccountType === ACCOUNT_TYPES.TORUS) {
-      preloadAccount(ACCOUNT_TYPES.TORUS);
-    }
->>>>>>> 6a0f50c7
-
-  if (loggedInAccountType === ACCOUNT_TYPES.PORTIS) {
-    preloadAccount(ACCOUNT_TYPES.PORTIS);
   }
 
   if (loggedInAccountType === ACCOUNT_TYPES.FORTMATIC) {
@@ -186,7 +145,6 @@
       // Use window provider
       provider = getWeb3Provider(windowRef);
     } else {
-<<<<<<< HEAD
       // Use torus provider
 
       // Use import instead of import for wallet SDK packages
@@ -208,44 +166,6 @@
       const torusWidget = document.querySelector('#torusWidget');
       if (torusWidget) {
         torusWidget.remove();
-=======
-      // In DEV, use local ethereum node
-      provider = new JsonRpcProvider(config.ethereum.http);
-    }
-
-    // Disable mesh/gsn for googleBot
-    if (isGoogleBot()) {
-      config = mergeConfig(config, {
-        zeroX: { mesh: { enabled: false } },
-        gsn: { enabled: false },
-        useWarpSync: false,
-      })
-    }
-
-    if (isMobileSafari()) {
-      config = mergeConfig(config, {
-        warpSync: {
-          autoReport: false,
-          enabled: false,
-        },
-      })
-    }
-
-    let Augur = null;
-    try {
-      Augur = await augurSdk.makeClient(provider, config);
-    } catch (e) {
-      console.error(e);
-      if (provider._network && config.networkId !== provider._network.chainId) {
-        return dispatch(
-          updateModal({
-            type: MODAL_NETWORK_MISMATCH,
-            expectedNetwork: NETWORK_NAMES[Number(config.networkId)],
-          })
-        );
-      } else {
-        return callback('SDK could not be created', { config });
->>>>>>> 6a0f50c7
       }
       provider = new Web3Provider(torus.provider);
     }
@@ -254,40 +174,27 @@
     provider = new JsonRpcProvider(config.ethereum.http);
   }
 
-<<<<<<< HEAD
   // Disable mesh/gsn for googleBot
   if (isGoogleBot()) {
-    config = validConfigOrDie(
-      mergeConfig(config, {
-        zeroX: { mesh: { enabled: false } },
-        gsn: { enabled: false },
-        useWarpSync: false,
-      })
-    );
-  }
-=======
-    let universeId =
-      config.addresses?.Universe || Augur.contracts.universe.address;
-    if (
-      windowApp.localStorage &&
-      windowApp.localStorage.getItem &&
-      loginAccount.address
-    ) {
-      const loginAddress =
-        (windowApp.localStorage.getItem &&
-          windowApp.localStorage.getItem(loginAccount.address)) ||
-        '';
-      const storedUniverseId = JSON.parse(loginAddress).selectedUniverse[
-        getNetworkId().toString()
-      ];
-      universeId = !storedUniverseId ? universeId : storedUniverseId;
-    }
-    dispatch(updateUniverse({ id: universeId }));
->>>>>>> 6a0f50c7
-
-  let sdk: Augur<Provider> = null;
+    config = mergeConfig(config, {
+      zeroX: { mesh: { enabled: false } },
+      gsn: { enabled: false },
+      useWarpSync: false,
+    })
+  }
+
+  if (isMobileSafari()) {
+    config = mergeConfig(config, {
+      warpSync: {
+        autoReport: false,
+        enabled: false,
+      },
+    })
+  }
+
+  let Augur = null;
   try {
-    sdk = await augurSdk.makeClient(provider, config);
+    Augur = await augurSdk.makeClient(provider, config);
   } catch (e) {
     console.error(e);
     if (provider._network && config.networkId !== provider._network.chainId) {
@@ -299,9 +206,10 @@
     } else {
       return callback('SDK could not be created', { config });
     }
-  }
-
-  let universeId = config.addresses?.Universe || sdk.contracts.universe.address;
+    provider = new Web3Provider(torus.provider);
+  }
+
+  let universeId = config.addresses?.Universe || Augur.contracts.universe.address;
   if (
     windowApp.localStorage &&
     windowApp.localStorage.getItem &&
@@ -323,30 +231,14 @@
     AppStatus.actions.closeModal();
   }
 
-<<<<<<< HEAD
-  if (isInitialConnection) {
-    loadAccountIfStored();
-    pollForNetwork();
-  }
-
   // wire up start up events for sdk
-  listenForStartUpEvents(sdk);
+  listenForStartUpEvents(Augur);
   AppStatus.actions.setCanHotload(true);
 
   await augurSdk.connect();
 
   callback(null);
 };
-=======
-    // wire up start up events for sdk
-    dispatch(listenForStartUpEvents(Augur));
-    dispatch(updateCanHotload(true));
-
-    await augurSdk.connect();
-    callback(null);
-  };
-}
->>>>>>> 6a0f50c7
 
 interface initAugurParams {
   ethereumNodeHttp: string | null;
@@ -363,20 +255,8 @@
     useWeb3Transport,
   }: initAugurParams,
   callback: NodeStyleCallback = logError
-<<<<<<< HEAD
 ) => {
-  // const config: SDKConfiguration = environments[`${process.env.ETHEREUM_NETWORK}`];
-  const config = buildConfig(process.env.ETHEREUM_NETWORK || 'local');
-=======
-) {
-  return (
-    dispatch: ThunkDispatch<void, any, Action>,
-    getState: () => AppState
-  ) => {
-    const config: SDKConfiguration = process.env.CONFIGURATION;
-
-    config.ethereum.useWeb3Transport = useWeb3Transport;
->>>>>>> 6a0f50c7
+  const config: SDKConfiguration = process.env.CONFIGURATION;
 
   config.ethereum.useWeb3Transport = useWeb3Transport;
 
@@ -384,23 +264,9 @@
     config.ethereum.http = ethereumNodeHttp;
   }
 
-<<<<<<< HEAD
   if (sdkEndpoint) {
     config.sdk.ws = sdkEndpoint;
   }
-=======
-    // cache fingerprint
-    getFingerprint();
-    dispatch(updateEnv(config));
-    tryToPersistStorage();
-    connectAugur(history, config, true, callback)(dispatch, getState);
->>>>>>> 6a0f50c7
-
-  console.log(
-    '******** CONFIGURATION ***********\n' +
-      serializeConfig(config) +
-      '\n**********************************'
-  );
   // cache fingerprint
   getFingerprint();
   AppStatus.actions.setEnv(config);
