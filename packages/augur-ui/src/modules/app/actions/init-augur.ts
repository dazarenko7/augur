--- conflicted
+++ resolved
@@ -44,11 +44,8 @@
 import { isDevNetworkId, SDKConfiguration } from '@augurproject/artifacts';
 import { getNetwork } from 'utils/get-network-name';
 import { buildConfig } from '@augurproject/artifacts';
-<<<<<<< HEAD
 import { showIndexedDbSize } from 'utils/show-indexed-db-size';
-=======
 import { isGoogleBot } from 'utils/is-google-bot';
->>>>>>> 684eaeaf
 
 const NETWORK_ID_POLL_INTERVAL_DURATION = 10000;
 
