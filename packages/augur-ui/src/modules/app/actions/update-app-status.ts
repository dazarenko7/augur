import { FormattedNumber } from 'modules/types';

export const IS_MOBILE = 'isMobile';
export const IS_MOBILE_SMALL = 'isMobileSmall';
export const UPDATE_APP_STATUS = 'UPDATE_APP_STATUS';
export const ETH_TO_DAI_RATE = 'ethToDaiRate';
export const REP_TO_DAI_RATE = 'repToDaiRate';
export const GSN_ENABLED = 'gsnEnabled';
export const Ox_ENABLED = 'zeroXEnabled';
<<<<<<< HEAD
export const GNOSIS_STATUS = 'gnosisStatus';
=======
export const Ox_STATUS = 'zeroXStatus';
>>>>>>> a47a304f
export const WALLET_STATUS = 'walletStatus';

export function updateAppStatus(statusKey: string, value: boolean | FormattedNumber | string) {
  return {
    type: UPDATE_APP_STATUS,
    data: {
      statusKey,
      value,
    },
  };
}<|MERGE_RESOLUTION|>--- conflicted
+++ resolved
@@ -7,11 +7,8 @@
 export const REP_TO_DAI_RATE = 'repToDaiRate';
 export const GSN_ENABLED = 'gsnEnabled';
 export const Ox_ENABLED = 'zeroXEnabled';
-<<<<<<< HEAD
 export const GNOSIS_STATUS = 'gnosisStatus';
-=======
 export const Ox_STATUS = 'zeroXStatus';
->>>>>>> a47a304f
 export const WALLET_STATUS = 'walletStatus';
 
 export function updateAppStatus(statusKey: string, value: boolean | FormattedNumber | string) {
