import { connect } from 'react-redux';
import { withRouter } from 'react-router-dom';
import { compose } from 'redux';
import {
  MARKET_MAX_FEES,
  MARKET_MAX_SPREAD,
  MARKET_SHOW_INVALID,
} from 'modules/app/store/constants';
import MarketsListFilters from '../components/inner-nav/markets-list-filters';
import { TEMPLATE_FILTER } from 'modules/common/constants';
import { AppState } from 'appStore';
import { updateLoginAccount } from 'modules/account/actions/login-account';
<<<<<<< HEAD
import { AppStatus } from '../store/app-status';
=======
import { updateSelectedCategories } from "modules/markets-list/actions/update-markets-list";
>>>>>>> 1e1ff057

const mapStateToProps = ({ marketsList, loginAccount }: AppState) => {
  const {
    filterSortOptions: {
      maxFee,
      maxLiquiditySpread,
      includeInvalidMarkets,
      templateFilter,
    },
  } = AppStatus.get();
  return {
    maxFee,
    maxLiquiditySpread,
    includeInvalidMarkets,
    isSearching: marketsList.isSearching,
    allTemplateFilter: templateFilter,
    settings: loginAccount.settings || {},
  };
};

<<<<<<< HEAD
const mapDispatchToProps = dispatch => {
  const {
    updateFilterSortOptions
  } = AppStatus.actions;
  return ({
    updateMaxFee: maxFee =>
      updateFilterSortOptions({ [MARKET_MAX_FEES]: maxFee }),
    updateMaxSpread: maxLiquiditySpread =>
      updateFilterSortOptions({ [MARKET_MAX_SPREAD]: maxLiquiditySpread }),
    updateShowInvalid: showInvalid =>
      updateFilterSortOptions({ [MARKET_SHOW_INVALID]: showInvalid }),
    updateTemplateFilter: templateFilter =>
      updateFilterSortOptions({ [TEMPLATE_FILTER]: templateFilter }),
    updateLoginAccount: settings => {
      dispatch(updateLoginAccount({ settings }));
    },
  });
}
=======
const mapDispatchToProps = dispatch => ({
  updateMaxFee: maxFee => {
    dispatch(updateFilterSortOptions(MARKET_MAX_FEES, maxFee));
  },
  updateMaxSpread: maxLiquiditySpread => {
    dispatch(updateFilterSortOptions(MARKET_MAX_SPREAD, maxLiquiditySpread));
  },
  updateShowInvalid: showInvalid => {
    dispatch(updateFilterSortOptions(MARKET_SHOW_INVALID, showInvalid));
  },
  updateTemplateFilter: templateFilter => {
    dispatch(updateFilterSortOptions(TEMPLATE_FILTER, templateFilter));
  },
  updateLoginAccount: settings => {
    dispatch(updateLoginAccount({ settings }));
  },
  updateSelectedCategories: (category) => dispatch(updateSelectedCategories(category)),
});

>>>>>>> 1e1ff057
const mergeProps = (sP, dP, oP) => {
  return {
    ...sP,
    ...oP,
    updateMaxFee: maxFee => {
      dP.updateMaxFee(maxFee);
      dP.updateLoginAccount(Object.assign({}, sP.settings, { maxFee }));
    },
    updateMaxSpread: maxLiquiditySpread => {
      dP.updateMaxSpread(maxLiquiditySpread);
      dP.updateLoginAccount(
        Object.assign({}, sP.settings, { spread: maxLiquiditySpread })
      );
    },
    updateShowInvalid: showInvalid => {
      dP.updateShowInvalid(showInvalid);
      dP.updateLoginAccount(Object.assign({}, sP.settings, { showInvalid }));
    },
    updateTemplateFilter: templateFilter => {
      dP.updateTemplateFilter(templateFilter);
      dP.updateLoginAccount(Object.assign({}, sP.settings, { templateFilter }));
    },
    updateSelectedCategories: (category) => dP.updateSelectedCategories(category),
  };
};

const MarketsListFiltersContainer = withRouter(
  compose(connect(mapStateToProps, mapDispatchToProps, mergeProps))(
    MarketsListFilters
  )
);

export default MarketsListFiltersContainer;<|MERGE_RESOLUTION|>--- conflicted
+++ resolved
@@ -10,11 +10,8 @@
 import { TEMPLATE_FILTER } from 'modules/common/constants';
 import { AppState } from 'appStore';
 import { updateLoginAccount } from 'modules/account/actions/login-account';
-<<<<<<< HEAD
 import { AppStatus } from '../store/app-status';
-=======
 import { updateSelectedCategories } from "modules/markets-list/actions/update-markets-list";
->>>>>>> 1e1ff057
 
 const mapStateToProps = ({ marketsList, loginAccount }: AppState) => {
   const {
@@ -35,7 +32,6 @@
   };
 };
 
-<<<<<<< HEAD
 const mapDispatchToProps = dispatch => {
   const {
     updateFilterSortOptions
@@ -52,29 +48,9 @@
     updateLoginAccount: settings => {
       dispatch(updateLoginAccount({ settings }));
     },
+    updateSelectedCategories: (category) => dispatch(updateSelectedCategories(category)),
   });
 }
-=======
-const mapDispatchToProps = dispatch => ({
-  updateMaxFee: maxFee => {
-    dispatch(updateFilterSortOptions(MARKET_MAX_FEES, maxFee));
-  },
-  updateMaxSpread: maxLiquiditySpread => {
-    dispatch(updateFilterSortOptions(MARKET_MAX_SPREAD, maxLiquiditySpread));
-  },
-  updateShowInvalid: showInvalid => {
-    dispatch(updateFilterSortOptions(MARKET_SHOW_INVALID, showInvalid));
-  },
-  updateTemplateFilter: templateFilter => {
-    dispatch(updateFilterSortOptions(TEMPLATE_FILTER, templateFilter));
-  },
-  updateLoginAccount: settings => {
-    dispatch(updateLoginAccount({ settings }));
-  },
-  updateSelectedCategories: (category) => dispatch(updateSelectedCategories(category)),
-});
-
->>>>>>> 1e1ff057
 const mergeProps = (sP, dP, oP) => {
   return {
     ...sP,
