--- conflicted
+++ resolved
@@ -21,7 +21,6 @@
   };
 };
 
-<<<<<<< HEAD
 const mapDispatchToProps = dispatch => {
   const { updateFilterSortOptions } = AppStatus.actions;
   return ({
@@ -41,25 +40,6 @@
       updateFilterSortOptions({ [TEMPLATE_FILTER]: templateFilter }),
   });
 }
-=======
-const mapDispatchToProps = dispatch => ({
-  updateLoginAccount: settings => dispatch(updateLoginAccount({ settings })),
-  updateSelectedCategories: categories =>
-    dispatch(updateSelectedCategories(categories)),
-  updateMobileMenuState: data => dispatch(updateMobileMenuState(data)),
-  updateMarketsSortBy: sortBy =>
-    dispatch(updateFilterSortOptions(MARKET_SORT, sortBy)),
-  updateMaxFee: maxFee =>
-    dispatch(updateFilterSortOptions(MARKET_MAX_FEES, maxFee)),
-  updateMaxSpread: maxLiquiditySpread =>
-    dispatch(updateFilterSortOptions(MARKET_MAX_SPREAD, maxLiquiditySpread)),
-  updateShowInvalid: showInvalid =>
-    dispatch(updateFilterSortOptions(MARKET_SHOW_INVALID, showInvalid)),
-  updateTemplateFilter: templateFilter =>
-    dispatch(updateFilterSortOptions(TEMPLATE_FILTER, templateFilter)),
-});
-
->>>>>>> 1e1ff057
 const mergeProps = (sP, dP, oP) => {
   return {
     ...sP,
