--- conflicted
+++ resolved
@@ -22,10 +22,17 @@
 import TooltipStyles from 'modules/common/tooltip.styles.less';
 import parseQuery from 'modules/routes/helpers/parse-query';
 import updateQuery from 'modules/routes/helpers/update-query';
-<<<<<<< HEAD
 import ChevronFlip from 'modules/common/chevron-flip';
 import { useAppStatusStore } from 'modules/app/store/app-status';
-import { MARKET_SHOW_INVALID, MARKET_MAX_FEES, MARKET_MAX_SPREAD } from 'modules/app/store/constants';
+import {
+  MARKET_SHOW_INVALID,
+  MARKET_MAX_FEES,
+  MARKET_MAX_SPREAD,
+  MARKET_LIMIT,
+  MARKET_SORT,
+  MARKET_OFFSET,
+  MARKET_FILTER,
+} from 'modules/app/store/constants';
 
 interface MarketsListFiltersProps {
   setFilterSortState: Function;
@@ -33,50 +40,6 @@
 
 const MarketsListFilters = ({
   setFilterSortState,
-=======
-import { INVALID_OPTIONS, LoginAccountSettings, FilterSortOptions } from 'modules/types';
-import ChevronFlip from 'modules/common/chevron-flip';
-import { MARKET_MAX_FEES, MARKET_MAX_SPREAD, MARKET_SHOW_INVALID, MARKET_TYPE_FILTER, MARKET_SORT, MARKET_LIMIT, MARKET_OFFSET, MARKET_FILTER } from 'modules/filter-sort/actions/update-filter-sort-options';
-
-interface MarketsListFiltersProps {
-  maxFee: string;
-  maxLiquiditySpread: string;
-  includeInvalidMarkets: INVALID_OPTIONS;
-  allTemplateFilter: string;
-  marketTypeFilter: string;
-  isSearching: boolean;
-  history: History;
-  location: Location;
-  setMaxFeeFilter: Function;
-  setMaxSpreadFilter: Function;
-  setShowInvalidFilter: Function;
-  setTemplateOrCustomFilter: Function;
-  settings: LoginAccountSettings;
-  isMobile: boolean;
-  updateSelectedCategories: Function;
-  setMarketTypeFilter: Function;
-  updateFilterSortOptionsSettings: Function;
-  sortBy: string,
-  marketLimit: number,
-  marketOffset: number,
-  marketFilter: string,
-  filterSortOptions: FilterSortOptions,
-}
-
-const MarketsListFilters = ({
-  isSearching,
-  history,
-  location,
-  setMaxFeeFilter,
-  setMaxSpreadFilter,
-  setMarketTypeFilter,
-  setShowInvalidFilter,
-  setTemplateOrCustomFilter,
-  isMobile,
-  updateSelectedCategories,
-  updateFilterSortOptionsSettings,
-  filterSortOptions
->>>>>>> 0bfce962
 }: MarketsListFiltersProps) => {
   const history = useHistory();
   const location = useLocation();
@@ -89,46 +52,30 @@
       maxLiquiditySpread,
       includeInvalidMarkets,
       templateFilter: allTemplateFilter,
-      marketTypeFilter
+      marketTypeFilter,
+      limit,
+      sortBy,
+      offset,
+      marketFilter,
     },
-    actions: {
-      updateFilterSortOptions,
-      updateMarketsList
-    },
+    actions: { updateFilterSortOptions, updateMarketsList },
   } = useAppStatusStore();
   const [showFilters, setShowFilters] = useState(false);
 
   useEffect(() => {
     const filterOptionsFromQuery = parseQuery(location.search);
 
-    const newMaxFee =
-      filterOptionsFromQuery.maxFee;
-    const newSpread =
-<<<<<<< HEAD
-      filterOptionsFromQuery.spread ||
-      settings.maxLiquiditySpread;
-=======
-      filterOptionsFromQuery.spread;
->>>>>>> 0bfce962
-    const newTemplateFilter =
-      filterOptionsFromQuery.templateFilter;
-    const newMarketFilter =
-      filterOptionsFromQuery.marketFilter;
-    const newShowInvalid =
-<<<<<<< HEAD
-      filterOptionsFromQuery.showInvalid ||
-      settings.includeInvalidMarkets;
-=======
-      filterOptionsFromQuery.showInvalid;
->>>>>>> 0bfce962
-    const categories =
-      filterOptionsFromQuery.category;
+    const newMaxFee = filterOptionsFromQuery.maxFee;
+    const newSpread = filterOptionsFromQuery.spread;
+    const newTemplateFilter = filterOptionsFromQuery.templateFilter;
+    const newMarketFilter = filterOptionsFromQuery.marketFilter;
+    const newShowInvalid = filterOptionsFromQuery.showInvalid;
+    const categories = filterOptionsFromQuery.category;
     const newMarketTypeFilter = filterOptionsFromQuery.type;
     const newMarketSort = filterOptionsFromQuery.sort;
     const newMarketLimit = filterOptionsFromQuery.limit;
-    const newMarketOffset = filterOptionsFromQuery.offset
-
-<<<<<<< HEAD
+    const newMarketOffset = filterOptionsFromQuery.offset;
+
     let filterUpdates = {};
     if (newMaxFee && newMaxFee !== maxFee) {
       filterUpdates[MARKET_MAX_FEES] = newMaxFee;
@@ -145,6 +92,18 @@
     if (newShowInvalid && newShowInvalid !== includeInvalidMarkets) {
       filterUpdates[MARKET_SHOW_INVALID] = newShowInvalid;
     }
+    if (newMarketLimit && newMarketLimit !== limit) {
+      filterUpdates[MARKET_LIMIT] = newMarketLimit;
+    }
+    if (newMarketSort && newMarketSort !== sortBy) {
+      filterUpdates[MARKET_SORT] = newMarketSort;
+    }
+    if (newMarketOffset && newMarketOffset !== offset) {
+      filterUpdates[MARKET_OFFSET] = newMarketOffset;
+    }
+    if (newMarketFilter && newMarketFilter !== marketFilter) {
+      filterUpdates[MARKET_FILTER] = newMarketFilter;
+    }
     if (Object.keys(filterUpdates).length > 0) {
       updateFilterSortOptions(filterUpdates);
       setFilterSortState(filterUpdates);
@@ -152,61 +111,22 @@
     const categoriesUpdate = categories ? categories.split(',') : [];
     updateMarketsList({
       selectedCategories: categoriesUpdate || [],
-      selectedCategory: categoriesUpdate.length ? categoriesUpdate[categoriesUpdate.length - 1] : null,
+      selectedCategory: categoriesUpdate.length
+        ? categoriesUpdate[categoriesUpdate.length - 1]
+        : null,
     });
-  }, [location.search, settings.maxFee, settings.maxLiquiditySpread, settings.templateFilter, settings.includeInvalidMarkets]);
-=======
-    let filterOptions = {}
-    if (newMaxFee && newMaxFee !== filterSortOptions.maxFee) {
-      filterOptions={...filterOptions, [MARKET_MAX_FEES]: newMaxFee};
-    }
-    if (newSpread && newSpread !== filterSortOptions.maxLiquiditySpread) {
-      filterOptions={...filterOptions, [MARKET_MAX_SPREAD]: newSpread};
-    }
-    if (newTemplateFilter && newTemplateFilter !== filterSortOptions.templateFilter) {
-      filterOptions={...filterOptions, [TEMPLATE_FILTER]: newTemplateFilter};
-    }
-    if (newMarketTypeFilter && newMarketTypeFilter !== filterSortOptions.marketTypeFilter) {
-      filterOptions={...filterOptions, [MARKET_TYPE_FILTER]: newMarketTypeFilter};
-    }
-    if (newShowInvalid && newShowInvalid !== filterSortOptions.includeInvalidMarkets) {
-      filterOptions={...filterOptions, [MARKET_SHOW_INVALID]: newShowInvalid};
-    }
-    if (newMarketLimit && newMarketLimit !== filterSortOptions.limit) {
-      filterOptions={...filterOptions, [MARKET_LIMIT]: newMarketLimit};
-    }
-    if (newMarketSort && newMarketSort !== filterSortOptions.sortBy) {
-      filterOptions={...filterOptions, [MARKET_SORT]: newMarketSort};
-    }
-    if (newMarketOffset && newMarketOffset !== filterSortOptions.offset) {
-      filterOptions={...filterOptions, [MARKET_OFFSET]: newMarketOffset};
-    }
-    if (newMarketFilter && newMarketFilter !== filterSortOptions.marketFilter) {
-      filterOptions={...filterOptions, [MARKET_FILTER]: newMarketFilter};
-    }
-    if(Object.keys(filterOptions).length) updateFilterSortOptionsSettings(filterOptions);
-
-    categories
-      ? updateSelectedCategories(categories.split(','))
-      : updateSelectedCategories([]);
-  }, [location.search]);
-
-  const [showFilters, setShowFilters] = useState(false);
->>>>>>> 0bfce962
+  }, [
+    location.search,
+    settings.maxFee,
+    settings.maxLiquiditySpread,
+    settings.templateFilter,
+    settings.includeInvalidMarkets,
+  ]);
 
   if (!filterSortOptions.maxLiquiditySpread) return null;
 
   const updateFilter = (value: string, whichFilterToUpdate: string) => {
-    updateQuery(
-      whichFilterToUpdate,
-      value,
-      location,
-      history
-    );
-<<<<<<< HEAD
-=======
-    updateFilterSortOptionsSettings({[whichFilterToUpdate]: value});
->>>>>>> 0bfce962
+    updateQuery(whichFilterToUpdate, value, location, history);
   };
 
   return (
@@ -219,7 +139,12 @@
         <div onClick={() => setShowFilters(!showFilters)}>
           {FilterIcon}
           Filters
-          <ChevronFlip pointDown={showFilters} noHardStroke filledInIcon quick />
+          <ChevronFlip
+            pointDown={showFilters}
+            noHardStroke
+            filledInIcon
+            quick
+          />
         </div>
         {showFilters && (
           <>
@@ -231,13 +156,12 @@
             <RadioBarGroup
               light
               radioButtons={templateFilterValues}
-<<<<<<< HEAD
               defaultSelected={allTemplateFilter}
-              onChange={(value: string) => isMobile ? setFilterSortState({ [TEMPLATE_FILTER]: value }) : updateFilter(value, TEMPLATE_FILTER)}
-=======
-              defaultSelected={filterSortOptions.templateFilter}
-              onChange={(value: string) => isMobile ? setTemplateOrCustomFilter(value) : updateFilter(value, TEMPLATE_FILTER)}
->>>>>>> 0bfce962
+              onChange={(value: string) =>
+                isMobile
+                  ? setFilterSortState({ [TEMPLATE_FILTER]: value })
+                  : updateFilter(value, TEMPLATE_FILTER)
+              }
             />
 
             <div className={Styles.Filter}>
@@ -250,14 +174,13 @@
 
             <RadioBarGroup
               radioButtons={feeFilters}
-<<<<<<< HEAD
               light
               defaultSelected={maxFee}
-              onChange={(value: string) => isMobile ? setFilterSortState({ [MARKET_MAX_FEES]: value }) : updateFilter(value, MAXFEE_PARAM_NAME)}
-=======
-              defaultSelected={filterSortOptions.maxFee}
-              onChange={(value: string) => isMobile ? setMaxFeeFilter(value) : updateFilter(value, MAXFEE_PARAM_NAME)}
->>>>>>> 0bfce962
+              onChange={(value: string) =>
+                isMobile
+                  ? setFilterSortState({ [MARKET_MAX_FEES]: value })
+                  : updateFilter(value, MAXFEE_PARAM_NAME)
+              }
             />
 
             <div className={Styles.Filter}>
@@ -270,30 +193,29 @@
 
             <RadioBarGroup
               radioButtons={spreadFilters}
-<<<<<<< HEAD
               light
               defaultSelected={maxLiquiditySpread}
-              onChange={(value: string) => isMobile ? setFilterSortState({ [MARKET_MAX_SPREAD]: value }) : updateFilter(value, SPREAD_PARAM_NAME)}
-=======
-              defaultSelected={filterSortOptions.maxLiquiditySpread}
-              onChange={(value: string) => isMobile ? setMaxSpreadFilter(value) : updateFilter(value, SPREAD_PARAM_NAME)}
->>>>>>> 0bfce962
+              onChange={(value: string) =>
+                isMobile
+                  ? setFilterSortState({ [MARKET_MAX_SPREAD]: value })
+                  : updateFilter(value, SPREAD_PARAM_NAME)
+              }
             />
 
             <div className={Styles.Filter}>
               <span>Market Type</span>
-              {generateTooltip(
-                'Filters markets based on market type',
-                'type'
-              )}
+              {generateTooltip('Filters markets based on market type', 'type')}
             </div>
 
             <RadioBarGroup
               radioButtons={marketTypeFilterValues}
               defaultSelected={filterSortOptions.marketTypeFilter}
-              onChange={(value: string) => isMobile ? setMarketTypeFilter(value) : updateFilter(value, MARKET_TYPE_PARAM_NAME)}
-            />
-
+              onChange={(value: string) =>
+                isMobile
+                  ? setMarketTypeFilter(value)
+                  : updateFilter(value, MARKET_TYPE_PARAM_NAME)
+              }
+            />
 
             <div className={Styles.Filter}>
               <span>Invalid Markets</span>
@@ -305,14 +227,13 @@
 
             <RadioBarGroup
               radioButtons={invalidFilters}
-<<<<<<< HEAD
               light
               defaultSelected={String(includeInvalidMarkets)}
-              onChange={(value: string) => isMobile ? setFilterSortState({ [MARKET_SHOW_INVALID]: value }) : updateFilter(value, SHOW_INVALID_MARKETS_PARAM_NAME)}
-=======
-              defaultSelected={String(filterSortOptions.includeInvalidMarkets)}
-              onChange={(value: string) => isMobile ? setShowInvalidFilter(value) : updateFilter(value, SHOW_INVALID_MARKETS_PARAM_NAME)}
->>>>>>> 0bfce962
+              onChange={(value: string) =>
+                isMobile
+                  ? setFilterSortState({ [MARKET_SHOW_INVALID]: value })
+                  : updateFilter(value, SHOW_INVALID_MARKETS_PARAM_NAME)
+              }
             />
           </>
         )}
