import React from 'react';
import classNames from 'classnames';
import { SORT_OPTIONS } from 'modules/common/constants';
import Styles from 'modules/app/components/inner-nav/markets-list-sortBy.styles.less';
import { SortByIcon } from 'modules/common/icons';
import { RadioBarGroup } from 'modules/common/form';
import { useAppStatusStore } from 'modules/app/store/app-status';
import { MARKET_SORT } from 'modules/app/store/constants';

<<<<<<< HEAD
interface MarketsListSortByProps {
  setFilterSortState: Function;
}

const MarketsListSortBy = ({ setFilterSortState }: MarketsListSortByProps) => {
  const {
    isMobile,
    filterSortOptions: { marketSort },
    marketsList: { isSearching },
    actions: { updateFilterSortOptions },
  } = useAppStatusStore();
  return (
    <div className={Styles.Filters}>
      <div
        className={classNames(Styles.FiltersGroup, {
          [Styles.Searching]: isSearching,
        })}
      >
        <div>
          {SortByIcon}
          Sort By
        </div>
        <RadioBarGroup
          radioButtons={SORT_OPTIONS}
          defaultSelected={marketSort}
          light
          onChange={(value: string) =>
            isMobile
              ? setFilterSortState({ [MARKET_SORT]: value })
              : updateFilterSortOptions({ [MARKET_SORT]: value })
          }
        />
      </div>
=======
interface MarketsListFiltersProps {
  sortBy: string;
  isSearching: boolean;
  updateMarketsSortBy: Function;
  setSortOptions: Function;
  isMobile: boolean;
}

const MarketsListFilters = ({
  sortBy,
  isSearching,
  updateMarketsSortBy,
  setSortOptions,
  isMobile,
}: MarketsListFiltersProps) => (
  <div className={Styles.Filters}>
    <div
      className={classNames(Styles.FiltersGroup, {
        [Styles.Searching]: isSearching,
      })}
    >
      <div>
        {SortByIcon}
        Sort By
      </div>
      <RadioBarGroup
        radioButtons={SORT_OPTIONS}
        defaultSelected={sortBy}
        onChange={(value: string) => isMobile ? setSortOptions(value) : updateMarketsSortBy(value)}
      />
>>>>>>> 0bfce962
    </div>
  );
};
export default MarketsListSortBy;<|MERGE_RESOLUTION|>--- conflicted
+++ resolved
@@ -7,7 +7,6 @@
 import { useAppStatusStore } from 'modules/app/store/app-status';
 import { MARKET_SORT } from 'modules/app/store/constants';
 
-<<<<<<< HEAD
 interface MarketsListSortByProps {
   setFilterSortState: Function;
 }
@@ -15,7 +14,7 @@
 const MarketsListSortBy = ({ setFilterSortState }: MarketsListSortByProps) => {
   const {
     isMobile,
-    filterSortOptions: { marketSort },
+    filterSortOptions: { sortBy },
     marketsList: { isSearching },
     actions: { updateFilterSortOptions },
   } = useAppStatusStore();
@@ -41,38 +40,6 @@
           }
         />
       </div>
-=======
-interface MarketsListFiltersProps {
-  sortBy: string;
-  isSearching: boolean;
-  updateMarketsSortBy: Function;
-  setSortOptions: Function;
-  isMobile: boolean;
-}
-
-const MarketsListFilters = ({
-  sortBy,
-  isSearching,
-  updateMarketsSortBy,
-  setSortOptions,
-  isMobile,
-}: MarketsListFiltersProps) => (
-  <div className={Styles.Filters}>
-    <div
-      className={classNames(Styles.FiltersGroup, {
-        [Styles.Searching]: isSearching,
-      })}
-    >
-      <div>
-        {SortByIcon}
-        Sort By
-      </div>
-      <RadioBarGroup
-        radioButtons={SORT_OPTIONS}
-        defaultSelected={sortBy}
-        onChange={(value: string) => isMobile ? setSortOptions(value) : updateMarketsSortBy(value)}
-      />
->>>>>>> 0bfce962
     </div>
   );
 };
