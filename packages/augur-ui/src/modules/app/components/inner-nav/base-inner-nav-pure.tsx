--- conflicted
+++ resolved
@@ -17,7 +17,6 @@
 
 import Styles from 'modules/app/components/inner-nav/inner-nav.styles.less';
 import updateMultipleQueries from 'modules/routes/helpers/update-multiple-queries';
-<<<<<<< HEAD
 import { useAppStatusStore } from 'modules/app/store/app-status';
 import { MARKET_SORT, MARKET_MAX_FEES, MARKET_MAX_SPREAD, MARKET_SHOW_INVALID } from 'modules/app/store/constants';
 
@@ -34,33 +33,6 @@
       updateFilterSortOptions,
     },
   } = useAppStatusStore();
-=======
-import { MARKET_SORT, MARKET_MAX_FEES, MARKET_MAX_SPREAD, MARKET_SHOW_INVALID } from 'modules/filter-sort/actions/update-filter-sort-options';
-
-interface BaseInnerNavPureProps {
-  mobileMenuState: number;
-  updateMobileMenuState: Function;
-  selectedCategories: String[];
-  filterSortOptions: FilterSortOptions;
-  updateSelectedCategories: Function;
-  history: History;
-  location: Location;
-  updateFilterSortOptionsSettings: Function;
-}
-
-const BaseInnerNavPure = ({
-  mobileMenuState,
-  updateMobileMenuState,
-  selectedCategories,
-  filterSortOptions,
-  updateSelectedCategories,
-  updateFilterSortOptionsSettings,
-  location,
-  history,
-}: BaseInnerNavPureProps) => {
-  const showMainMenu = mobileMenuState >= MOBILE_MENU_STATES.FIRSTMENU_OPEN;
-
->>>>>>> 0bfce962
   const [originalSelectedCategories, setOriginalSelectedCategories] = useState(
     selectedCategories
   );
@@ -120,13 +92,12 @@
     setMobileMenuState(MOBILE_MENU_STATES.CLOSED);
 
     const filterUpdates = {};
-    if (filterSortState.marketSort) {
-      filterUpdates[MARKET_SORT] = filterSortState.marketSort;
+    if (filterSortState.sortBy) {
+      filterUpdates[MARKET_SORT] = filterSortState.sortBy;
     }
     if (changedFilters.length > 0) {
       updateMultipleQueries(changedFilters, location, history);
       changedFilters.forEach(({ value, filterType }) => {
-<<<<<<< HEAD
         switch (filterType) {
           case TEMPLATE_FILTER:
             filterUpdates[TEMPLATE_FILTER] = value;
@@ -147,14 +118,6 @@
       updateFilterSortOptions(filterUpdates);
       setFilterSortState({ ...filterSortState, ...filterUpdates });
     }
-=======
-        newSettings[filterType] = value;
-        updateFilterSortOptionsSettings({[filterType]: value});
-      });
-    }
-
-    sortOptions && updateFilterSortOptionsSettings({[MARKET_SORT]: sortOptions});
->>>>>>> 0bfce962
   };
 
   useEffect(() => {
@@ -191,23 +154,12 @@
           <button
             onClick={() => {
               if (showMainMenu) {
-<<<<<<< HEAD
                 updateMarketsList({
                   selectedCategories: originalSelectedCategories || [],
                   selectedCategory: originalSelectedCategories.length ? originalSelectedCategories[originalSelectedCategories.length - 1] : null,
                 })
                 updateFilterSortOptions(originalFilterSortOptions);
                 setFilterSortState(originalFilterSortOptions);
-=======
-                updateSelectedCategories(originalSelectedCategories);
-                updateFilterSortOptionsSettings({
-                  [MARKET_SORT]: originalFilterSortOptions.sortBy,
-                  [MARKET_MAX_FEES]: originalFilterSortOptions.maxFee,
-                  [MARKET_MAX_SPREAD]: originalFilterSortOptions.maxLiquiditySpread,
-                  [MARKET_SHOW_INVALID]: originalFilterSortOptions.includeInvalidMarkets,
-                  [TEMPLATE_FILTER]: originalFilterSortOptions.templateFilter,
-                });
->>>>>>> 0bfce962
                 updateMultipleQueries(getFilters(true), location, history);
               }
 
