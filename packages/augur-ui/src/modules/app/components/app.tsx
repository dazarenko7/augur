--- conflicted
+++ resolved
@@ -91,12 +91,9 @@
   migrateV1Rep: Function;
   walletBalances: AccountBalances;
   saveAffilateAddress: Function;
-<<<<<<< HEAD
   createFundedGsnWallet: Function;
   showCreateAccountButton: boolean;
-=======
   showMigrateRepButton: boolean;
->>>>>>> 70737a11
 }
 
 export default class AppView extends Component<AppProps> {
@@ -376,12 +373,9 @@
       isHelpMenuOpen,
       updateHelpMenuState,
       notifications,
-<<<<<<< HEAD
       createFundedGsnWallet,
       showCreateAccountButton,
-=======
       showMigrateRepButton,
->>>>>>> 70737a11
     } = this.props;
     this.sideNavMenuData[1].showAlert =
       notifications.filter(item => item.isNew).length > 0;
