// TODO -- this component needs to be broken up
//         all logic related to sidebar(s) need to be housed w/in a separate component

import React, { useEffect } from 'react';
import classNames from 'classnames';
import isWindows from 'utils/is-windows';
import Modal from 'modules/modal/containers/modal-view';
import TopBar from 'modules/app/containers/top-bar';
import SideNav from 'modules/app/components/side-nav/side-nav';
import TopNav from 'modules/app/components/top-nav/top-nav';
import Routes from 'modules/routes/components/routes/routes';
import AlertsContainer from 'modules/alerts/containers/alerts-view';
import ToastsContainer from 'modules/alerts/containers/toasts-view';

import { Betslip } from 'modules/trading/betslip';
import { BetslipProvider } from 'modules/trading/store/betslip';
import { useAppStatusStore } from 'modules/app/store/app-status';

import {
  MobileNavHamburgerIcon,
  MobileNavCloseIcon,
  XIcon,
} from 'modules/common/icons';
import parsePath from 'modules/routes/helpers/parse-path';
import {
  MARKETS,
  ACCOUNT_SUMMARY,
  MY_POSITIONS,
  CREATE_MARKET,
  DISPUTING,
  REPORTING,
  MARKET,
} from 'modules/routes/constants/views';
import {
  MODAL_NETWORK_CONNECT,
  MOBILE_MENU_STATES,
  TRADING_TUTORIAL,
  THEMES,
} from 'modules/common/constants';
import Styles from 'modules/app/components/app.styles.less';
import MarketsInnerNavContainer from 'modules/app/containers/markets-inner-nav';
import {
  Universe,
  LoginAccount,
  Notification,
  AccountBalances,
  CoreStats,
} from 'modules/types';
import ForkingBanner from 'modules/reporting/containers/forking-banner';
import parseQuery, { parseLocation } from 'modules/routes/helpers/parse-query';
import {
  MARKET_ID_PARAM_NAME,
  AFFILIATE_NAME,
} from 'modules/routes/constants/param-names';
import makePath from 'modules/routes/helpers/make-path';
import { ExternalLinkText } from 'modules/common/buttons';
import { HelmetTag } from 'modules/seo/helmet-tag';
import { APP_HEAD_TAGS } from 'modules/seo/helmet-configs';
import { SDKConfiguration } from '@augurproject/artifacts';
import { MyBetsInnerNav } from 'modules/portfolio/components/common/my-bets-inner-nav';
import { MyBetsProvider } from 'modules/portfolio/store/my-bets';
import { StatusErrorMessage } from 'modules/common/labels';

interface AppProps {
  notifications: Notification[];
  config: SDKConfiguration;
  history: History;
  initAugur: Function;
  location: Location;
  loginAccount: LoginAccount;
  modal: object;
  universe: Universe;
  updateModal: Function;
  finalizeMarket: Function;
  ethereumNodeHttp: string;
  ethereumNodeWs: string;
  sdkEndpoint: string;
  useWeb3Transport: boolean;
  logout: Function;
<<<<<<< HEAD
=======
  stats: CoreStats;
  sidebarStatus: {
    mobileMenuState: number;
    isAlertsVisible: boolean;
    currentBasePath: string;
  };
  updateCurrentBasePath: Function;
  updateCurrentInnerNavType: Function;
  updateMobileMenuState: Function;
>>>>>>> 1e1ff057
  updateIsAlertVisible: Function;
  toasts: any[];
  showGlobalChat: Function;
  migrateV1Rep: Function;
  walletBalances: AccountBalances;
  saveAffilateAddress: Function;
  createFundedGsnWallet: Function;
  showCreateAccountButton: boolean;
  showMigrateRepButton: boolean;
  whichChatPlugin: string;
}

function renderMobileMenuButton(mobileMenuState, setMobileMenuState, cbForMobileClick = () => {}) {
  let icon: any = null;
  if (mobileMenuState === MOBILE_MENU_STATES.CLOSED) {
    icon = <MobileNavHamburgerIcon />;
  } else {
    if (mobileMenuState === MOBILE_MENU_STATES.FIRSTMENU_OPEN) {
      icon = null;
    } else {
      icon = <MobileNavCloseIcon />;
    }
  }

  return (
    <button
      type="button"
      className={Styles.MobileBars}
      onClick={() => {
        cbForMobileClick();
        switch (mobileMenuState) {
          case MOBILE_MENU_STATES.CLOSED:
            setMobileMenuState(MOBILE_MENU_STATES.SIDEBAR_OPEN);
            break;
          default:
            setMobileMenuState(mobileMenuState - 1);
            break;
        }
      }}
    >
      {icon}
    </button>
  );
};

function checkIsMobile(setIsMobile) {
  // This method sets up the side bar's state + calls the method to attach the touch event handler for when a user is mobile
  // CSS breakpoint sets the value when a user is mobile
  const isMobile =
    (
      window
        .getComputedStyle(document.body)
        .getPropertyValue('--is-mobile') || ''
    ).indexOf('true') !== -1;
    setIsMobile(isMobile);
};

const AppView = ({
  ethereumNodeHttp = null,
  ethereumNodeWs = null,
  sdkEndpoint = null,
  useWeb3Transport = false,
  notifications,
  history,
  initAugur,
  location: locationProp,
  updateModal,
  saveAffilateAddress,
  toasts,
  migrateV1Rep,
  walletBalances,
  createFundedGsnWallet,
  showCreateAccountButton,
  showMigrateRepButton,
  logout,
  showGlobalChat,
}:AppProps) => {
  const { universe: { forkEndTime, forkingInfo }, blockchain: { currentAugurTimestamp }, mobileMenuState, modal, env, isLogged, isMobile, actions: { setIsMobile, setMobileMenuState, setCurrentBasePath } } = useAppStatusStore();
  const currentPath = parsePath(locationProp.pathname)[0];
  const navShowing = mobileMenuState === MOBILE_MENU_STATES.SIDEBAR_OPEN;
  const ModalShowing = Object.keys(modal).length !== 0;
  const onTradingTutorial =
    parseQuery(locationProp.search)[MARKET_ID_PARAM_NAME] === TRADING_TUTORIAL;
  const sideNavMenuData = [
    {
      title: 'Markets',
      route: MARKETS,
      requireLogin: false,
      disabled: false,
    },
    {
      title:'Account Summary',
      route: ACCOUNT_SUMMARY,
      requireLogin: true,
      showAlert: notifications.filter(item => item.isNew).length > 0,
    },
    {
      title: 'Portfolio',
      route: MY_POSITIONS,
      requireLogin: true,
    },
    {
      title: 'Disputing',
      route: DISPUTING,
      requireLogin: true,
      alternateStyle: true,
    },
    {
      title: 'Reporting',
      route: REPORTING,
      requireLogin: true,
      alternateStyle: true,
    },
    {
      title: 'Create Market',
      route: CREATE_MARKET,
      requireLogin: true,
      button: true,
      alternateStyle: true,
      disabled: !!forkingInfo,
    },
  ];

  useEffect(() => {
    initAugur(
      history,
      {
        ...env,
        ethereumNodeHttp,
        ethereumNodeWs,
        sdkEndpoint,
        useWeb3Transport,
      },
      (err: any, res: any) => {
        if (err) {
          updateModal({
            type: MODAL_NETWORK_CONNECT,
            isInitialConnection: true,
            config: res.config,
          });
        }
      }
    );
    // we only want this to run the first mount, so we set the things to look at to a static value.
  }, [false])

  useEffect(() => {
    function handleRezize() {
      checkIsMobile(setIsMobile);
    }
    window.addEventListener('resize', handleRezize);
    if (isWindows()) {
      document.body.classList.add('App--windowsScrollBars');
    }
    checkIsMobile(setIsMobile);
    return () => {
      window.removeEventListener('resize', handleRezize);
    };
  }, [])

  useEffect(() => {
    // weirdly location and the passed location prop are both needed, this uses the standard location object.
    const affiliate = parseLocation(location.href)[AFFILIATE_NAME];
    if (affiliate) {
<<<<<<< HEAD
      saveAffilateAddress(affiliate);
    }
  }, [location])

  useEffect(() => {
    if (mobileMenuState !== MOBILE_MENU_STATES.CLOSED && !isMobile) {
      // make sure to close sidenav if we aren't in mobile view.
      setMobileMenuState(MOBILE_MENU_STATES.CLOSED);
=======
      this.props.saveAffilateAddress(affiliate);
    }
  }

  compomentWillUnmount() {
    window.removeEventListener('resize', this.handleWindowResize);
  }

  componentDidUpdate(prevProps: AppProps) {
    const {
      isMobile,
      location,
      universe,
      updateCurrentBasePath,
      updateMobileMenuState,
      sidebarStatus,
    } = this.props;
    if (isMobile !== prevProps.isMobile) {
      updateMobileMenuState(MOBILE_MENU_STATES.CLOSED);
>>>>>>> 1e1ff057
    }
    setCurrentBasePath(currentPath);
    if (mobileMenuState === MOBILE_MENU_STATES.FIRSTMENU_OPEN) {
      document.body.classList.add('App--noScroll');
    } else {
      document.body.classList.remove('App--noScroll');
    }
<<<<<<< HEAD
  }, [mobileMenuState, isMobile, currentPath])
=======
  }

  mainSectionClickHandler = (e: any, testSideNav = true) => {
    const stateUpdate: any = {};
    const {
      isMobile,
      sidebarStatus,
      updateSidebarStatus,
      isConnectionTrayOpen,
      isHelpMenuOpen,
      updateConnectionTray,
      updateHelpMenuState,
    } = this.props;
    let updateState = false;
>>>>>>> 1e1ff057

  function mainSectionClickHandler(e: any, testSideNav = true) {
    if (
      testSideNav &&
      isMobile &&
      mobileMenuState !== MOBILE_MENU_STATES.CLOSED
    ) {
      setMobileMenuState(MOBILE_MENU_STATES.CLOSED);
    }
<<<<<<< HEAD
  };

  return (
    <main>
      <HelmetTag {...APP_HEAD_TAGS} />
      {ModalShowing && <Modal />}
      {toasts.length > 0 && (
        <ToastsContainer
          toasts={toasts}
          onTradingTutorial={onTradingTutorial}
        />
      )}
      <div
        className={classNames({
          [Styles.AppBlur]: ModalShowing,
        })}
      >
        <section
          className={classNames(Styles.Main, {
            [Styles.TradingTutorial]: onTradingTutorial,
=======

    if (sidebarStatus.isAlertsVisible) {
      stateUpdate.isAlertsVisible = false;
      updateState = true;
    }

    if (updateState) {
      e.stopPropagation();
      updateSidebarStatus(stateUpdate);
    }

    if (isHelpMenuOpen) {
      updateHelpMenuState(false);
    }

    if (isConnectionTrayOpen) {
      updateConnectionTray(false);
    }
  };

  changeMenu(nextBasePath: string) {
    if (nextBasePath === MARKETS) {
      this.props.updateCurrentInnerNavType(MarketsInnerNavContainer);
    } else {
      this.props.updateMobileMenuState(MOBILE_MENU_STATES.CLOSED);
    }
  }

  handleWindowResize = () => {
    this.checkIsMobile();
  };

  checkIsMobile = () => {
    const { updateIsMobile, updateIsMobileSmall } = this.props;
    // This method sets up the side bar's state + calls the method to attach the touch event handler for when a user is mobile
    // CSS breakpoint sets the value when a user is mobile
    const isMobile =
      (
        window
          .getComputedStyle(document.body)
          .getPropertyValue('--is-mobile') || ''
      ).indexOf('true') !== -1;
    const isMobileSmall =
      (
        window
          .getComputedStyle(document.body)
          .getPropertyValue('--is-mobile-small') || ''
      ).indexOf('true') !== -1;

    updateIsMobile(isMobile);
    updateIsMobileSmall(isMobileSmall);
  };

  toggleAlerts() {
    const { isLogged, sidebarStatus, updateIsAlertVisible } = this.props;
    if (isLogged) {
      updateIsAlertVisible(!sidebarStatus.isAlertsVisible);
    }
  }

  mobileMenuButtonClick() {
    const {
      sidebarStatus,
      updateMobileMenuState,
      updateConnectionTray,
    } = this.props;
    const { mobileMenuState: menuState } = sidebarStatus;

    updateConnectionTray(false);
    switch (menuState) {
      case MOBILE_MENU_STATES.CLOSED:
        updateMobileMenuState(MOBILE_MENU_STATES.SIDEBAR_OPEN);
        break;
      default:
        updateMobileMenuState(menuState - 1);
        break;
    }
  }

  renderMobileMenuButton() {
    const { sidebarStatus } = this.props;
    const { mobileMenuState: menuState } = sidebarStatus;

    let icon: any = null;
    if (menuState === MOBILE_MENU_STATES.CLOSED) {
      icon = <MobileNavHamburgerIcon />;
    } else {
      if (menuState === MOBILE_MENU_STATES.FIRSTMENU_OPEN) {
        icon = null;
      } else {
        icon = <MobileNavCloseIcon />;
      }
    }

    return (
      <button
        type="button"
        className={classNames(Styles['SideBar__mobile-bars'], {
          [Styles.Closed]: menuState === MOBILE_MENU_STATES.CLOSED,
        })}
        onClick={() => this.mobileMenuButtonClick()}
      >
        {icon}
      </button>
    );
  }

  render() {
    const {
      blockchain,
      history,
      isLogged,
      restoredAccount,
      location,
      modal,
      universe,
      sidebarStatus,
      updateMobileMenuState,
      toasts,
      isConnectionTrayOpen,
      updateConnectionTray,
      migrateV1Rep,
      walletBalances,
      updateModal,
      isHelpMenuOpen,
      updateHelpMenuState,
      notifications,
      createFundedGsnWallet,
      showCreateAccountButton,
      showMigrateRepButton,
      stats,
      whichChatPlugin,
      isMobile
    } = this.props;
    this.sideNavMenuData[1].showAlert =
      notifications.filter(item => item.isNew).length > 0;
    const currentPath = parsePath(location.pathname)[0];

    const onTradingTutorial =
      parseQuery(location.search)[MARKET_ID_PARAM_NAME] === TRADING_TUTORIAL;

    return (
      <main>
        <HelmetTag {...APP_HEAD_TAGS} />
        {Object.keys(modal).length !== 0 && <Modal />}
        {toasts.length > 0 && (
          <ToastsContainer
            toasts={toasts}
            onTradingTutorial={onTradingTutorial}
          />
        )}
        <div
          className={classNames({
            [Styles['App--blur']]: Object.keys(modal).length !== 0,
>>>>>>> 1e1ff057
          })}
        >
          {onTradingTutorial && (
            <section className={Styles.TutorialBanner}>
              <span>Test market</span>
              <button
                onClick={() =>
                  history.push({
                    pathname: makePath(MARKETS),
                  })
                }
              >
                {XIcon}
              </button>
            </section>
          )}
          <section
            className={classNames(Styles.TopBar, Styles.FloatAbove, {
              [Styles.SideNavOpen]: navShowing,
            })}
            role="presentation"
          >
<<<<<<< HEAD
            <TopBar />
          </section>
          <SideBarSection
            renderMobileMenuButton={renderMobileMenuButton}
            mainSectionClickHandler={mainSectionClickHandler}
            navShowing={navShowing}
            sideNavMenuData={sideNavMenuData}
            logout={logout}
            showGlobalChat={showGlobalChat}
            migrateV1Rep={migrateV1Rep}
            showMigrateRepButton={showMigrateRepButton}
            walletBalances={walletBalances}
            showCreateAccountButton={showCreateAccountButton}
            createFundedGsnWallet={createFundedGsnWallet}
          />
          <AlertsContainer isLogged={isLogged} />
          {forkEndTime !== '0' && currentAugurTimestamp && (
            <section className={Styles.TopBar} />
          )}
          <section
            className={classNames(Styles.Wrap, {
              [Styles.WrapMarkets]: currentPath === MARKETS,
              [Styles.TopBarOpen]: navShowing,
            })}
          >
            {currentPath === MARKETS && (
              <MarketsInnerNavContainer
                location={location}
                history={history}
=======
            {onTradingTutorial && (
              <section className={Styles.TutorialBanner}>
                <span>Test market</span>
                <button
                  onClick={() =>
                    history.push({
                      pathname: makePath(MARKETS),
                    })
                  }
                >
                  {XIcon}
                </button>
              </section>
            )}
            <section
              className={classNames(Styles.TopBar, Styles.TopBar__floatAbove, {
                [Styles.SideNavOpen]:
                  sidebarStatus.mobileMenuState ===
                  MOBILE_MENU_STATES.SIDEBAR_OPEN,
              })}
              role="presentation"
            >
              <TopBar />
            </section>

            <section
              className={Styles.SideBar}
              onClick={e => this.mainSectionClickHandler(e, false)}
              role="presentation"
            >
              <div>{this.renderMobileMenuButton()}</div>

              {/* HIDDEN ON DESKTOP */}
              <SideNav
                isMobile={isMobile}
                restoredAccount={restoredAccount}
                stats={stats}
                showNav={
                  sidebarStatus.mobileMenuState ===
                  MOBILE_MENU_STATES.SIDEBAR_OPEN
                }
                defaultMobileClick={() => {
                  updateConnectionTray(false);
                  updateMobileMenuState(MOBILE_MENU_STATES.CLOSED);
                }}
                isLogged={isLogged || restoredAccount}
                menuData={this.sideNavMenuData}
                currentBasePath={sidebarStatus.currentBasePath}
                isConnectionTrayOpen={isConnectionTrayOpen}
                isHelpMenuOpen={isHelpMenuOpen}
                updateConnectionTray={updateConnectionTray}
                updateHelpMenuState={updateHelpMenuState}
                logout={() => this.props.logout()}
                showGlobalChat={() => this.props.showGlobalChat()}
                migrateV1Rep={migrateV1Rep}
                showMigrateRepButton={showMigrateRepButton}
                walletBalances={walletBalances}
                updateModal={updateModal}
                showCreateAccountButton={showCreateAccountButton}
                createFundedGsnWallet={createFundedGsnWallet}
                whichChatPlugin={whichChatPlugin}
              />

              {/* HIDDEN ON MOBILE */}
              <TopNav
                isLogged={isLogged || restoredAccount}
                menuData={this.sideNavMenuData}
                currentBasePath={sidebarStatus.currentBasePath}
                migrateV1Rep={migrateV1Rep}
                showMigrateRepButton={showMigrateRepButton}
                walletBalances={walletBalances}
                updateModal={updateModal}
                showCreateAccountButton={showCreateAccountButton}
                createFundedGsnWallet={createFundedGsnWallet}
>>>>>>> 1e1ff057
              />
            )}
            <MyBetsProvider>
            {currentPath === MY_POSITIONS && (
              <MyBetsInnerNav />
            )}  
            {currentPath !== MARKETS && currentPath !== MY_POSITIONS &&
              <div className="no-nav-placehold" />
            }
            <MainAppContent
              onTradingTutorial={onTradingTutorial}
              ModalShowing={ModalShowing}
              navShowing={navShowing}
              currentPath={currentPath}
              mainSectionClickHandler={mainSectionClickHandler}
            />
            </MyBetsProvider>
          </section>
        </section>
      </div>
    </main>
  );
};

export default AppView;


const SideBarSection = ({
  renderMobileMenuButton,
  mainSectionClickHandler,
  navShowing,
  sideNavMenuData,
  logout,
  showGlobalChat,
  migrateV1Rep,
  showMigrateRepButton,
  walletBalances,
  showCreateAccountButton,
  createFundedGsnWallet,
}) => {
  const { mobileMenuState, isLogged, restoredAccount, theme, actions: { closeAppMenus, setMobileMenuState } } = useAppStatusStore();
  sideNavMenuData[1].title =
      theme !== THEMES.TRADING ? 'My Account' : 'Account Summary';
  sideNavMenuData[2].title =
    theme !== THEMES.TRADING ? 'My Bets' : 'Portfolio';

  return (
    <section
      className={Styles.SideBar}
      onClick={e => { mainSectionClickHandler(e, false); closeAppMenus(); }}
      role="presentation"
    >
      <div>{renderMobileMenuButton(mobileMenuState, setMobileMenuState, closeAppMenus)}</div>
      {/* HIDDEN ON DESKTOP */}
      <SideNav
        showNav={navShowing}
        defaultMobileClick={() => {
          setMobileMenuState(MOBILE_MENU_STATES.CLOSED);
        }}
        isLogged={isLogged || restoredAccount}
        menuData={sideNavMenuData}
        logout={() => logout()}
        showGlobalChat={() => showGlobalChat()}
        migrateV1Rep={migrateV1Rep}
        showMigrateRepButton={showMigrateRepButton}
        walletBalances={walletBalances}
        showCreateAccountButton={showCreateAccountButton}
        createFundedGsnWallet={createFundedGsnWallet}
      />
      {/* HIDDEN ON MOBILE */}
      <TopNav
        isLogged={isLogged || restoredAccount}
        menuData={sideNavMenuData}
        migrateV1Rep={migrateV1Rep}
        showMigrateRepButton={showMigrateRepButton}
        walletBalances={walletBalances}
        showCreateAccountButton={showCreateAccountButton}
        createFundedGsnWallet={createFundedGsnWallet}
      />
    </section>
  );
};

const MainAppContent = ({ 
  onTradingTutorial,
  ModalShowing,
  navShowing,
  currentPath,
  mainSectionClickHandler,
}) => {
  const { isLogged, restoredAccount, actions: { closeAppMenus }} = useAppStatusStore();
  const hideBetslip = !currentPath?.includes(MARKET);
  return (
    <section
    className={classNames(Styles.Content, {
      [Styles.Tutorial]: onTradingTutorial,
      [Styles.ModalShowing]: ModalShowing,
      [Styles.SideNavOpen]: navShowing,
      [Styles.HideBetslip]: hideBetslip,
    })}
    onClick={e => { mainSectionClickHandler(e); closeAppMenus(); }}
    role="presentation"
    id="mainContent"
  >
    {!isLogged && currentPath === MARKETS && (
      <div className={Styles.BettingUI}>
        <ExternalLinkText
          title={'Betting UI'}
          label={' - Coming Soon!'}
          URL={'https://augur.net'}
        />
      </div>
    )}
    <BetslipProvider>
    <ForkingBanner />
    <Routes isLogged={isLogged || restoredAccount} />
    {isLogged && <Betslip />}
    <StatusErrorMessage />
    </BetslipProvider>
  </section>
  );
};<|MERGE_RESOLUTION|>--- conflicted
+++ resolved
@@ -44,7 +44,6 @@
   LoginAccount,
   Notification,
   AccountBalances,
-  CoreStats,
 } from 'modules/types';
 import ForkingBanner from 'modules/reporting/containers/forking-banner';
 import parseQuery, { parseLocation } from 'modules/routes/helpers/parse-query';
@@ -77,18 +76,7 @@
   sdkEndpoint: string;
   useWeb3Transport: boolean;
   logout: Function;
-<<<<<<< HEAD
-=======
   stats: CoreStats;
-  sidebarStatus: {
-    mobileMenuState: number;
-    isAlertsVisible: boolean;
-    currentBasePath: string;
-  };
-  updateCurrentBasePath: Function;
-  updateCurrentInnerNavType: Function;
-  updateMobileMenuState: Function;
->>>>>>> 1e1ff057
   updateIsAlertVisible: Function;
   toasts: any[];
   showGlobalChat: Function;
@@ -165,6 +153,7 @@
   showMigrateRepButton,
   logout,
   showGlobalChat,
+  stats,
 }:AppProps) => {
   const { universe: { forkEndTime, forkingInfo }, blockchain: { currentAugurTimestamp }, mobileMenuState, modal, env, isLogged, isMobile, actions: { setIsMobile, setMobileMenuState, setCurrentBasePath } } = useAppStatusStore();
   const currentPath = parsePath(locationProp.pathname)[0];
@@ -253,7 +242,6 @@
     // weirdly location and the passed location prop are both needed, this uses the standard location object.
     const affiliate = parseLocation(location.href)[AFFILIATE_NAME];
     if (affiliate) {
-<<<<<<< HEAD
       saveAffilateAddress(affiliate);
     }
   }, [location])
@@ -262,27 +250,6 @@
     if (mobileMenuState !== MOBILE_MENU_STATES.CLOSED && !isMobile) {
       // make sure to close sidenav if we aren't in mobile view.
       setMobileMenuState(MOBILE_MENU_STATES.CLOSED);
-=======
-      this.props.saveAffilateAddress(affiliate);
-    }
-  }
-
-  compomentWillUnmount() {
-    window.removeEventListener('resize', this.handleWindowResize);
-  }
-
-  componentDidUpdate(prevProps: AppProps) {
-    const {
-      isMobile,
-      location,
-      universe,
-      updateCurrentBasePath,
-      updateMobileMenuState,
-      sidebarStatus,
-    } = this.props;
-    if (isMobile !== prevProps.isMobile) {
-      updateMobileMenuState(MOBILE_MENU_STATES.CLOSED);
->>>>>>> 1e1ff057
     }
     setCurrentBasePath(currentPath);
     if (mobileMenuState === MOBILE_MENU_STATES.FIRSTMENU_OPEN) {
@@ -290,24 +257,7 @@
     } else {
       document.body.classList.remove('App--noScroll');
     }
-<<<<<<< HEAD
   }, [mobileMenuState, isMobile, currentPath])
-=======
-  }
-
-  mainSectionClickHandler = (e: any, testSideNav = true) => {
-    const stateUpdate: any = {};
-    const {
-      isMobile,
-      sidebarStatus,
-      updateSidebarStatus,
-      isConnectionTrayOpen,
-      isHelpMenuOpen,
-      updateConnectionTray,
-      updateHelpMenuState,
-    } = this.props;
-    let updateState = false;
->>>>>>> 1e1ff057
 
   function mainSectionClickHandler(e: any, testSideNav = true) {
     if (
@@ -317,7 +267,6 @@
     ) {
       setMobileMenuState(MOBILE_MENU_STATES.CLOSED);
     }
-<<<<<<< HEAD
   };
 
   return (
@@ -338,162 +287,6 @@
         <section
           className={classNames(Styles.Main, {
             [Styles.TradingTutorial]: onTradingTutorial,
-=======
-
-    if (sidebarStatus.isAlertsVisible) {
-      stateUpdate.isAlertsVisible = false;
-      updateState = true;
-    }
-
-    if (updateState) {
-      e.stopPropagation();
-      updateSidebarStatus(stateUpdate);
-    }
-
-    if (isHelpMenuOpen) {
-      updateHelpMenuState(false);
-    }
-
-    if (isConnectionTrayOpen) {
-      updateConnectionTray(false);
-    }
-  };
-
-  changeMenu(nextBasePath: string) {
-    if (nextBasePath === MARKETS) {
-      this.props.updateCurrentInnerNavType(MarketsInnerNavContainer);
-    } else {
-      this.props.updateMobileMenuState(MOBILE_MENU_STATES.CLOSED);
-    }
-  }
-
-  handleWindowResize = () => {
-    this.checkIsMobile();
-  };
-
-  checkIsMobile = () => {
-    const { updateIsMobile, updateIsMobileSmall } = this.props;
-    // This method sets up the side bar's state + calls the method to attach the touch event handler for when a user is mobile
-    // CSS breakpoint sets the value when a user is mobile
-    const isMobile =
-      (
-        window
-          .getComputedStyle(document.body)
-          .getPropertyValue('--is-mobile') || ''
-      ).indexOf('true') !== -1;
-    const isMobileSmall =
-      (
-        window
-          .getComputedStyle(document.body)
-          .getPropertyValue('--is-mobile-small') || ''
-      ).indexOf('true') !== -1;
-
-    updateIsMobile(isMobile);
-    updateIsMobileSmall(isMobileSmall);
-  };
-
-  toggleAlerts() {
-    const { isLogged, sidebarStatus, updateIsAlertVisible } = this.props;
-    if (isLogged) {
-      updateIsAlertVisible(!sidebarStatus.isAlertsVisible);
-    }
-  }
-
-  mobileMenuButtonClick() {
-    const {
-      sidebarStatus,
-      updateMobileMenuState,
-      updateConnectionTray,
-    } = this.props;
-    const { mobileMenuState: menuState } = sidebarStatus;
-
-    updateConnectionTray(false);
-    switch (menuState) {
-      case MOBILE_MENU_STATES.CLOSED:
-        updateMobileMenuState(MOBILE_MENU_STATES.SIDEBAR_OPEN);
-        break;
-      default:
-        updateMobileMenuState(menuState - 1);
-        break;
-    }
-  }
-
-  renderMobileMenuButton() {
-    const { sidebarStatus } = this.props;
-    const { mobileMenuState: menuState } = sidebarStatus;
-
-    let icon: any = null;
-    if (menuState === MOBILE_MENU_STATES.CLOSED) {
-      icon = <MobileNavHamburgerIcon />;
-    } else {
-      if (menuState === MOBILE_MENU_STATES.FIRSTMENU_OPEN) {
-        icon = null;
-      } else {
-        icon = <MobileNavCloseIcon />;
-      }
-    }
-
-    return (
-      <button
-        type="button"
-        className={classNames(Styles['SideBar__mobile-bars'], {
-          [Styles.Closed]: menuState === MOBILE_MENU_STATES.CLOSED,
-        })}
-        onClick={() => this.mobileMenuButtonClick()}
-      >
-        {icon}
-      </button>
-    );
-  }
-
-  render() {
-    const {
-      blockchain,
-      history,
-      isLogged,
-      restoredAccount,
-      location,
-      modal,
-      universe,
-      sidebarStatus,
-      updateMobileMenuState,
-      toasts,
-      isConnectionTrayOpen,
-      updateConnectionTray,
-      migrateV1Rep,
-      walletBalances,
-      updateModal,
-      isHelpMenuOpen,
-      updateHelpMenuState,
-      notifications,
-      createFundedGsnWallet,
-      showCreateAccountButton,
-      showMigrateRepButton,
-      stats,
-      whichChatPlugin,
-      isMobile
-    } = this.props;
-    this.sideNavMenuData[1].showAlert =
-      notifications.filter(item => item.isNew).length > 0;
-    const currentPath = parsePath(location.pathname)[0];
-
-    const onTradingTutorial =
-      parseQuery(location.search)[MARKET_ID_PARAM_NAME] === TRADING_TUTORIAL;
-
-    return (
-      <main>
-        <HelmetTag {...APP_HEAD_TAGS} />
-        {Object.keys(modal).length !== 0 && <Modal />}
-        {toasts.length > 0 && (
-          <ToastsContainer
-            toasts={toasts}
-            onTradingTutorial={onTradingTutorial}
-          />
-        )}
-        <div
-          className={classNames({
-            [Styles['App--blur']]: Object.keys(modal).length !== 0,
->>>>>>> 1e1ff057
           })}
         >
           {onTradingTutorial && (
@@ -516,13 +309,13 @@
             })}
             role="presentation"
           >
-<<<<<<< HEAD
             <TopBar />
           </section>
           <SideBarSection
             renderMobileMenuButton={renderMobileMenuButton}
             mainSectionClickHandler={mainSectionClickHandler}
             navShowing={navShowing}
+            stats={stats}
             sideNavMenuData={sideNavMenuData}
             logout={logout}
             showGlobalChat={showGlobalChat}
@@ -546,82 +339,6 @@
               <MarketsInnerNavContainer
                 location={location}
                 history={history}
-=======
-            {onTradingTutorial && (
-              <section className={Styles.TutorialBanner}>
-                <span>Test market</span>
-                <button
-                  onClick={() =>
-                    history.push({
-                      pathname: makePath(MARKETS),
-                    })
-                  }
-                >
-                  {XIcon}
-                </button>
-              </section>
-            )}
-            <section
-              className={classNames(Styles.TopBar, Styles.TopBar__floatAbove, {
-                [Styles.SideNavOpen]:
-                  sidebarStatus.mobileMenuState ===
-                  MOBILE_MENU_STATES.SIDEBAR_OPEN,
-              })}
-              role="presentation"
-            >
-              <TopBar />
-            </section>
-
-            <section
-              className={Styles.SideBar}
-              onClick={e => this.mainSectionClickHandler(e, false)}
-              role="presentation"
-            >
-              <div>{this.renderMobileMenuButton()}</div>
-
-              {/* HIDDEN ON DESKTOP */}
-              <SideNav
-                isMobile={isMobile}
-                restoredAccount={restoredAccount}
-                stats={stats}
-                showNav={
-                  sidebarStatus.mobileMenuState ===
-                  MOBILE_MENU_STATES.SIDEBAR_OPEN
-                }
-                defaultMobileClick={() => {
-                  updateConnectionTray(false);
-                  updateMobileMenuState(MOBILE_MENU_STATES.CLOSED);
-                }}
-                isLogged={isLogged || restoredAccount}
-                menuData={this.sideNavMenuData}
-                currentBasePath={sidebarStatus.currentBasePath}
-                isConnectionTrayOpen={isConnectionTrayOpen}
-                isHelpMenuOpen={isHelpMenuOpen}
-                updateConnectionTray={updateConnectionTray}
-                updateHelpMenuState={updateHelpMenuState}
-                logout={() => this.props.logout()}
-                showGlobalChat={() => this.props.showGlobalChat()}
-                migrateV1Rep={migrateV1Rep}
-                showMigrateRepButton={showMigrateRepButton}
-                walletBalances={walletBalances}
-                updateModal={updateModal}
-                showCreateAccountButton={showCreateAccountButton}
-                createFundedGsnWallet={createFundedGsnWallet}
-                whichChatPlugin={whichChatPlugin}
-              />
-
-              {/* HIDDEN ON MOBILE */}
-              <TopNav
-                isLogged={isLogged || restoredAccount}
-                menuData={this.sideNavMenuData}
-                currentBasePath={sidebarStatus.currentBasePath}
-                migrateV1Rep={migrateV1Rep}
-                showMigrateRepButton={showMigrateRepButton}
-                walletBalances={walletBalances}
-                updateModal={updateModal}
-                showCreateAccountButton={showCreateAccountButton}
-                createFundedGsnWallet={createFundedGsnWallet}
->>>>>>> 1e1ff057
               />
             )}
             <MyBetsProvider>
@@ -661,6 +378,7 @@
   walletBalances,
   showCreateAccountButton,
   createFundedGsnWallet,
+  stats,
 }) => {
   const { mobileMenuState, isLogged, restoredAccount, theme, actions: { closeAppMenus, setMobileMenuState } } = useAppStatusStore();
   sideNavMenuData[1].title =
@@ -684,6 +402,7 @@
         isLogged={isLogged || restoredAccount}
         menuData={sideNavMenuData}
         logout={() => logout()}
+        stats={stats}
         showGlobalChat={() => showGlobalChat()}
         migrateV1Rep={migrateV1Rep}
         showMigrateRepButton={showMigrateRepButton}
