--- conflicted
+++ resolved
@@ -28,7 +28,6 @@
       max-width: 40%;
     }
 
-<<<<<<< HEAD
     > button > svg {
       width: @size-34;
       height: @size-24;
@@ -41,20 +40,6 @@
 
     > button[class*="PrimaryButton"] {
       margin-right: @size-24;
-=======
-    > button[class*="SecondaryButton"] {
-      margin: 0 @size-16;
-    }
-
-    > button[class*="PrimaryButton"] {
-      margin-right: @size-16;
-    }
-  }
-
-  @media @breakpoint-mobile {
-    > div[class*='statsContainer'] {
-      display: none;
->>>>>>> 1e1ff057
     }
   }
 }
@@ -75,15 +60,11 @@
   }
 
   @media @breakpoint-mobile {
-<<<<<<< HEAD
     border: 0;
     display: flex;
     flex: 2;
     margin-left: @size-46;
     padding: 0;
-=======
-    display: none;
->>>>>>> 1e1ff057
   }
 }
 
@@ -214,7 +195,6 @@
   width: @size-56;
 
   > svg {
-<<<<<<< HEAD
     path {
       fill: var(--color-brand-secondary);
     }
@@ -240,14 +220,6 @@
 
   @media @breakpoint-mobile {
     border-left: @size-1 solid var(--color-module-background);
-=======
-    width: @size-34;
-  }
-
-  @media @breakpoint-mobile {
-    border-left: 1px solid @color-module-background;
-    padding: 0 @size-10 0 @size-18;
->>>>>>> 1e1ff057
   }
 
   &:hover {
