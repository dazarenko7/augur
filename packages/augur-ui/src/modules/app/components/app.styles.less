@import '~assets/styles/shared'; // NOTE -- this is the ONLY location this file should be brought in w/out the `(reference)` directive

body,
html,
* {
  box-sizing: border-box;
}

body {
  background: var(--color-page-background);

  // See Issue #3504
  top: 0px !important;
  position: initial !important;

  @media @breakpoint-mobile {
    --is-mobile: true;
  }

  @media @breakpoint-mobile {
    overflow-y: auto;
  }

  @media @breakpoint-mobile-small {
    --is-mobile-small: true;
  }
}

h1,
h2,
h3,
h4,
h5,
h6 {
  font-family: @Inter;
}

#root {
  height: 100%;
}

.App--blur {
  filter: blur(@size-2);
}

.Main {
  display: grid;

  /* topbar height */
  grid-template-rows: @top-bar-height auto;
  height: 100vh;
  overflow: hidden;

  @media @breakpoint-mobile {
    /* topbar mobile height */
    grid-template-rows: @top-bar-height-mobile auto;
    display: block;
    padding-top: @top-bar-height-mobile;
    overflow-y: auto;
    height: max-content;
  }

  &.TradingTutorial {
    grid-template-rows: @tutorial-banner-height @top-bar-height auto;
  }
}

.TutorialBanner {
  z-index: @mask-illuminate;
  background: var(--color-secondary-action);
  display: flex;
  justify-content: center;
  align-items: center;
<<<<<<< HEAD
  border-bottom: @size-1 solid var(--color-secondary-action-outline);
=======
  border-bottom: @size-1 solid @color-secondary-action-outline;
>>>>>>> 4da530ee

  > span {
    .text-12-bold;

    color: var(--color-primary-text);
    flex: 1;
    text-align: center;
  }

  > button {
    > svg {
      width: @size-10;
      height: @size-10;
      margin-right: @size-16;

      > path {
        stroke: var(--color-primary-text);
      }
    }
  }
}

.Main__wrap {
  display: grid;
  overflow: hidden;

  @media @breakpoint-mobile {
    grid-template-columns: none;
    grid-template-rows: 0 auto;
    margin-left: 0;
    display: block;
    height: fit-content;
    overflow-y: auto;
  }
}

.Main__wrapMarkets {
  grid-template-columns: minmax(auto, @size-250) auto;

  @media @breakpoint-mobile {
    grid-template-columns: none;
    grid-template-rows: 0 auto;
    margin-left: 0;

    &.TopBarOpen {
      background: var(--color-dark-grey);
    }
  }
}

.Main__content {
  height: calc(~"100vh - @{multi-top-bar-height}");
  -webkit-overflow-scrolling: touch;
  overflow-x: hidden;
  overflow-y: auto;

  @media @breakpoint-mobile {
    height: fit-content;
    width: 100vw;
    padding-bottom: @size-16;

    &.SideNavOpen {
      opacity: 0.1;
    }
  }

  > .BettingUI {
    display: none;

    path {
      &:nth-child(odd) {
        fill: @color-secondary-text;
        stroke: none;
      }

      &:nth-child(even) {
        stroke: @color-secondary-text;
      }
    }

    @media @breakpoint-mobile {
      display: flex;
      justify-content: center;
      margin-top: @size-6;
      position: absolute;
      width: 100%;
    }
  }

  &.Tutorial {
    height: calc(~"100vh - @{multi-top-bar-height} - @{tutorial-banner-height}");
  }

  &.ModalShowing {
    @media @breakpoint-mobile-tablet {
      overflow-y: hidden;
    }

    @media @breakpoint-mobile {
      overflow-y: hidden;
    }
  }
}

.SideBar {
<<<<<<< HEAD
  background: var(--color-module-background);
=======
  background: @color-module-background;
  border-right: @size-1 solid @color-dark-grey;
>>>>>>> 4da530ee

  @media @breakpoint-mobile {
    padding-top: 0;
  }

  > div:first-of-type {
    left: 0px;
    position: absolute;
    right: 0px;
    width: 100%;
    z-index: @mask-toast;
  }
}


.SideBar__mobile-bars {
  top: 0;
  left: 0;
<<<<<<< HEAD
  border-bottom: @size-1 solid var(--color-module-background);
=======
  border-bottom: @size-1 solid @color-module-background;
>>>>>>> 4da530ee
  display: none;
  height: @top-bar-height-mobile;
  outline: none;
  padding: @size-16;
  position: fixed;
  width: @size-50;
  z-index: @mask-modal;

  svg {
    height: 100%;
    width: 100%;
  }

  @media @breakpoint-mobile {
    display: flex;
    align-items: center;
    justify-content: center;
    margin: 0;
    border: none;

    > svg > g {
      stroke-width: 1.5;
    }
  }
}

svg.SideBar__mobile-bars-unseen {
  bottom: 1.4rem;
  position: relative;
  right: 0.35rem;
}

.TopBar {
  z-index: @mask-above;

  @media @breakpoint-mobile {
    height: @top-bar-height-mobile;
  }
}

.TopBar__floatAbove {
  z-index: @mask-above;

  @media @breakpoint-mobile {
    position: fixed;
    top: 0;
    width: 100%;
    z-index: @mask-modal;

    &.SideNavOpen {
<<<<<<< HEAD
      background: var(--color-dark-grey);
=======
      background: @color-dark-grey;
>>>>>>> 4da530ee
      opacity: 0.9;
      > header {
        > div:last-of-type {
          opacity: 0.1;
        }
      }
    }
  }
}<|MERGE_RESOLUTION|>--- conflicted
+++ resolved
@@ -71,11 +71,7 @@
   display: flex;
   justify-content: center;
   align-items: center;
-<<<<<<< HEAD
   border-bottom: @size-1 solid var(--color-secondary-action-outline);
-=======
-  border-bottom: @size-1 solid @color-secondary-action-outline;
->>>>>>> 4da530ee
 
   > span {
     .text-12-bold;
@@ -181,12 +177,7 @@
 }
 
 .SideBar {
-<<<<<<< HEAD
   background: var(--color-module-background);
-=======
-  background: @color-module-background;
-  border-right: @size-1 solid @color-dark-grey;
->>>>>>> 4da530ee
 
   @media @breakpoint-mobile {
     padding-top: 0;
@@ -205,11 +196,7 @@
 .SideBar__mobile-bars {
   top: 0;
   left: 0;
-<<<<<<< HEAD
   border-bottom: @size-1 solid var(--color-module-background);
-=======
-  border-bottom: @size-1 solid @color-module-background;
->>>>>>> 4da530ee
   display: none;
   height: @top-bar-height-mobile;
   outline: none;
@@ -260,11 +247,7 @@
     z-index: @mask-modal;
 
     &.SideNavOpen {
-<<<<<<< HEAD
       background: var(--color-dark-grey);
-=======
-      background: @color-dark-grey;
->>>>>>> 4da530ee
       opacity: 0.9;
       > header {
         > div:last-of-type {
