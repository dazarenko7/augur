@import '~assets/styles/shared'; // NOTE -- this is the ONLY location this file should be brought in w/out the `(reference)` directive

body,
html,
* {
  box-sizing: border-box;
}

body {
  background: var(--color-page-background);

  // See Issue #3504
  top: 0px !important;
  position: initial !important;

  @media @breakpoint-mobile-tablet {
    --is-mobile: true;
  }

  @media @breakpoint-mobile-tablet {
    overflow-y: auto;
  }

  @media @breakpoint-mobile-small {
    --is-mobile-small: true;
  }
}

h1,
h2,
h3,
h4,
h5,
h6 {
  font-family: @Inter;
}

#root {
  height: 100%;
}

.AppBlur {
  filter: blur(@size-2);
}

.Main {
  display: grid;

  /* topbar height */
  grid-template-rows: @top-bar-height auto;
  height: 100vh;
  overflow: hidden;

  @media @breakpoint-mobile-tablet {
    /* topbar mobile height */
    grid-template-rows: @top-bar-height-mobile auto;
    display: block;
    padding-top: @top-bar-height-mobile;
    overflow-y: auto;
    height: max-content;
  }

  &.TradingTutorial {
    grid-template-rows: @tutorial-banner-height @top-bar-height auto;
  }
}

.TutorialBanner {
  z-index: @mask-illuminate;
  background: var(--color-secondary-action);
  display: flex;
  justify-content: center;
  align-items: center;
  border-bottom: @size-1 solid var(--color-secondary-action-outline);

  > span {
    .text-12-bold;

    color: var(--color-primary-text);
    flex: 1;
    text-align: center;
  }

  > button {
    > svg {
      width: @size-10;
      height: @size-10;
      margin-right: @size-16;

      > path {
        stroke: var(--color-primary-text);
      }
    }
  }
}

.TopBarOverlay {
  position: fixed;
  top: @tutorial-banner-height;
  left: 0;
  width: 100%;
  height: calc(@top-bar-height + @top-nav-height);
  background-color: transparent;
  z-index: @mask-modal;
}

.Wrap {
  display: grid;
  overflow: hidden;

  @media @breakpoint-mobile-tablet {
    grid-template-columns: none;
    grid-template-rows: 0 auto;
    margin-left: 0;
    display: block;
    height: fit-content;
    overflow-y: auto;

    &.StatusErrorShowing {
      > section {
        padding-top: @size-42;
      }
    }

    &.StatusErrorShowingMarket {
      top: @top-bar-height-mobile;

      > section {
        > div:last-of-type {
          > div {
            > div:first-of-type {
              top: calc(~"@{top-bar-height-mobile} + 42px");
            }
          }
        }
      }
    }
  }
}

.WrapMarkets {
  grid-template-columns: minmax(auto, @size-250) auto;

  @media @breakpoint-mobile-tablet {
    grid-template-columns: none;
    grid-template-rows: 0 auto;
    margin-left: 0;

    &.TopBarOpen {
      background: var(--color-dark-grey);
    }
  }
}

.Content {
  height: calc(~"100vh - @{multi-top-bar-height}");
  -webkit-overflow-scrolling: touch;
  overflow-x: hidden;
  overflow-y: auto;

  @media @breakpoint-mobile-tablet {
    height: fit-content;
    width: 100vw;
    padding-bottom: @size-16;

    &.SideNavOpen {
      opacity: 0.1;

      > section {
        pointer-events: none;
      }
    }
  }

  > .BettingUI {
    display: none;

    path {
      &:nth-child(odd) {
        fill: var(--color-secondary-text);
        stroke: none;
      }

      &:nth-child(even) {
        stroke: var(--color-secondary-text);
      }
    }

    @media @breakpoint-mobile-tablet {
      display: flex;
      justify-content: center;
      margin-top: @size-10;
      width: 100%;
    }
  }

  &.Tutorial {
    height: calc(~"100vh - @{multi-top-bar-height} - @{tutorial-banner-height}");
  }

  &.ModalShowing {
    @media @breakpoint-mobile-tablet {
      overflow-y: hidden;
    }
  }
}

:root[theme="BETTING"],
:root[theme="SPORTS"] {
  .Content {
    display: flex;
    justify-content: space-between;

<<<<<<< HEAD
    @media @breakpoint-mobile {
      > div:nth-of-type(2) {
        width: 100%;

        > h1 {
          .text-24-bold;

          color: var(--color-primary-text);
          margin: @size-40 @size-12 @size-20;
        }
      }
=======
    @media @breakpoint-mobile-tablet {
      display: block;
>>>>>>> 69d2ac33
    }
  }

  .HideBetslip > aside {
    display: none;
  }
}

.SideBar {
  background: var(--color-module-background);

  @media @breakpoint-mobile-tablet {
    padding-top: 0;
  }

  > div:first-of-type {
    left: 0px;
    position: absolute;
    right: 0px;
    width: 100%;
    z-index: @mask-toast;
  }
}


.MobileBars {
  top: 0;
  left: 0;
  border-bottom: @size-1 solid var(--color-module-background);
  display: none;
  outline: none;
  padding: @size-16;
  position: fixed;
  width: @size-50;
  z-index: @mask-modal;

  &.Closed {
    height: @top-bar-height-mobile;
  }

  svg {
    height: 100%;
    width: 100%;

    g > path {
      stroke: var(--color-brand-secondary);
    }
  }

  @media @breakpoint-mobile-tablet {
    display: flex;
    align-items: center;
    justify-content: center;
    margin: 0;
    border: none;

    > svg > g {
      stroke-width: 1.5;
    }
  }
}

.TopBar {
  z-index: @mask-above;
}

:root[theme="BETTING"],
:root[theme="SPORTS"] {
  .TopBar {
    @media @breakpoint-mobile {
      height: @size-64;
    }
  }
}

.FloatAbove {
  z-index: @mask-above;

  @media @breakpoint-mobile-tablet {
    position: fixed;
    top: 0;
    width: 100%;
    z-index: @mask-modal;

    &.SideNavOpen {
      background: var(--color-dark-grey);
      opacity: 0.9;
      > header {
        > div:last-of-type {
          opacity: 0.1;
        }
      }
    }
  }
}<|MERGE_RESOLUTION|>--- conflicted
+++ resolved
@@ -211,7 +211,6 @@
     display: flex;
     justify-content: space-between;
 
-<<<<<<< HEAD
     @media @breakpoint-mobile {
       > div:nth-of-type(2) {
         width: 100%;
@@ -223,10 +222,10 @@
           margin: @size-40 @size-12 @size-20;
         }
       }
-=======
+    }
+
     @media @breakpoint-mobile-tablet {
       display: block;
->>>>>>> 69d2ac33
     }
   }
 
