--- conflicted
+++ resolved
@@ -15,12 +15,9 @@
 
   @media @breakpoint-mobile-tablet {
     --is-mobile: true;
-<<<<<<< HEAD
-  }
-
-  @media @breakpoint-mobile-tablet {
-=======
->>>>>>> 33e208ac
+  }
+
+  @media @breakpoint-mobile-tablet {
     overflow-y: auto;
   }
 
@@ -161,13 +158,8 @@
   overflow-x: hidden;
   overflow-y: auto;
 
-<<<<<<< HEAD
   @media @breakpoint-mobile-tablet {
     height: fit-content;
-=======
-  @media @breakpoint-mobile {
-    height: 100%;
->>>>>>> 33e208ac
     width: 100vw;
     padding-bottom: @size-6;
 
@@ -247,13 +239,10 @@
 .SideBar {
   background: var(--color-module-background);
 
-<<<<<<< HEAD
   @media @breakpoint-mobile-tablet {
     padding-top: 0;
   }
 
-=======
->>>>>>> 33e208ac
   > div:first-of-type {
     left: 0;
     position: absolute;
