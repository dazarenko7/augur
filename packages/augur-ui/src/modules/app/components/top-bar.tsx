import React from 'react';
import classNames from 'classnames';
import { Alerts } from 'modules/common/icons';
import ConnectAccount from 'modules/auth/components/connect-account/connect-account';
import {
  MovementLabel,
  LinearPropertyLabel,
  LinearPropertyLabelUnderlineTooltip,
} from 'modules/common/labels';
<<<<<<< HEAD
import Styles from 'modules/app/components/top-bar.styles.less';
=======
import { CoreStats } from 'modules/types';
>>>>>>> a012c5f1
import { Link } from 'react-router-dom';
import makePath from 'modules/routes/helpers/make-path';
import { NewLogo } from 'modules/app/components/logo';
import { ThemeSwitch } from 'modules/app/components/theme-switch';
import { PrimaryButton, SecondaryButton } from 'modules/common/buttons';
import { MARKETS } from 'modules/routes/constants/views';
import { HelpResources } from 'modules/app/components/help-resources';
import { OddsMenu } from 'modules/app/components/odds-menu';
import { TOTAL_FUNDS_TOOLTIP } from 'modules/common/constants';
<<<<<<< HEAD
import { useAppStatusStore } from 'modules/app/store/app-status';
import { MODAL_LOGIN, MODAL_SIGNUP } from 'modules/common/constants';
import { getCoreStats } from 'modules/auth/helpers/login-account';
import { getInfoAlertsAndSeenCount } from 'modules/alerts/helpers/alerts';

export const Stats = () => {
  const { loginAccount, isLogged, restoredAccount } = useAppStatusStore();
  const stats = getCoreStats(isLogged, loginAccount);
=======

import Styles from 'modules/app/components/top-bar.styles.less';

interface StatsProps {
  isLogged: boolean;
  restoredAccount: boolean;
  stats: CoreStats;
  isMobile?: boolean;
}

export const Stats = ({ isLogged, restoredAccount, stats, isMobile = false }: StatsProps) => {
>>>>>>> a012c5f1
  if (!stats) return null;
  const { availableFunds, frozenFunds, totalFunds, realizedPL } = stats;

  return (
    <>
      {(isLogged || restoredAccount) && (
        <div className={Styles.statsContainer}>
          <div>
            <LinearPropertyLabel {...availableFunds} highlightAlternateBolded />
            <LinearPropertyLabel {...frozenFunds} highlightAlternateBolded />
            <LinearPropertyLabelUnderlineTooltip
              {...totalFunds}
              highlightAlternateBolded
              id={isMobile ? 'totalFundsMobile' : 'totalFunds'}
              tipText={TOTAL_FUNDS_TOOLTIP}
            />
            <div>
              <span>{realizedPL.label}</span>
              <MovementLabel value={realizedPL.value} useFull />
            </div>
          </div>
          <div>
            <span>{realizedPL.label}</span>
            <MovementLabel value={realizedPL.value} useFull />
          </div>
        </div>
      )}
    </>
  );
};


const TopBar = () => {
  const {
    isLogged,
    restoredAccount,
    isMobile,
    isAlertsMenuOpen,
    actions: { setIsAlertsMenuOpen, setModal },
  } = useAppStatusStore();
  const { unseenCount } = getInfoAlertsAndSeenCount();
  
  return (
    <header className={Styles.TopBar}>
      <div className={Styles.Logo}>
        <Link to={makePath(MARKETS)}>
          <NewLogo />
        </Link>
      </div>
      <ThemeSwitch />
      {(isLogged || restoredAccount) && (
        <Stats />
      )}
      <div>
        {(!isLogged || (!isMobile && (isLogged || restoredAccount))) && (
          <HelpResources />
        )}
        <OddsMenu />
        {!isLogged && !restoredAccount && (
          <SecondaryButton action={() => setModal({ type: MODAL_LOGIN })} text={'Login'} />
        )}
        {!isLogged && !restoredAccount && (
          <PrimaryButton action={() => setModal({ type: MODAL_SIGNUP })} text={'Signup'} />
        )}
        {(isLogged || restoredAccount) && (
          <button
            className={classNames(Styles.alerts, {
              [Styles.alertsDark]: isAlertsMenuOpen,
              [Styles.Empty]: unseenCount < 1,
            })}
            onClick={() => {
              setIsAlertsMenuOpen(!isAlertsMenuOpen);
            }}
            tabIndex={-1}
          >
            {Alerts(unseenCount)}
          </button>
        )}
        <ConnectAccount />
      </div>
    </header>
  );
};

export default TopBar;<|MERGE_RESOLUTION|>--- conflicted
+++ resolved
@@ -7,11 +7,7 @@
   LinearPropertyLabel,
   LinearPropertyLabelUnderlineTooltip,
 } from 'modules/common/labels';
-<<<<<<< HEAD
 import Styles from 'modules/app/components/top-bar.styles.less';
-=======
-import { CoreStats } from 'modules/types';
->>>>>>> a012c5f1
 import { Link } from 'react-router-dom';
 import makePath from 'modules/routes/helpers/make-path';
 import { NewLogo } from 'modules/app/components/logo';
@@ -21,28 +17,14 @@
 import { HelpResources } from 'modules/app/components/help-resources';
 import { OddsMenu } from 'modules/app/components/odds-menu';
 import { TOTAL_FUNDS_TOOLTIP } from 'modules/common/constants';
-<<<<<<< HEAD
 import { useAppStatusStore } from 'modules/app/store/app-status';
 import { MODAL_LOGIN, MODAL_SIGNUP } from 'modules/common/constants';
 import { getCoreStats } from 'modules/auth/helpers/login-account';
 import { getInfoAlertsAndSeenCount } from 'modules/alerts/helpers/alerts';
 
 export const Stats = () => {
-  const { loginAccount, isLogged, restoredAccount } = useAppStatusStore();
+  const { isMobile, loginAccount, isLogged, restoredAccount } = useAppStatusStore();
   const stats = getCoreStats(isLogged, loginAccount);
-=======
-
-import Styles from 'modules/app/components/top-bar.styles.less';
-
-interface StatsProps {
-  isLogged: boolean;
-  restoredAccount: boolean;
-  stats: CoreStats;
-  isMobile?: boolean;
-}
-
-export const Stats = ({ isLogged, restoredAccount, stats, isMobile = false }: StatsProps) => {
->>>>>>> a012c5f1
   if (!stats) return null;
   const { availableFunds, frozenFunds, totalFunds, realizedPL } = stats;
 
