@import (reference) '~assets/styles/shared';

// Used in Betting UI
.HelpIcon {
  z-index: @above-all-content-above;

  > span {
    padding: @size-15 @size-17 @size-18;
    display: flex;
    cursor: pointer;
    max-height: @size-56;
    border-top: @size-3 solid transparent;
    border-left: @size-1 solid var(--color-module-background);
    border-right: @size-1 solid var(--color-module-background);

    > svg {
      width: @size-20;
      height: @size-20;

      > circle {
        fill: var(--color-primary-text);
      }

      > path {
        fill: var(--color-dark-grey);
      }
    }

    &:hover {
      background: var(--color-module-background);
    }

    @media @breakpoint-mobile {
<<<<<<< HEAD
      padding: @size-26;
      max-height: @size-72;
=======
      border: none;
      max-height: @top-bar-height-mobile;
      padding: @size-12;
      align-items: center;
>>>>>>> a012c5f1

      &:hover {
        background: var(--color-page-background);
      }
    }
  }

  &.Open {
    > span {
      background: var(--color-module-background);
      z-index: @above-all-content;
    }
  }
}

.HelpMenuList {
  background: var(--color-module-background);
  width: 100%;
  display: flex;
  flex-direction: column;

  > li > button {
    width: 100%;
    justify-content: left;
    background: none;
    border: none;
  }

  > li:first-of-type {
    .mono-11-bold;

    text-transform: uppercase;
    padding: @size-22 @size-16;
    color: var(--color-primary-text);
    background: var(--color-module-background);
  }

  > li:not(:first-of-type) {
    padding: @size-13 @size-16;
    background: var(--color-table-header);
    border-top: @size-1 solid var(--color-dark-grey);

    &.hideOnTablet {
      @media @breakpoint-smallish-desktop {
        display: none;
      }
    }
  }

  > li:last-of-type {
    border-bottom-left-radius: @border-radius-default;
    border-bottom-right-radius: @border-radius-default;
  }

  @media @breakpoint-mobile {
    > li:last-of-type {
      border-top-left-radius: @border-radius-default;
      border-top-right-radius: @border-radius-default;
    }
  }
}

.HelpMenu {
  position: absolute;
  background: var(--color-module-background);
  border-radius: @border-radius-default;
  width: @size-210;
  top: 100%;
  right: 0;
  border-top-right-radius: 0;
  border-top-left-radius: 0;
  display: flex;
  flex-direction: column;

  @media @breakpoint-mobile-tablet {
    > span:nth-of-type(2) {
      display: none;
    }
  }

  > span {
      > button {
      width: 100%;
      justify-content: left;
      background: none;
      border: none;
    }
  }

  > span:first-of-type {
    .mono-11-bold;

    text-transform: uppercase;
    padding: @size-22 @size-16;
    color: var(--color-primary-text);
    background: var(--color-module-background);
  }

  > span:not(:first-of-type) {
    padding: @size-13 @size-16;
    background: var(--color-table-header);
    border-top: @size-1 solid var(--color-dark-grey);

    &.hideOnTablet {
      @media @breakpoint-smallish-desktop {
        display: none;
      }
    }
  }

  > span:nth-of-type(3),
  > span:nth-last-of-type(2) {
    border-top-color: var(--color-secondary-action-outline);
  }

  > span:last-of-type {
    border-bottom-left-radius: @border-radius-default;
    border-bottom-right-radius: @border-radius-default;
  }

  @media @breakpoint-mobile {
    bottom: unset;
    margin-bottom: -@size-1;
    border-bottom-right-radius: 0;
    border-bottom-left-radius: 0;
    position: absolute;
    right: -@size-2;
    top: @size-72;

    > span:not(:first-of-type) {
      border-bottom: @size-1 solid var(--color-dark-grey);
    }

    > span:last-of-type {
      border-top-left-radius: @border-radius-default;
      border-top-right-radius: @border-radius-default;
    }
  }
}

.HelpResources {
  color: var(--color-primary-text);
  display: flex;
  flex: 1;
  max-height: @size-56;
  max-width: @size-56;
  position: relative;
  z-index: @above-all-content-above;

  @media @breakpoint-mobile {
    max-height: @top-bar-height-mobile;
    max-width: @top-bar-height-mobile;
  }
}

:root[theme="BETTING"],
:root[theme="SPORTS"] {
  .HelpResources {
    order: 1;
  }

  .HelpIcon {
    > span {
      border-left: @size-1 solid var(--color-secondary-text-50);
      border-right: @size-1 solid var(--color-secondary-text-50);

      &:hover {
        border-top: @size-3 solid var(--color-primary-action);
        background: var(--color-secondary-text-25);
      }

      > svg {
        > circle {
          fill: var(--color-module-background);
        }

        > path {
          fill: var(--color-primary-text);
        }
      }
    }

    &.Open {
      > span {
        border-top: @size-3 solid var(--color-primary-action);
        border-left: @size-1 solid var(--color-page-background);
        border-right: @size-1 solid var(--color-page-background);
        background: var(--color-page-background);

        > svg {
          > circle {
            fill: var(--color-primary-text);
          }
  
          > path {
            fill: var(--color-module-background);
          }
        }
      }
    }
  }
  
  .HelpMenu {
    box-shadow: @size-2 @size-2 @size-5 var(--color-secondary-text-50);
    background: var(--color-table-header);

    > span:first-of-type {
      background: var(--color-page-background);
      border-bottom: @size-1 solid var(--color-dark-grey);
    }

    > span:not(:first-of-type) {
      padding: @size-13 0;
      margin: 0 @size-16;
    }

    > span:nth-of-type(2) {
      display: none;
      border-top: 0;
    }

    > span:nth-of-type(3) {
      border-top: 0;
    }
  }

  .HelpMenuList {
    > li:first-of-type {
      .text-12-semi-bold;

      background: var(--color-page-background);
      border-bottom: @size-1 solid var(--color-dark-grey);
    }

    > li:not(:first-of-type) {
      padding: @size-13 0;
      margin: 0 @size-16;
    }

    > li:nth-of-type(2) {
      display: none;
    }

    > li:nth-of-type(3) {
      border-top: 0;
    }
  }
}<|MERGE_RESOLUTION|>--- conflicted
+++ resolved
@@ -31,15 +31,8 @@
     }
 
     @media @breakpoint-mobile {
-<<<<<<< HEAD
       padding: @size-26;
       max-height: @size-72;
-=======
-      border: none;
-      max-height: @top-bar-height-mobile;
-      padding: @size-12;
-      align-items: center;
->>>>>>> a012c5f1
 
       &:hover {
         background: var(--color-page-background);
