--- conflicted
+++ resolved
@@ -5,18 +5,15 @@
 
 import makePath from 'modules/routes/helpers/make-path';
 import ConnectDropdown from 'modules/auth/containers/connect-dropdown';
-import { Dot, helpIcon, ThickChevron } from 'modules/common/icons';
+import { Dot, helpIcon } from 'modules/common/icons';
 import { AccountBalances, CoreStats, NavMenuItem } from 'modules/types';
 import Styles from 'modules/app/components/side-nav/side-nav.styles.less';
 import { HelpIcon, HelpMenuList } from 'modules/app/components/help-resources';
 import {
+  ChatButton,
   PrimaryButton,
-<<<<<<< HEAD
   ProcessingButton,
   SecondaryButton,
-=======
-  ChatButton,
->>>>>>> 905524cf
 } from 'modules/common/buttons';
 import TooltipStyles from 'modules/common/tooltip.styles.less';
 import {
@@ -166,22 +163,8 @@
               )}
             </div>
           </ul>
-<<<<<<< HEAD
-          {(isLogged && whichChatPlugin) ||
-            (whichChatPlugin === 'orbit' && (
-              <footer>
-                <div className={Styles.GlobalChat}>
-                  <SecondaryButton
-                    action={showGlobalChat}
-                    text="Global Chat"
-                    icon={ThickChevron}
-                  />
-                </div>
-              </footer>
-            ))}
-=======
-          {isLogged && (
-            <footer>
+          <footer>
+            {isLogged && (
               <HelpIcon
                 isHelpMenuOpen={isHelpMenuOpen}
                 updateHelpMenuState={() => {
@@ -192,14 +175,11 @@
                   }
                 }}
               />
-              {whichChatPlugin && (
-                <ChatButton
-                  action={showGlobalChat} 
-                />
+            )}
+            {((isLogged && whichChatPlugin) || whichChatPlugin === 'orbit') && (
+                <ChatButton action={showGlobalChat} />
               )}
-            </footer>
-          )}
->>>>>>> 905524cf
+          </footer>
         </div>
       </div>
     </aside>
