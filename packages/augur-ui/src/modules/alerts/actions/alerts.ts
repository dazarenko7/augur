import setAlertText from 'modules/alerts/actions/set-alert-text';
import {
  CLAIMTRADINGPROCEEDS,
  CONTRIBUTE,
  DOINITIALREPORT,
  INFO,
  PUBLICFILLORDER,
  PUBLICTRADE,
  REDEEMSTAKE,
  ZERO,
  SUCCESS,
  ETH_RESERVE_INCREASE,
  NULL_ADDRESS,
  CANCELORDERS,
} from 'modules/common/constants';
import {
  getNetworkId,
  getEthForDaiRate,
} from 'modules/contracts/actions/contractCalls';
import { AppStatus } from 'modules/app/store/app-status';
import {
  createUniqueOrderId,
  createAlternateUniqueOrderId,
} from 'modules/alerts/helpers/alerts';
import { BigNumber, createBigNumber } from 'utils/create-big-number';
import { ethToDai } from 'modules/app/actions/get-ethToDai-rate';
import { Alert } from 'modules/types';

export const ADD_ALERT = 'ADD_ALERT';
export const REMOVE_ALERT = 'REMOVE_ALERT';
export const UPDATE_EXISTING_ALERT = 'UPDATE_EXISTING_ALERT';
export const CLEAR_ALERTS = 'CLEAR_ALERTS';

export function addAlert(alert: Partial<Alert>) {
  if (alert != null) {
    const { universe } = AppStatus.get();
    const callback = alertUpdated =>
      AppStatus.actions.addAlert({
        seen: false,
        level: INFO,
        networkId: getNetworkId(),
        universe: universe.id,
        ...alertUpdated,
      });
    try {
      setAlertText(alert, callback);
    } catch (error) {
      callback(error, null);
    }
  }
}

export function updateExistingAlert(id, alert) {
  return () => {
    const callback = alertUpdated =>
      AppStatus.actions.updateAlert(id, alertUpdated);
    try {
      return setAlertText(alert, callback);
    } catch (error) {
      return callback(error, null);
    }
  };
}

export function updateAlert(
  id: string,
  alert: any,
  dontMakeNewAlerts?: boolean
) {
<<<<<<< HEAD
  return (dispatch: ThunkDispatch<void, any, Action>): void => {
    if (alert) {
      const { alerts } = store.getState() as AppState;
      const alertName = alert.name.toUpperCase();
      alert.id = id;
      alert.uniqueId = alert.uniqueId || id;

      switch (alertName) {
        case PUBLICTRADE:
        case PUBLICFILLORDER: {
          alert.uniqueId = createUniqueOrderId(alert);
          break;
        }
        case CANCELORDERS: {
          alert.id = alert.params?.hash || id;
          break;
        }
        case CLAIMTRADINGPROCEEDS: {
          alert.uniqueId = createAlternateUniqueOrderId(alert);
          if (createBigNumber(alert.params.numPayoutTokens).eq(ZERO)) {
            return;
          }
          break;
        }
        case DOINITIALREPORT: {
          if (!dontMakeNewAlerts) {
            dispatch(
              updateAlert(id, {
                ...alert,
                params: {
                  ...alert.params,
                  preFilled: true,
                },
                name: CONTRIBUTE,
              })
            );
          }
          break;
        }
=======
  if (alert) {
    const { alerts } = AppStatus.get();
    const alertName = alert.name.toUpperCase();
    alert.id = id;
    alert.uniqueId =
      alertName === PUBLICTRADE || alertName === PUBLICFILLORDER
        ? createUniqueOrderId(alert)
        : id;

    if (alertName === CLAIMTRADINGPROCEEDS) {
      alert.uniqueId = createAlternateUniqueOrderId(alert);
      if (createBigNumber(alert.params.numPayoutTokens).eq(ZERO)) {
        return;
>>>>>>> 7b271f05
      }
    }

<<<<<<< HEAD
      let foundAlert =
        alertName === REDEEMSTAKE
          ? alerts.find(
              (findAlert) =>
                findAlert.id === alert.id &&
                findAlert.name.toUpperCase() === REDEEMSTAKE
            )
          : alerts.find(
              (findAlert) =>
                findAlert.uniqueId === alert.uniqueId &&
                findAlert.name.toUpperCase() === alert.name.toUpperCase()
            );

      if (foundAlert) {
        dispatch(removeAlert(alert.uniqueId, alert.name));
        dispatch(
          addAlert({
            ...foundAlert,
            ...alert,
            name: foundAlert.name !== '' ? foundAlert.name : alert.name,
            params: {
              ...foundAlert.params,
              ...alert.params,
              repReceived:
                alert.params.repReceived &&
                foundAlert.params.repReceived &&
                createBigNumber(alert.params.repReceived).plus(
                  createBigNumber(foundAlert.params.repReceived)
                ),
            },
          })
        );
      } else {
        dispatch(addAlert(alert));
      }
=======
    if (alertName === DOINITIALREPORT && !dontMakeNewAlerts) {
      updateAlert(id, {
        ...alert,
        params: {
          ...alert.params,
          preFilled: true,
        },
        name: CONTRIBUTE,
      });
    }

    let foundAlert = alerts.find(
      findAlert =>
        findAlert.uniqueId === alert.uniqueId &&
        findAlert.name.toUpperCase() === alert.name.toUpperCase()
    );
    if (alertName === REDEEMSTAKE) {
      foundAlert = alerts.find(
        findAlert =>
          findAlert.id === alert.id &&
          findAlert.name.toUpperCase() === REDEEMSTAKE
      );
>>>>>>> 7b271f05
    }
    if (foundAlert) {
      AppStatus.actions.removeAlert(alert.uniqueId, alert.name);
      addAlert({
        ...foundAlert,
        ...alert,
        name: foundAlert.name !== '' ? foundAlert.name : alert.name,
        params: {
          ...foundAlert.params,
          ...alert.params,
          repReceived:
            alert.params.repReceived &&
            foundAlert.params.repReceived &&
            createBigNumber(alert.params.repReceived).plus(
              createBigNumber(foundAlert.params.repReceived)
            ),
        },
      });
    } else {
      addAlert(alert);
    }
  }
}

export const addEthIncreaseAlert = (
  daiBalance: string,
  oldEthBalance: string,
  newEthBalance: string
) => {
  // eth balances hasn't be initialized to signing wallets eth balance
  if (oldEthBalance === null) return null;
  const {
    env: {
      gsn: {
        minDaiForSignerETHBalanceInDAI: daiCutoff,
        desiredSignerBalanceInETH,
      },
    },
    blockchain: { currentAugurTimestamp },
  } = AppStatus.get();
  // user dai balance too low to have ETH reserve
  if (createBigNumber(daiBalance).lt(daiCutoff)) return null;

  const maxEthReserve = createBigNumber(desiredSignerBalanceInETH);
  const aboveCutoff = createBigNumber(oldEthBalance).isGreaterThan(
    createBigNumber(maxEthReserve)
  );
  // user already has Fee reserve topped off
  if (aboveCutoff) return null;

  // ETH increase can only be up to max Fee reserve
  const toppedOffValue = BigNumber.min(maxEthReserve, newEthBalance);
  const increase = createBigNumber(toppedOffValue).minus(
    createBigNumber(oldEthBalance)
  );
  if (increase.gt(0)) {
    const attoEthToDaiRate: BigNumber = getEthForDaiRate();
    const amount = ethToDai(
      increase,
      createBigNumber(attoEthToDaiRate.div(10 ** 18) || 0)
    );
    const timestamp = currentAugurTimestamp * 1000;
    addAlert({
      name: ETH_RESERVE_INCREASE,
      uniqueId: String(timestamp),
      toast: true,
      description: `Your ETH balance has increased by $${amount.formatted} DAI`,
      title: 'ETH reserves replenished',
      status: SUCCESS,
      timestamp,
      params: {
        marketId: NULL_ADDRESS,
      },
    });
  }
  return null;
};<|MERGE_RESOLUTION|>--- conflicted
+++ resolved
@@ -67,125 +67,78 @@
   alert: any,
   dontMakeNewAlerts?: boolean
 ) {
-<<<<<<< HEAD
-  return (dispatch: ThunkDispatch<void, any, Action>): void => {
-    if (alert) {
-      const { alerts } = store.getState() as AppState;
-      const alertName = alert.name.toUpperCase();
-      alert.id = id;
-      alert.uniqueId = alert.uniqueId || id;
-
-      switch (alertName) {
-        case PUBLICTRADE:
-        case PUBLICFILLORDER: {
-          alert.uniqueId = createUniqueOrderId(alert);
-          break;
-        }
-        case CANCELORDERS: {
-          alert.id = alert.params?.hash || id;
-          break;
-        }
-        case CLAIMTRADINGPROCEEDS: {
-          alert.uniqueId = createAlternateUniqueOrderId(alert);
-          if (createBigNumber(alert.params.numPayoutTokens).eq(ZERO)) {
-            return;
-          }
-          break;
-        }
-        case DOINITIALREPORT: {
-          if (!dontMakeNewAlerts) {
-            dispatch(
-              updateAlert(id, {
-                ...alert,
-                params: {
-                  ...alert.params,
-                  preFilled: true,
-                },
-                name: CONTRIBUTE,
-              })
-            );
-          }
-          break;
-        }
-=======
   if (alert) {
     const { alerts } = AppStatus.get();
     const alertName = alert.name.toUpperCase();
     alert.id = id;
-    alert.uniqueId =
-      alertName === PUBLICTRADE || alertName === PUBLICFILLORDER
-        ? createUniqueOrderId(alert)
-        : id;
-
-    if (alertName === CLAIMTRADINGPROCEEDS) {
-      alert.uniqueId = createAlternateUniqueOrderId(alert);
-      if (createBigNumber(alert.params.numPayoutTokens).eq(ZERO)) {
-        return;
->>>>>>> 7b271f05
-      }
-    }
-
-<<<<<<< HEAD
-      let foundAlert =
-        alertName === REDEEMSTAKE
-          ? alerts.find(
-              (findAlert) =>
-                findAlert.id === alert.id &&
-                findAlert.name.toUpperCase() === REDEEMSTAKE
-            )
-          : alerts.find(
-              (findAlert) =>
-                findAlert.uniqueId === alert.uniqueId &&
-                findAlert.name.toUpperCase() === alert.name.toUpperCase()
-            );
-
-      if (foundAlert) {
-        dispatch(removeAlert(alert.uniqueId, alert.name));
-        dispatch(
-          addAlert({
-            ...foundAlert,
+    alert.uniqueId = alert.uniqueId || id;
+
+    switch (alertName) {
+      case PUBLICTRADE:
+      case PUBLICFILLORDER: {
+        alert.uniqueId = createUniqueOrderId(alert);
+        break;
+      }
+      case CANCELORDERS: {
+        alert.id = alert.params?.hash || id;
+        break;
+      }
+      case CLAIMTRADINGPROCEEDS: {
+        alert.uniqueId = createAlternateUniqueOrderId(alert);
+        if (createBigNumber(alert.params.numPayoutTokens).eq(ZERO)) {
+          return;
+        }
+        break;
+      }
+      case DOINITIALREPORT: {
+        if (!dontMakeNewAlerts) {
+          updateAlert(id, {
             ...alert,
-            name: foundAlert.name !== '' ? foundAlert.name : alert.name,
             params: {
-              ...foundAlert.params,
               ...alert.params,
-              repReceived:
-                alert.params.repReceived &&
-                foundAlert.params.repReceived &&
-                createBigNumber(alert.params.repReceived).plus(
-                  createBigNumber(foundAlert.params.repReceived)
-                ),
+              preFilled: true,
             },
-          })
-        );
-      } else {
-        dispatch(addAlert(alert));
-      }
-=======
-    if (alertName === DOINITIALREPORT && !dontMakeNewAlerts) {
-      updateAlert(id, {
+            name: CONTRIBUTE,
+          });
+        }
+        break;
+      }
+    }
+
+    let foundAlert =
+      alertName === REDEEMSTAKE
+        ? alerts.find(
+            (findAlert) =>
+              findAlert.id === alert.id &&
+              findAlert.name.toUpperCase() === REDEEMSTAKE
+          )
+        : alerts.find(
+            (findAlert) =>
+              findAlert.uniqueId === alert.uniqueId &&
+              findAlert.name.toUpperCase() === alert.name.toUpperCase()
+          );
+
+    if (foundAlert) {
+      AppStatus.actions.removeAlert(alert.uniqueId, alert.name);
+      addAlert({
+        ...foundAlert,
         ...alert,
+        name: foundAlert.name !== '' ? foundAlert.name : alert.name,
         params: {
+          ...foundAlert.params,
           ...alert.params,
-          preFilled: true,
+          repReceived:
+            alert.params.repReceived &&
+            foundAlert.params.repReceived &&
+            createBigNumber(alert.params.repReceived).plus(
+              createBigNumber(foundAlert.params.repReceived)
+            ),
         },
-        name: CONTRIBUTE,
       });
-    }
-
-    let foundAlert = alerts.find(
-      findAlert =>
-        findAlert.uniqueId === alert.uniqueId &&
-        findAlert.name.toUpperCase() === alert.name.toUpperCase()
-    );
-    if (alertName === REDEEMSTAKE) {
-      foundAlert = alerts.find(
-        findAlert =>
-          findAlert.id === alert.id &&
-          findAlert.name.toUpperCase() === REDEEMSTAKE
-      );
->>>>>>> 7b271f05
-    }
+    } else {
+      addAlert(alert);
+    }
+    
     if (foundAlert) {
       AppStatus.actions.removeAlert(alert.uniqueId, alert.name);
       addAlert({
