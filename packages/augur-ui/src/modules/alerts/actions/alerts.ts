--- conflicted
+++ resolved
@@ -1,21 +1,5 @@
 import store, { AppState } from 'appStore';
 import setAlertText from 'modules/alerts/actions/set-alert-text';
-<<<<<<< HEAD
-import { createBigNumber, BigNumber } from 'utils/create-big-number';
-import { getNetworkId } from 'modules/contracts/actions/contractCalls';
-import { ThunkDispatch } from 'redux-thunk';
-import { Action } from 'redux';
-import {
-  DOINITIALREPORT,
-  CONTRIBUTE,
-  PUBLICFILLORDER,
-  INFO,
-  PUBLICTRADE,
-  REDEEMSTAKE,
-  CLAIMTRADINGPROCEEDS,
-  ZERO,
-} from 'modules/common/constants';
-=======
 import {
   CLAIMTRADINGPROCEEDS,
   CONTRIBUTE,
@@ -30,7 +14,6 @@
 import { Action } from 'redux';
 import { ThunkDispatch } from 'redux-thunk';
 import { BigNumber, createBigNumber } from 'utils/create-big-number';
->>>>>>> a47a304f
 
 export const ADD_ALERT = 'ADD_ALERT';
 export const REMOVE_ALERT = 'REMOVE_ALERT';
