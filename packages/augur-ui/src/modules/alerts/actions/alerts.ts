import setAlertText from 'modules/alerts/actions/set-alert-text';
import {
  CLAIMTRADINGPROCEEDS,
  CONTRIBUTE,
  DOINITIALREPORT,
  INFO,
  PUBLICFILLORDER,
  PUBLICTRADE,
  REDEEMSTAKE,
  ZERO,
  SUCCESS,
  ETH_RESERVE_INCREASE,
  NULL_ADDRESS,
} from 'modules/common/constants';
import {
  getNetworkId,
  getEthForDaiRate,
} from 'modules/contracts/actions/contractCalls';
import { AppStatus } from 'modules/app/store/app-status';
import {
  createUniqueOrderId,
  createAlternateUniqueOrderId,
} from 'modules/alerts/helpers/alerts';
import { BigNumber, createBigNumber } from 'utils/create-big-number';
import { ethToDai } from 'modules/app/actions/get-ethToDai-rate';
import { Alert } from 'modules/types';

export const ADD_ALERT = 'ADD_ALERT';
export const REMOVE_ALERT = 'REMOVE_ALERT';
export const UPDATE_EXISTING_ALERT = 'UPDATE_EXISTING_ALERT';
export const CLEAR_ALERTS = 'CLEAR_ALERTS';

export function addAlert(alert: Partial<Alert>) {
  if (alert != null) {
    const { universe } = AppStatus.get();
    const callback = alertUpdated =>
      AppStatus.actions.addAlert({
        seen: false,
        level: INFO,
        networkId: getNetworkId(),
        universe: universe.id,
        ...alertUpdated,
      });
    try {
      setAlertText(alert, callback);
    } catch (error) {
      callback(error, null);
    }
  }
}

export function updateExistingAlert(id, alert) {
  return () => {
    const callback = alertUpdated =>
      AppStatus.actions.updateAlert(id, alertUpdated);
    try {
      return setAlertText(alert, callback);
    } catch (error) {
      return callback(error, null);
    }
  };
}

<<<<<<< HEAD
=======
function createUniqueOrderId(alert) {
  const price = alert.params._price
    ? alert.params._price.toString()
    : new BigNumber(alert.params.price).toString();
  const outcome = alert.params._outcome
    ? alert.params._outcome.toString()
    : new BigNumber(alert.params.outcome).toString();
  const direction = alert.params._direction
    ? alert.params._direction.toString()
    : alert.params.orderType;
  const timestamp = alert.timestamp;

  return `${alert.id}_${price}_${outcome}_${direction}_${timestamp}`;
}

function createAlternateUniqueOrderId(alert) {
  return `${alert.id}_${alert.params.logIndex}`;
}

>>>>>>> 33e208ac
export function updateAlert(
  id: string,
  alert: any,
  dontMakeNewAlerts?: boolean
) {
<<<<<<< HEAD
  if (alert) {
    const { alerts } = AppStatus.get();
    const alertName = alert.name.toUpperCase();
    alert.id = id;
    alert.uniqueId =
      alertName === PUBLICTRADE || alertName === PUBLICFILLORDER
        ? createUniqueOrderId(alert)
        : id;
=======
  return (dispatch: ThunkDispatch<void, any, Action>): void => {
    if (alert) {
      const { alerts } = store.getState() as AppState;
      const alertName = alert.name.toUpperCase();
      alert.id = id;
      alert.uniqueId =
        alertName === PUBLICTRADE || alertName === PUBLICFILLORDER ? createUniqueOrderId(alert) : id;
>>>>>>> 33e208ac

    if (alertName === CLAIMTRADINGPROCEEDS) {
      alert.uniqueId = createAlternateUniqueOrderId(alert);
      if (createBigNumber(alert.params.numPayoutTokens).eq(ZERO)) {
        return;
      }
    }

    if (alertName === DOINITIALREPORT && !dontMakeNewAlerts) {
      updateAlert(id, {
        ...alert,
        params: {
          ...alert.params,
          preFilled: true,
        },
        name: CONTRIBUTE,
      });
    }

    let foundAlert = alerts.find(
      findAlert =>
        findAlert.uniqueId === alert.uniqueId &&
        findAlert.name.toUpperCase() === alert.name.toUpperCase()
    );
    if (alertName === REDEEMSTAKE) {
      foundAlert = alerts.find(
        findAlert =>
          findAlert.id === alert.id &&
          findAlert.name.toUpperCase() === REDEEMSTAKE
      );
    }
    if (foundAlert) {
      AppStatus.actions.removeAlert(alert.uniqueId, alert.name);
      addAlert({
        ...foundAlert,
        ...alert,
        name: foundAlert.name !== '' ? foundAlert.name : alert.name,
        params: {
          ...foundAlert.params,
          ...alert.params,
          repReceived:
            alert.params.repReceived &&
            foundAlert.params.repReceived &&
            createBigNumber(alert.params.repReceived).plus(
              createBigNumber(foundAlert.params.repReceived)
            ),
        },
      });
    } else {
      addAlert(alert);
    }
  }
}

export const addEthIncreaseAlert = (
  daiBalance: string,
  oldEthBalance: string,
  newEthBalance: string
) => {
  // eth balances hasn't be initialized to signing wallets eth balance
  if (oldEthBalance === null) return null;
<<<<<<< HEAD
  const {
    env: {
      gsn: {
        minDaiForSignerETHBalanceInDAI: daiCutoff,
        desiredSignerBalanceInETH,
      },
    },
    blockchain: { currentAugurTimestamp },
  } = AppStatus.get();
  // user dai balance too low to have ETH reserve
  if (createBigNumber(daiBalance).lt(daiCutoff)) return null;
=======

  const daiCutoff = getState().env.gsn.minDaiForSignerETHBalanceInDAI;
  // user dai balance too low to have Fee reserve
  if (createBigNumber(daiBalance).lte(daiCutoff)) return null;
>>>>>>> 33e208ac

  const maxEthReserve = createBigNumber(desiredSignerBalanceInETH);
  const aboveCutoff = createBigNumber(oldEthBalance).isGreaterThan(
    createBigNumber(maxEthReserve)
  );
  // user already has Fee reserve topped off
  if (aboveCutoff) return null;

  // ETH increase can only be up to max Fee reserve
  const toppedOffValue = BigNumber.min(maxEthReserve, newEthBalance);
  const increase = createBigNumber(toppedOffValue).minus(
    createBigNumber(oldEthBalance)
  );
  if (increase.gt(0)) {
    const attoEthToDaiRate: BigNumber = getEthForDaiRate();
    const amount = ethToDai(
      increase,
      createBigNumber(attoEthToDaiRate.div(10 ** 18) || 0)
    );
<<<<<<< HEAD
    const timestamp = currentAugurTimestamp * 1000;
    addAlert({
      name: ETH_RESERVE_INCREASE,
      uniqueId: String(timestamp),
      toast: true,
      description: `Your ETH balance has increased by $${amount.formatted} DAI`,
      title: 'ETH reserves replenished',
      status: SUCCESS,
      timestamp,
      params: {
        marketId: NULL_ADDRESS,
      },
    });
=======
    const timestamp = getState().blockchain.currentAugurTimestamp * 1000;
    console.log('adding Fee reserve increase alert');
    dispatch(
      addAlert({
        name: ETH_RESERVE_INCREASE,
        uniqueId: String(timestamp),
        toast: true,
        description: `Your ETH balance has increased by $${amount.formatted} DAI`,
        title: 'Fee reserves replenished',
        status: SUCCESS,
        timestamp,
        params: {
          marketId: NULL_ADDRESS,
        },
      })
    );
>>>>>>> 33e208ac
  }
  return null;
};<|MERGE_RESOLUTION|>--- conflicted
+++ resolved
@@ -61,34 +61,11 @@
   };
 }
 
-<<<<<<< HEAD
-=======
-function createUniqueOrderId(alert) {
-  const price = alert.params._price
-    ? alert.params._price.toString()
-    : new BigNumber(alert.params.price).toString();
-  const outcome = alert.params._outcome
-    ? alert.params._outcome.toString()
-    : new BigNumber(alert.params.outcome).toString();
-  const direction = alert.params._direction
-    ? alert.params._direction.toString()
-    : alert.params.orderType;
-  const timestamp = alert.timestamp;
-
-  return `${alert.id}_${price}_${outcome}_${direction}_${timestamp}`;
-}
-
-function createAlternateUniqueOrderId(alert) {
-  return `${alert.id}_${alert.params.logIndex}`;
-}
-
->>>>>>> 33e208ac
 export function updateAlert(
   id: string,
   alert: any,
   dontMakeNewAlerts?: boolean
 ) {
-<<<<<<< HEAD
   if (alert) {
     const { alerts } = AppStatus.get();
     const alertName = alert.name.toUpperCase();
@@ -97,15 +74,6 @@
       alertName === PUBLICTRADE || alertName === PUBLICFILLORDER
         ? createUniqueOrderId(alert)
         : id;
-=======
-  return (dispatch: ThunkDispatch<void, any, Action>): void => {
-    if (alert) {
-      const { alerts } = store.getState() as AppState;
-      const alertName = alert.name.toUpperCase();
-      alert.id = id;
-      alert.uniqueId =
-        alertName === PUBLICTRADE || alertName === PUBLICFILLORDER ? createUniqueOrderId(alert) : id;
->>>>>>> 33e208ac
 
     if (alertName === CLAIMTRADINGPROCEEDS) {
       alert.uniqueId = createAlternateUniqueOrderId(alert);
@@ -167,7 +135,6 @@
 ) => {
   // eth balances hasn't be initialized to signing wallets eth balance
   if (oldEthBalance === null) return null;
-<<<<<<< HEAD
   const {
     env: {
       gsn: {
@@ -179,12 +146,6 @@
   } = AppStatus.get();
   // user dai balance too low to have ETH reserve
   if (createBigNumber(daiBalance).lt(daiCutoff)) return null;
-=======
-
-  const daiCutoff = getState().env.gsn.minDaiForSignerETHBalanceInDAI;
-  // user dai balance too low to have Fee reserve
-  if (createBigNumber(daiBalance).lte(daiCutoff)) return null;
->>>>>>> 33e208ac
 
   const maxEthReserve = createBigNumber(desiredSignerBalanceInETH);
   const aboveCutoff = createBigNumber(oldEthBalance).isGreaterThan(
@@ -204,7 +165,6 @@
       increase,
       createBigNumber(attoEthToDaiRate.div(10 ** 18) || 0)
     );
-<<<<<<< HEAD
     const timestamp = currentAugurTimestamp * 1000;
     addAlert({
       name: ETH_RESERVE_INCREASE,
@@ -218,24 +178,6 @@
         marketId: NULL_ADDRESS,
       },
     });
-=======
-    const timestamp = getState().blockchain.currentAugurTimestamp * 1000;
-    console.log('adding Fee reserve increase alert');
-    dispatch(
-      addAlert({
-        name: ETH_RESERVE_INCREASE,
-        uniqueId: String(timestamp),
-        toast: true,
-        description: `Your ETH balance has increased by $${amount.formatted} DAI`,
-        title: 'Fee reserves replenished',
-        status: SUCCESS,
-        timestamp,
-        params: {
-          marketId: NULL_ADDRESS,
-        },
-      })
-    );
->>>>>>> 33e208ac
   }
   return null;
 };