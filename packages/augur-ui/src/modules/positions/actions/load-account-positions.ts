import logError from 'utils/log-error';
import { updateLoginAccount } from 'modules/account/actions/login-account';
import { AppState } from 'store';
import { updateAccountPositionsData } from 'modules/positions/actions/account-positions';
import {
  AccountPositionAction,
  AccountPosition,
} from 'modules/types';
import { ThunkDispatch } from 'redux-thunk';
import { Action } from 'redux';
import { augurSdk } from 'services/augursdk';
import { Getters } from '@augurproject/sdk';
import { updateUserFilledOrders } from 'modules/markets/actions/market-trading-history-management';

<<<<<<< HEAD
export const loadAllAccountPositions = () => async (dispatch: ThunkDispatch<void, any, Action>,
  getState: () => AppState) => {
  const { universe, loginAccount } = getState();
  const { mixedCaseAddress } = loginAccount;
  const Augur = augurSdk.get();
  const positionsPlus: Getters.Users.UserPositionsPlusResult = await Augur.getUserPositionsPlus({
    account: loginAccount.mixedCaseAddress,
    universe: universe.id,
  });

  dispatch(updateUserFilledOrders(mixedCaseAddress, positionsPlus.userTradeHistory));
  if (positionsPlus.userPositions) dispatch(userPositionProcessing(positionsPlus.userPositions));
  if (positionsPlus.userPositionTotals) dispatch(updateLoginAccount(positionsPlus.userPositionTotals));
};

export const loadAccountOnChainFrozenFundsTotals = () => async (
=======
export const checkUpdateUserPositions = (marketIds: string[]) => (
>>>>>>> 4da530ee
  dispatch: ThunkDispatch<void, any, Action>,
  getState: () => AppState
) => {
  const { accountPositions } = getState();
  const posMarketIds = Object.keys(accountPositions);
  let included = false;
  posMarketIds.map(m => {
    if (marketIds.includes(m)) included = true});
  if (included) {
    dispatch(loadAllAccountPositions());
  }
};

export const loadAllAccountPositions = () => async (dispatch: ThunkDispatch<void, any, Action>,
  getState: () => AppState) => {
  const { universe, loginAccount } = getState();
  const { mixedCaseAddress } = loginAccount;
  const Augur = augurSdk.get();
<<<<<<< HEAD
  const frozen = await Augur.getTotalOnChainFrozenFunds({
    account: loginAccount.mixedCaseAddress,
    universe: universe.id,
  });
  dispatch(
    updateLoginAccount({
      totalFrozenFunds: frozen.totalFrozenFunds,
    })
  );
};

=======
  const positionsPlus: Getters.Users.UserPositionsPlusResult = await Augur.getUserPositionsPlus({
    account: loginAccount.mixedCaseAddress,
    universe: universe.id,
  });

  dispatch(updateUserFilledOrders(mixedCaseAddress, positionsPlus.userTradeHistory));
  if (positionsPlus.userPositions) dispatch(userPositionProcessing(positionsPlus.userPositions));
  if (positionsPlus.userPositionTotals) dispatch(updateLoginAccount(positionsPlus.userPositionTotals));
};

export const loadAccountOnChainFrozenFundsTotals = () => async (
  dispatch: ThunkDispatch<void, any, Action>,
  getState: () => AppState
) => {
  const { universe, loginAccount } = getState();
  const Augur = augurSdk.get();
  const frozen = await Augur.getTotalOnChainFrozenFunds({
    account: loginAccount.mixedCaseAddress,
    universe: universe.id,
  });
  dispatch(
    updateLoginAccount({
      totalFrozenFunds: frozen.totalFrozenFunds,
    })
  );
};

>>>>>>> 4da530ee
export const userPositionProcessing = (
  positions: Getters.Users.UserTradingPositions,
) => (
  dispatch: ThunkDispatch<void, any, Action>,
) => {
  if (!positions || !positions.tradingPositions) {
    return;
  }

  const userPositionsMarketIds: string[] = Array.from(
    new Set([
      ...positions.tradingPositions.reduce(
        (p, position) => [...p, position.marketId],
        []
      ),
    ])
  );
  userPositionsMarketIds.forEach((marketId: string) => {
    const marketPositionData: AccountPosition = {};
    const marketPositions = positions.tradingPositions.filter(
      (position: any) => position.marketId === marketId
    );
    const outcomeIds: number[] = Array.from(
      new Set([
        ...marketPositions.reduce(
          (p: number[], position: Getters.Users.TradingPosition) => [
            ...p,
            position.outcome,
          ],
          []
        ),
      ])
    );
    marketPositionData[marketId] = {
      tradingPositions: {},
    };

    if (
      positions.tradingPositionsPerMarket &&
      positions.tradingPositionsPerMarket[marketId]
    ) {
      // @ts-ignore
      marketPositionData[marketId].tradingPositionsPerMarket =
        positions.tradingPositionsPerMarket[marketId];
    }

    outcomeIds.forEach((outcomeId: number) => {
      marketPositionData[marketId].tradingPositions[
        outcomeId
      ] = positions.tradingPositions.filter(
        (position: Getters.Users.TradingPosition) =>
          position.marketId === marketId && position.outcome === outcomeId
      )[0];
    });
    const positionData: AccountPositionAction = {
      marketId,
      positionData: marketPositionData,
    };
    dispatch(updateAccountPositionsData(positionData));
  });
};<|MERGE_RESOLUTION|>--- conflicted
+++ resolved
@@ -12,26 +12,7 @@
 import { Getters } from '@augurproject/sdk';
 import { updateUserFilledOrders } from 'modules/markets/actions/market-trading-history-management';
 
-<<<<<<< HEAD
-export const loadAllAccountPositions = () => async (dispatch: ThunkDispatch<void, any, Action>,
-  getState: () => AppState) => {
-  const { universe, loginAccount } = getState();
-  const { mixedCaseAddress } = loginAccount;
-  const Augur = augurSdk.get();
-  const positionsPlus: Getters.Users.UserPositionsPlusResult = await Augur.getUserPositionsPlus({
-    account: loginAccount.mixedCaseAddress,
-    universe: universe.id,
-  });
-
-  dispatch(updateUserFilledOrders(mixedCaseAddress, positionsPlus.userTradeHistory));
-  if (positionsPlus.userPositions) dispatch(userPositionProcessing(positionsPlus.userPositions));
-  if (positionsPlus.userPositionTotals) dispatch(updateLoginAccount(positionsPlus.userPositionTotals));
-};
-
-export const loadAccountOnChainFrozenFundsTotals = () => async (
-=======
 export const checkUpdateUserPositions = (marketIds: string[]) => (
->>>>>>> 4da530ee
   dispatch: ThunkDispatch<void, any, Action>,
   getState: () => AppState
 ) => {
@@ -50,19 +31,6 @@
   const { universe, loginAccount } = getState();
   const { mixedCaseAddress } = loginAccount;
   const Augur = augurSdk.get();
-<<<<<<< HEAD
-  const frozen = await Augur.getTotalOnChainFrozenFunds({
-    account: loginAccount.mixedCaseAddress,
-    universe: universe.id,
-  });
-  dispatch(
-    updateLoginAccount({
-      totalFrozenFunds: frozen.totalFrozenFunds,
-    })
-  );
-};
-
-=======
   const positionsPlus: Getters.Users.UserPositionsPlusResult = await Augur.getUserPositionsPlus({
     account: loginAccount.mixedCaseAddress,
     universe: universe.id,
@@ -90,7 +58,6 @@
   );
 };
 
->>>>>>> 4da530ee
 export const userPositionProcessing = (
   positions: Getters.Users.UserTradingPositions,
 ) => (
