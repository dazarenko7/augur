<<<<<<< HEAD
import {
  AccountPositionAction,
  AccountPosition,
} from 'modules/types';
import { augurSdk } from 'services/augursdk';
import { Getters } from '@augurproject/sdk';
import { AppStatus } from 'modules/app/store/app-status';
import { isSameAddress } from 'utils/isSameAddress';
import { Markets } from 'modules/markets/store/markets';
=======
import type { Getters } from '@augurproject/sdk';
import { isSameAddress } from 'utils/isSameAddress';
import { AppState } from 'appStore';
import { updateLoginAccount } from 'modules/account/actions/login-account';
import { updateUserFilledOrders } from 'modules/markets/actions/market-trading-history-management';
import { updateAccountPositionsData } from 'modules/positions/actions/account-positions';
import { AccountPosition, AccountPositionAction } from 'modules/types';
import { Action } from 'redux';
import { ThunkDispatch } from 'redux-thunk';
import { augurSdk } from 'services/augursdk';
>>>>>>> 6a0f50c7

export const checkUpdateUserPositions = (marketIds: string[]) => {
  const { accountPositions, loginAccount: { address } } = AppStatus.get();
  const { marketInfos } = Markets.get();
  const posMarketIds = Object.keys(accountPositions);
  const markMarketIds: string[] = Object.keys(marketInfos)
    .filter(m => isSameAddress(marketInfos[m].author, address))
    .map(m => marketInfos[m].id);
  const userMarketIds = [...posMarketIds, ...markMarketIds];
  let included = false;
  userMarketIds.map(m => {
    if (marketIds.includes(m)) included = true;
  });
  if (included) {
    loadAllAccountPositions();
  }
};

export const loadAllAccountPositions = async () => {
  const { loginAccount: { mixedCaseAddress }, universe: { id: universe }} = AppStatus.get();
  const { updateLoginAccount, updateUserFilledOrders } =  AppStatus.actions;
  const Augur = augurSdk.get();
  const positionsPlus: Getters.Users.UserPositionsPlusResult = await Augur.getUserPositionsPlus({
    account: mixedCaseAddress,
    universe,
  });

  updateUserFilledOrders(mixedCaseAddress, positionsPlus.userTradeHistory);
  if (positionsPlus.userPositions) userPositionProcessing(positionsPlus.userPositions);
  if (positionsPlus.userPositionTotals) {
    updateLoginAccount(positionsPlus.userPositionTotals);
  }
};

export const loadAccountOnChainFrozenFundsTotals = async () => {
  const { loginAccount, universe: { id: universe }} = AppStatus.get();
  const Augur = augurSdk.get();
  const frozen = await Augur.getTotalOnChainFrozenFunds({
    account: loginAccount.mixedCaseAddress,
    universe,
  });
  AppStatus.actions.updateLoginAccount({ 
    totalFrozenFunds: frozen.totalFrozenFunds,
  });
};

export const userPositionProcessing = (
  positions: Getters.Users.UserTradingPositions,
) => {
  if (!positions || !positions.tradingPositions) {
    return;
  }

  const userPositionsMarketIds: string[] = Array.from(
    new Set([
      ...positions.tradingPositions.reduce(
        (p, position) => [...p, position.marketId],
        []
      ),
    ])
  );
  userPositionsMarketIds.forEach((marketId: string) => {
    const marketPositionData: AccountPosition = {};
    const marketPositions = positions.tradingPositions.filter(
      (position: any) => position.marketId === marketId
    );
    const outcomeIds: number[] = Array.from(
      new Set([
        ...marketPositions.reduce(
          (p: number[], position: Getters.Users.TradingPosition) => [
            ...p,
            position.outcome,
          ],
          []
        ),
      ])
    );
    marketPositionData[marketId] = {
      tradingPositions: {},
    };

    if (
      positions.tradingPositionsPerMarket &&
      positions.tradingPositionsPerMarket[marketId]
    ) {
      // @ts-ignore
      marketPositionData[marketId].tradingPositionsPerMarket =
        positions.tradingPositionsPerMarket[marketId];
    }

    outcomeIds.forEach((outcomeId: number) => {
      marketPositionData[marketId].tradingPositions[
        outcomeId
      ] = positions.tradingPositions.filter(
        (position: Getters.Users.TradingPosition) =>
          position.marketId === marketId && position.outcome === outcomeId
      )[0];
    });
    const positionData: AccountPositionAction = {
      marketId,
      positionData: marketPositionData,
    };
    AppStatus.actions.updateAccountPositions(positionData);
  });
};<|MERGE_RESOLUTION|>--- conflicted
+++ resolved
@@ -1,25 +1,12 @@
-<<<<<<< HEAD
 import {
   AccountPositionAction,
   AccountPosition,
 } from 'modules/types';
 import { augurSdk } from 'services/augursdk';
-import { Getters } from '@augurproject/sdk';
+import type { Getters } from '@augurproject/sdk';
 import { AppStatus } from 'modules/app/store/app-status';
 import { isSameAddress } from 'utils/isSameAddress';
 import { Markets } from 'modules/markets/store/markets';
-=======
-import type { Getters } from '@augurproject/sdk';
-import { isSameAddress } from 'utils/isSameAddress';
-import { AppState } from 'appStore';
-import { updateLoginAccount } from 'modules/account/actions/login-account';
-import { updateUserFilledOrders } from 'modules/markets/actions/market-trading-history-management';
-import { updateAccountPositionsData } from 'modules/positions/actions/account-positions';
-import { AccountPosition, AccountPositionAction } from 'modules/types';
-import { Action } from 'redux';
-import { ThunkDispatch } from 'redux-thunk';
-import { augurSdk } from 'services/augursdk';
->>>>>>> 6a0f50c7
 
 export const checkUpdateUserPositions = (marketIds: string[]) => {
   const { accountPositions, loginAccount: { address } } = AppStatus.get();
