import { ReactNode, MouseEvent } from 'react';
import {
  BUY,
  SELL,
  CATEGORY_PARAM_NAME,
  TAGS_PARAM_NAME,
} from 'modules/common/constants';
import {
  MARKET_ID_PARAM_NAME,
  RETURN_PARAM_NAME,
  OUTCOME_ID_PARAM_NAME,
  CREATE_MARKET_FORM_PARAM_NAME,
} from './routes/constants/param-names';
import { AnyAction } from 'redux';
import { EthersSigner } from 'contract-dependencies-ethers/build/ContractDependenciesEthers';
import { Getters, PayoutNumeratorValue } from '@augurproject/sdk';
import { TransactionMetadataParams } from 'contract-dependencies-ethers/build';
import { BigNumber } from 'utils/create-big-number';
import { Template } from '@augurproject/artifacts';

export enum SizeTypes {
  SMALL = 'small',
  NORMAL = 'normal',
  LARGE = 'large',
}

export interface TextLink {
  text: string;
  link?: string;
  linkText?: string;
  lighten?: boolean;
}

export interface TextObject {
  title: string;
  subheader: TextLink[];
}

export interface Alert {
  id: string;
  uniqueId: string;
  title: string;
  name: string;
  description: string;
  timestamp: number;
  href: string;
  action: any;
  status: string;
  seen: boolean;
  level: string;
  params: object;
}

export interface TimezoneDateObject {
  formattedUtc: string;
  formattedLocalShortDateTimeWithTimezone: string;
  timestamp: number;
}

export interface DateFormattedObject {
  value: Date;
  formattedUtcShortTime: string;
  formattedShortTime: string;
  formattedLocalShortDate: string;
  formattedLocalShortWithUtcOffset: string;
  formattedLocalShortDateSecondary: string;
  timestamp: number;
  utcLocalOffset: number;
  clockTimeLocal: string;
  formattedLocalShortDateTimeWithTimezone: string;
  formattedLocalShortDateTimeNoTimezone: string;
  formattedSimpleData: string;
  formattedUtcShortDate: string;
  clockTimeUtc: string;
  formattedUtc: string;
  formattedShortUtc: string;
}

export interface ValueLabelPair {
  label: string;
  value: string | FormattedNumber;
  useFull?: boolean;
}
export interface CoreStats {
  availableFunds: ValueLabelPair;
  frozenFunds: ValueLabelPair;
  totalFunds: ValueLabelPair;
  realizedPL: ValueLabelPair;
}
export interface MarketInfos {
  [marketId: string]: Getters.Markets.MarketInfo;
}
export interface Outcomes extends Getters.Markets.MarketInfoOutcome {
  name?: string;
}
export interface ConsensusFormatted extends PayoutNumeratorValue {
  winningOutcome: string | null;
  outcomeName: string | null;
}

export interface OutcomeFormatted extends Getters.Markets.MarketInfoOutcome {
  marketId: string;
  description: string;
  lastPricePercent: FormattedNumber | null;
  lastPrice: FormattedNumber | null;
  volumeFormatted: FormattedNumber;
  isTradeable: boolean;
}

export interface MarketData extends Getters.Markets.MarketInfo {
  marketId: string;
  marketStatus: string;
  defaultSelectedOutcomeId: number;
  minPriceBigNumber: BigNumber;
  maxPriceBigNumber: BigNumber;
  noShowBondAmountFormatted: FormattedNumber;
  creationTimeFormatted: DateFormattedObject;
  endTimeFormatted: DateFormattedObject;
  reportingFeeRatePercent: FormattedNumber;
  marketCreatorFeeRatePercent: FormattedNumber;
  settlementFeePercent: FormattedNumber;
  openInterestFormatted: FormattedNumber;
  volumeFormatted: FormattedNumber;
  unclaimedCreatorFeesFormatted: FormattedNumber;
  marketCreatorFeesCollectedFormatted: FormattedNumber;
  finalizationTimeFormatted: DateFormattedObject | null;
  // TODO: add this to getter Getters.Markets.MarketInfo
  // disputeInfo: object; this needs to get filled in on getter
  consensusFormatted: ConsensusFormatted | null;
  outcomesFormatted: OutcomeFormatted[];
  isTemplate: boolean;
}

export interface ForkingInfo {
  forkEndTime: number;
  forkAttoReputationGoal: BigNumber;
  forkingMarket: string;
  forkAttoThreshold: BigNumber;
  isForkingMarketFinalized: boolean;
  winningChildUniverseId?: string;
}
export interface Universe extends Getters.Universe.UniverseDetails {
  disputeWindow: Getters.Universe.DisputeWindow;
  forkingInfo?: ForkingInfo;
  forkEndTime?: string;
  timeframeData?: Getters.Platform.PlatformActivityStatsResult;
  maxMarketEndTime?: number;
}

export interface UserReports {
  markets?: {
    [universeId: string]: string;
  };
}
export interface FormattedNumber {
  fullPrecision: number | string;
  roundedValue: number | BigNumber;
  roundedFormatted: string;
  formatted: string;
  formattedValue: number | string;
  denomination: string;
  minimized: string;
  value: number;
  rounded: number | string;
  full: number | string;
}

export interface FormattedNumberOptions {
  decimals?: number;
  decimalsRounded?: number;
  denomination?: Function;
  roundUp?: boolean;
  roundDown?: boolean;
  positiveSign?: boolean;
  zeroStyled?: boolean;
  minimized?: boolean;
  blankZero?: boolean;
  bigUnitPostfix?: boolean;
  removeComma?: boolean;
}

export interface CreateMarketData {
  id?: string;
  txParams: TransactionMetadataParams;
  endTime: DateFormattedObject;
  description: string;
  hash: string;
  pending: boolean;
  recentlyTraded: DateFormattedObject;
  creationTime: DateFormattedObject;
  marketType: string;
  pendingId: string;
  orderBook?: Getters.Markets.OutcomeOrderBook;
}

export interface PendingQueue {
  [queueName: string]: {
    [pendingId: string]: {
      status: string;
      blockNumber: number;
      hash: string;
      parameters?: UIOrder | NewMarket;
      data: CreateMarketData;
    };
  };
}
export interface PendingOrders {
  [marketId: string]: UIOrder[];
}

export interface QuantityOrderBookOrder extends Getters.Markets.MarketOrderBookOrder {
  quantityScale: number;
}
export interface QuantityOutcomeOrderBook {
  spread: string | BigNumber | null;
  bids: QuantityOrderBookOrder[];
  asks: QuantityOrderBookOrder[];
}

export interface OutcomeTestTradingOrder {
  [outcomeId: number]: TestTradingOrder[];
}
export interface TestTradingOrder {
  disappear: boolean;
  avgPrice: FormattedNumber;
  cumulativeShares: string;
  id: string;
  mySize: string;
  orderEstimate: BigNumber;
  outcomeId: string;
  outcomeName: string;
  price: string;
  quantity: string;
  shares: string;
  sharesEscrowed: FormattedNumber;
  tokensEscrowed: FormattedNumber;
  type: string;
  unmatchedShares: FormattedNumber;
}
export interface OrderBooks {
  [marketId: string]: Getters.Markets.MarketOrderBook;
}
export interface IndividualOutcomeOrderBook {
  spread: string | BigNumber | null;
  bids: Getters.Markets.MarketOrderBookOrder[];
  asks: Getters.Markets.MarketOrderBookOrder[];
}
export interface MyPositionsSummary {
  currentValue: FormattedNumber;
  totalPercent: FormattedNumber;
  totalReturns: FormattedNumber;
  valueChange: FormattedNumber;
  valueChange24Hr: FormattedNumber;
}

export interface Notification {
  id: string;
  type: string;
  isImportant: boolean;
  redIcon?: boolean;
  isNew: boolean;
  title: string;
  buttonLabel: string;
  buttonAction: ButtonActionType;
  Template: ReactNode;
  market: MarketData;
  markets: string[];
  claimReportingFees?: object;
  totalProceeds?: number;
  queueName?: string;
  queueId?: string;
}

export interface OrderStatus {
  orderId: string;
  status: string;
  marketId: string;
  outcome: any;
  orderTypeLabel: string;
}

export interface OrderCancellations {
  [orderId: string]: { status: string };
}

export interface UIOrder {
  id: string;
  outcomeName: string;
  outcomeId: number;
  marketId: string;
  amount: string;
  price: string;
  fullPrecisionAmount: string;
  fullPrecisionPrice: string;
  type: string;
  orderEstimate?: string;
  cumulativeShares?: number;
  status?: string;
  hash?: string;
  numTicks: number;
  minPrice: string;
  creationTime?: DateFormattedObject;
}

export interface CreateLiquidityOrders {
  marketId: string;
  chunkOrders: boolean;
}
export interface LiquidityOrders {
  [txParamHash: string]: {
    [outcome: number]: LiquidityOrder[];
  };
}

export interface LiquidityOrder {
  id?: string;
  outcome?: string; // TODO: need to be consistent with outcome naming and type
  index?: number;
  quantity: BigNumber;
  price: BigNumber;
  type: string;
  orderEstimate: BigNumber;
  outcomeName: string;
  outcomeId: number;
  status?: string;
  hash?: string;
  mySize?: string;
  cumulativeShares?: string;
  shares: string;
}
export interface NewMarketPropertiesValidations {
  description?: string;
  categories?: string[];
  type?: string;
  designatedReporterType?: string;
  designatedReporterAddress?: string;
  setEndTime?: string;
  hour?: string;
  minute?: string;
  meridiem?: string;
  outcomes?: string | string[];
  settlementFee?: string;
  affiliateFee?: string;
  inputs?: NewMarketPropertiesValidations[];
}

export interface NewMarketPropertyValidations {
  settlementFee?: string;
  scalarDenomination?: string;
  affiliateFee?: string;
  inputs?: NewMarketPropertiesValidations[];
  outcomes?: string | string[];
}
export interface NewMarket {
  uniqueId: string;
  isValid: boolean;
  validations:
    | NewMarketPropertiesValidations
    | NewMarketPropertyValidations;
  currentStep: number;
  type: string;
  outcomes: string[];
  outcomesFormatted: OutcomeFormatted[];
  scalarBigNum: string;
  scalarDenomination: string;
  description: string;
  designatedReporterType: string;
  designatedReporterAddress: string;
  minPrice: string;
  maxPrice: string;
  endTime: number;
  endTimeFormatted: DateFormattedObject;
  setEndTime: number;
  tickSize: number;
  numTicks: number;
  hour: string;
  minute: string;
  meridiem: string;
  marketType: string;
  detailsText: string;
  categories: string[];
  settlementFee: number;
  affiliateFee: number;
  orderBook: { [outcome: number]: LiquidityOrder[] };
  orderBookSorted: { [outcome: number]: LiquidityOrder[] };
  minPriceBigNumber: BigNumber;
  maxPriceBigNumber: BigNumber;
  initialLiquidityDai: BigNumber;
  initialLiquidityGas: BigNumber;
  creationError: string;
  offsetName: string;
  offset: number;
  timezone: string;
  template: Template;
}

export interface LinkContent {
  content: string;
  link?: string;
};

export interface Draft {
  uniqueId: string;
  created: number;
  updated: number;
  isValid: boolean;
  validations:
  NewMarketPropertiesValidations[] | NewMarketPropertyValidations[]
  currentStep: number;
  type: string;
  outcomes: string[];
  scalarBigNum: string;
  scalarDenomination: string;
  description: string;
  designatedReporterType: string;
  designatedReporterAddress: string;
  minPrice: string;
  maxPrice: string;
  endTime: number;
  tickSize: string;
  hour: string;
  minute: string;
  meridiem: string;
  marketType: string;
  detailsText: string;
  categories: string[];
  settlementFee: number;
  affiliateFee: number;
  orderBook: { [outcome: number]: LiquidityOrder[] };
  orderBookSorted: { [outcome: number]: LiquidityOrder[] };
  initialLiquidityDai: any; // TODO: big number type
  initialLiquidityGas: any; // TODO: big number type
  creationError: string;
  template: Template;
}

export interface Drafts {
  [uniqueId: string]: Draft;
}

export interface Analytics {
  [id: string]: Analytic;
}

export interface Analytic {
  type: string;
  eventName: string;
  payload: AnalyticPayload;
}

export interface AnalyticPayload {
  addedTimestamp: number;
  userAgent: string;
}

export interface MarketsList {
  isSearching: boolean;
  meta: {
    filteredOutCount: number;
    marketCount: number;
    categories: object;
  };
  selectedCategories: string[];
  marketCardFormat: string;
  isSearchInPlace: boolean;
}

export interface DefaultOrderProperties {
  orderPrice: string;
  orderQuantity: string;
  selectedNav: string;
}

export interface LoadReportingMarketsOptions {
  limit: number;
  offset: number;
  userPortfolioAddress?: string;
  sortByRepAmount?: boolean;
  sortByDisputeRounds?: boolean;
  search?: string;
  reportingStates?: string[];
}

export interface ReportingListState {
  [reportingState: string]: {
    marketIds: string[];
    params: Partial<LoadReportingMarketsOptions>;
    isLoading: boolean;
  };
}
export interface FilledOrders {
  [account: string]: Getters.Trading.MarketTradingHistory;
}

export interface OpenOrders {
  [account: string]: Getters.Trading.Orders;
}

export interface GasPriceInfo {
  average: number;
  fast: number;
  safeLow: number;
  userDefinedGasPrice: number;
}

export enum INVALID_OPTIONS {
  Show = 'show',
  Hide = 'hide',
}

export interface FilterSortOptions {
  marketFilter: string;
  marketSort: string;
  maxFee: string;
  maxLiquiditySpread: string;
  includeInvalidMarkets: INVALID_OPTIONS;
  transactionPeriod: string;
  templateFilter: string;
}

export interface Favorite {
  [marketId: string]: number;
}

<<<<<<< HEAD
export interface EthereumNodeOptions {
  blockRetention: number;
  connectionTimeout: number;
  http: string;
  pollingIntervalMilliseconds: number;
  ws: string;
}

export interface EnvObject {
  useWeb3Transport: boolean;
  'ethereum-node': EthereumNodeOptions;
  universe?: string;
  '0x-endpoint'?: string,
  sdkEndpoint?: string,
  debug?: EnvDebugOptions,
}

export interface EnvDebugOptions {
  connect: boolean;
  broadcast: boolean;
}

=======
>>>>>>> 70737a11
export interface QueryEndpoints {
  ethereum_node_http?: string;
  ethereum_node_ws?: string;
  [MARKET_ID_PARAM_NAME]?: string;
  [OUTCOME_ID_PARAM_NAME]?: string;
  [RETURN_PARAM_NAME]?: string;
  [CATEGORY_PARAM_NAME]?: string;
  [TAGS_PARAM_NAME]?: string;
  [CREATE_MARKET_FORM_PARAM_NAME]?: string;
}
export interface Endpoints {
  ethereumNodeHTTP: string;
  ethereumNodeWS: string;
}

export interface Connection {
  isConnected: boolean;
  isReconnectionPaused: boolean;
  canHotload: boolean;
}

export interface Category {
  categoryName: string;
  nonFinalizedOpenInterest: string;
  openInterest: string;
  tags: Array<string>;
}

export interface Blockchain {
  currentBlockNumber: number;
  lastSyncedBlockNumber: number;
  blocksBehindCurrent: number;
  percentSynced: string;
  currentAugurTimestamp: number;
}

export interface AppStatus {
  isMobile?: boolean;
  isMobileSmall?: boolean;
  isHelpMenuOpen: boolean;
  ethToDaiRate: BigNumber;
  gsnEnabled: boolean;
  zeroXEnabled: boolean;
}

export interface AuthStatus {
  isLogged?: boolean;
  restoredAccount?: boolean;
  edgeLoading?: boolean;
  edgeContext?: string;
  isConnectionTrayOpen?: boolean;
}

export interface AccountPositionAction {
  marketId: string;
  positionData: AccountPosition;
}

export interface AccountPosition {
  [market: string]: {
    tradingPositionsPerMarket?: Getters.Users.MarketTradingPosition;
    tradingPositions: {
      [outcomeId: number]: Getters.Users.TradingPosition;
    };
  };
}

export interface UnrealizedRevenue {
  unrealizedRevenue24hChangePercent: string;
}

// TODO: to be provided by SDK the comes from user stats
export interface TimeframeData {
  positions: number;
  numberOfTrades: number;
  marketsTraded: number;
  marketsCreated: number;
  successfulDisputes: number;
  redeemedPositions: number;
}
export interface AccountBalances {
  eth: number;
  rep: number;
  dai: number;
  legacyRep: number;
  legacyRepNonSafe: number;
  attoRep: string;
  legacyAttoRep: string;
  ethNonSafe: number;
}

export interface LoginAccountMeta {
  accountType: string;
  address: string;
  signer: any | EthersSigner;
  isWeb3: boolean;
  profileImage?: string;
  email?: string;
  openWallet?: Function;
}

export interface LoginAccountSettings {
  showInvalidMarketsBannerFeesOrLiquiditySpread?: boolean;
  showInvalidMarketsBannerHideOrShow?: boolean;
  templateFilter?: boolean;
  maxFee?: boolean;
  spread?: boolean;
  showInvalid?: boolean;
}

export interface LoginAccount {
  address?: string;
  mixedCaseAddress?: string;
  meta?: LoginAccountMeta;
  totalFrozenFunds?: string;
  totalRealizedPL?: string;
  totalOpenOrdersFrozenFunds?: string;
  tradingPositionsTotal?: UnrealizedRevenue;
  timeframeData?: TimeframeData;
  allowanceFormatted?: FormattedNumber;
  allowance?: BigNumber;
  balances: AccountBalances;
  reporting: Getters.Accounts.AccountReportingHistory;
  settings?: LoginAccountSettings;
  affiliate?: string;
}

export interface Web3 {
  currentProvider: any;
}

export interface WindowApp extends Window {
  app: object;
  web3: Web3;
  ethereum: {
    selectedAddress;
    networkVersion: string;
    isMetaMask?: boolean;
    on?: Function;
    enable?: Function;
    send?: Function;
  };
  localStorage: Storage;
  integrationHelpers: any;
  fm?: any;
  torus?: any;
  portis?: any;
}

export type ButtonActionType = (
  event: MouseEvent<HTMLButtonElement | HTMLAnchorElement>
) => void;

export type NodeStyleCallback = (
  err: Error | string | null,
  result?: any
) => void;

export type DataCallback = (result?: any) => void;

export interface BaseAction extends AnyAction {
  type: string;
  data?: any;
}

export interface EthereumWallet {
  appId: string;
  appIds: string[];
  archived: boolean;
  deleted: boolean;
  sortIndex: number;
  id: string;
  type: string;
  keys: { ethereumAddress: string };
}

export interface EdgeUiAccount {
  signEthereumTransaction: Function;
  getFirstWalletInfo: Function;
  createCurrencyWallet: Function;
  username: string;
}

export interface WalletObject {
  address: string;
  balance: string;
  derivationPath: Array<number>;
  serializedPath: string;
}

export interface Trade {
  numShares: FormattedNumber;
  limitPrice: FormattedNumber;
  potentialDaiProfit: FormattedNumber;
  potentialDaiLoss: FormattedNumber;
  totalCost: FormattedNumber;
  sharesFilled: FormattedNumber;
  shareCost: FormattedNumber;
  side: typeof BUY | typeof SELL;
  orderShareProfit: FormattedNumber;
  orderShareTradingFee: FormattedNumber;
}

export interface PriceTimeSeriesData {
  tokenVolume: number;
  period: number;
  open: number;
  close: number;
  low: number;
  high: number;
  volume: number;
  shareVolume: number;
}

export interface MarketClaimablePositions {
  markets: MarketData[];
  totals: {
    totalUnclaimedProfit: BigNumber,
    totalUnclaimedProceeds: BigNumber
  }
  positions: {
    [marketId: string]: {
      unclaimedProfit: string;
      unclaimedProceeds: string;
    };
  };
}

export interface ClaimReportingOptions {
  reportingParticipants: string[],
  disputeWindows: string[],
  estimateGas?: boolean;
  disavowed?: boolean;
  isForkingMarket?: boolean;
}

export interface MarketReportContracts {
  marketId: string;
  contracts: string[];
  totalAmount: BigNumber;
  marketObject: MarketData;
}

export interface marketsReportingCollection {
  unclaimedRep: BigNumber;
  marketContracts: MarketReportContracts[];
}

export interface MarketReportClaimableContracts {
  claimableMarkets: marketsReportingCollection;
  participationContracts: {
    contracts: string[];
    unclaimedDai: BigNumber;
    unclaimedRep: BigNumber;
  };
  totalUnclaimedDai: BigNumber;
  totalUnclaimedRep: BigNumber;
  totalUnclaimedDaiFormatted: FormattedNumber;
  totalUnclaimedRepFormatted: FormattedNumber;
}

export interface DisputeInputtedValues {
  inputStakeValue: string;
  inputToAttoRep: string;
}

export interface NavMenuItem {
  route: string;
  title: string;
  requireLogin?: boolean;
  disabled?: boolean;
  showAlert?: boolean;
  button?: boolean;
  alternateStyle?: boolean;
}

export interface SortedGroup {
  value: string;
  label: string;
  subGroup?: Array<SortedGroup>;
  autoCompleteList?: Array<SortedGroup>;
}

export interface CategoryList {
  [category: string]: [
    {
      [category: string]: [
        {
          [index: number]: string;
        }
      ];
    }
  ];
}<|MERGE_RESOLUTION|>--- conflicted
+++ resolved
@@ -522,31 +522,6 @@
   [marketId: string]: number;
 }
 
-<<<<<<< HEAD
-export interface EthereumNodeOptions {
-  blockRetention: number;
-  connectionTimeout: number;
-  http: string;
-  pollingIntervalMilliseconds: number;
-  ws: string;
-}
-
-export interface EnvObject {
-  useWeb3Transport: boolean;
-  'ethereum-node': EthereumNodeOptions;
-  universe?: string;
-  '0x-endpoint'?: string,
-  sdkEndpoint?: string,
-  debug?: EnvDebugOptions,
-}
-
-export interface EnvDebugOptions {
-  connect: boolean;
-  broadcast: boolean;
-}
-
-=======
->>>>>>> 70737a11
 export interface QueryEndpoints {
   ethereum_node_http?: string;
   ethereum_node_ws?: string;
