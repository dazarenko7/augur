@import (reference) '~assets/styles/shared';

.Outcome {
	background: var(--color-secondary-action);
	border: 1px solid var(--color-secondary-action-outline);
	border-radius: @border-radius-default;
	display: flex;
	flex-direction: column;
	padding: @size-8 @size-12;
	height: 100%;

	> div:first-of-type {
		margin-bottom: @size-8;
		justify-content: space-between;
		display: flex;

		> span:first-of-type {
			.text-12-bold;

			color: var(--color-primary-text);
		}

		> span:last-of-type {
			.mono-12-medium;

			color: var(--color-primary-text);

			&.Zero {
				color: var(--color-secondary-text);
			}
		}
	}

	&.invalid {
		> div:first-of-type > span:first-of-type {
			color: var(--color-outcome-invalid);
		}

		> div:last-of-type > span {
    		background: var(--color-outcome-invalid);
    	}
	}

	.generate-trading-indexed-color-outcome-classes({
	    &.Outcome-@{newIndex} {
	    	> div:last-of-type {
	    		> span {
	    			background: @value;
	    		}
	    	}
	    }
	});

	&:hover {
		background: var(--color-secondary-hover);

		> div:first-of-type > span:first-of-type {
			text-decoration: underline
		}
	}

	@media @breakpoint-mobile {
		grid-column: 1 / span 2;
	}
}

:root[theme="BETTING"],
:root[theme="SPORTS"] {
  .Outcome {
    .generate-betting-indexed-color-outcome-classes({
      &.showColor-@{newIndex} {
        &::before {
          background-color: @value;
        };
      }
    });
  }
}
.DisputeOutcome {
	.Outcome;

	> span:first-of-type {
		.text-12-bold;

    color: var(--color-primary-text);
	}

	> span:nth-of-type(2) {
		.mono-10;

		color: var(--color-tenative-winner);
		margin-bottom: @size-6;
		margin-top: @size-4;
		text-transform: uppercase;
	}

	> div {
		align-items: center;
		display: flex;
		flex-direction: row;
		margin-bottom: 0;

		> div {
			display: flex;
			flex-direction: column;
			flex: 1;

			> span:first-of-type {
				.mono-10;

				color: var(--color-secondary-text);
				margin-bottom: @size-2;
				text-transform: uppercase;
			}

			> span:nth-of-type(2) {
				.mono-10;

				color: var(--color-primary-text);

				> span {
					color: var(--color-secondary-text);
					margin-left: @size-5;
				}
			}
		}
	}

	> div:first-of-type {
    margin-bottom: 0;

    &.blank {
      padding-top: @size-16;
    }
	}

	> div:not(:last-of-type) {
		border-radius: @size-4;
		margin-bottom: @size-9;
		margin-top: @size-10;

		> span {
			background: var(--color-negative);
			border-radius: @size-4;
		}
	}

	&.invalid {
		> span:first-of-type {
			color: var(--color-outcome-invalid);
		}
	}

	@media @breakpoint-mobile-tablet {
		display: grid;
		flex-direction: unset;
		grid-template-columns: 1fr 1fr;

		> span:first-of-type {
			grid-column: 1;
			grid-row: 1;
			max-width: 100%;
			text-overflow: ellipsis;
			overflow: hidden;
		}

		> span:nth-of-type(2) {
			grid-column: 2;
			grid-row: 1;
			margin-left: auto;
		}

		> div:first-of-type {
			grid-column: 1 / span 2;
			grid-row: 2;
		}

		> div:last-of-type {
			grid-column: 1 / span 2;
			grid-row: 3;

			> button {
				align-self: flex-end;
			}
		}
	}

	&.forking {
		grid-template-columns: 1fr auto;
		grid-template-rows: auto auto;
		display: grid;

		> button {
			grid-row: 2;
			grid-column: 2;
		}
	}
}

.Percent {
	background: var(--color-module-background);
	border-radius: @border-radius-default;
	height: 2px;

	> span {
		height: 2px;
		display: block;
		border-radius: @border-radius-default;
	}

	&.invalid {
		background-color: var(--color-outcome-invalid-50);
	}
}

:root[theme="BETTING"],
:root[theme="SPORTS"] {
	.Percent {
		background: var(--color-dark-grey);
	}
}

.ScalarOutcome {
	background: var(--color-secondary-action);
	border: 1px solid var(--color-secondary-action-outline);
	border-radius: @border-radius-default;
	display: flex;
	flex-direction: column;
	padding: @size-16 @size-8 @size-6;

	> div:first-of-type {
		.mono-11-bold;

		background: var(--color-dark-grey);
		border-radius: @size-4;
		height: @size-4;
		margin-bottom: @size-3;
		color: var(--color-outcome-invalid);
		position: relative;

		> span {
			position: absolute;
			bottom: @size-5;

			&::before {
				background-color: var(--color-outcome-invalid);
				border-radius: 50%;
				content: "";
				height: @size-6;
				left: 0;
				margin: auto;
				position: absolute;
				right: 0;
				top: 100%;
				width: @size-6;
			}
		}
	}

	> div:last-of-type {
		.mono-10-medium;

		color: var(--color-secondary-text);
		display: flex;
    	justify-content: space-between;

		> span {
			.mono-12-bold;
		}
	}
}

.OutcomeGroup {
  display: grid;
	grid-gap: @size-6;
	padding-left: @size-12;
	border-left: 1px solid var(--color-dark-grey);

	grid-template-columns: repeat(3, 1fr);
	grid-template-rows: min-content;

	@media @breakpoint-mobile {
		grid-template-columns: repeat(1, 1fr);
	}

	&.Scalar {
		> span:first-of-type {
			grid-column: 1 / span 2;
		}
	}

	&.Dispute {
		grid-template-columns: repeat(2, 1fr);
		grid-column: 2;

		> div {
			grid-column: span 1;

			@media @breakpoint-mobile-tablet {
				grid-column: 1 / span 2;
			}
		}
	}

  @media @breakpoint-mobile-tablet {
    grid-column: 1 / span 2;
		padding: 0;
		border: none;
  }

  @media @breakpoint-mobile {
    grid-template-columns: repeat(1, 1fr);
	}
}

:root[theme="BETTING"],
:root[theme="SPORTS"] {
	.OutcomeGroup {
		&.Scalar {
			grid-template-columns: 1fr 0fr;
		}
	}
}

.LabelValue {
	display: flex;
	flex: 1;
	max-width: 96px;

	> span:first-of-type {
		.mono-10-medium;

		color: var(--color-secondary-text);
		display: flex;
		flex: 1;
		text-transform: capitalize;
	}

	> span:last-of-type {
		.mono-12-medium;

		color: var(--color-primary-text);
	}

	@media @breakpoint-mobile{
		flex-direction: column;

		> span:first-of-type {
			> span {
				display: none;
			}
		}
	}

	&.Condensed {
		flex-direction: column;

		> span:first-of-type {
			> span {
				display: none;
			}
		}
	}
}

.HoverIcon {
	display: flex;
	> svg {
		width: @size-16;
		height: @size-16;

		> mask {
			fill: var(--color-primary-text);
		}

    > circle {
      fill: var(--color-secondary-action);
      stroke: var(--color-secondary-action-outline);
    }

<<<<<<< HEAD
    > path {
      fill: var(--color-primary-text);
    }

=======
>>>>>>> 60ce8088
    > rect {
			stroke: var(--color-primary-text);
		}
	}

	@media @breakpoint-mobile {
		display: flex;
	}
}

.ResolvedOutcomes {
	color: white;

	> span:first-of-type {
		.mono-10;

		color: var(--color-open);
		display: flex;
		margin-bottom: @size-2;
		text-transform: uppercase;

		> svg {
			height: @size-12;
			margin-left: @size-4;
			width: @size-12;

			> path {
				fill: var(--color-open);
			}
		}
	}

	> span:last-of-type {
		.text-18-bold;

		color: var(--color-primary-text);
	}

	> div {
		display: flex;
		margin-top: @size-12;
    	flex-direction: column;

		> span:first-of-type {
			.mono-10;

			margin-bottom: @size-4;
			color: var(--color-secondary-text);
			text-transform: uppercase;
		}

		> div {
			display: flex;

			> span {
				.text-12-bold;

				color: var(--color-primary-text);

				> span {
					.text-12;

					color: var(--color-secondary-text);
					margin: 0 @size-3;
				}
			}
		}
	}

	@media @breakpoint-mobile {
		margin-top: @size-12;
	}
}

.TentativeWinner {
	> span:first-of-type {
		.text-10-medium;

		color: var(--color-tenative-winner);
	}

	> span:last-of-type {
		.text-12-bold;
		
		color: var(--color-primary-text);
	}

	> button {
		grid-row: 1 / span 2;
		grid-column: 2;
		margin-left: auto;
		width: fit-content;
		height: fit-content;
	}
<<<<<<< HEAD
}

:root[theme="BETTING"],
:root[theme="SPORTS"] {
	.BettingOutcome {
		border: @size-1 solid var(--color-secondary-action-outline);
		border-radius: @border-radius-default;
		display: grid;
		grid-gap: @size-3 @size-4;
		grid-template-columns: 1fr 1fr;
		grid-template-rows: 0fr 0fr;
		padding: @size-5;

		> span {
			.text-12-semi-bold;

			color: var(--color-primary-text);
			grid-row: 1;
			grid-column: span 2;
			text-align: center;
		}
	}
}

.TopRow {
	display: flex;
	align-items: center;
	grid-column: 2 / span 1;

	@media @breakpoint-mobile-tablet {
		display: grid;
		grid-template-columns: auto @size-16 @size-16;
		grid-template-rows: auto;
		grid-gap: @size-8;
		margin-top: 0;
		margin-bottom: @size-12;

		> div[class*="CategoryTagTrail"] {
			> div {
				align-items: flex-end;
				display: flex;
				margin-right: @size-8;
			}

			grid-column: unset;
			grid-row: unset;
			display: flex;
		}
	}

	> span {
		margin-right: @size-10;
		flex-flow: row nowrap;
	}

	> div[class*='CategoryTagTrail'] {
		display: flex;
		flex: 1;
	}

	> span:last-of-type {
		margin-right: @size-12;

		> span:first-of-type {
			margin-right: @size-4;
		}
	}

	> button {
		margin-right: @size-10;
	}

	> div[class*='DotSelection'] {

		> div > div:first-of-type > svg {
			stroke: none;
			height: @size-16;
			margin-right: @size-8;
			width: @size-16;

			> path:first-of-type {
				fill: var(--color-facebook);
			}

			> path:last-of-type {
				fill: var(--color-facebook-2);
			}
		}

		> div > div:nth-of-type(2) > svg {
			stroke: none;
			height: @size-16;
			margin-right: @size-8;
			width: @size-16;

			> path:first-of-type {
				fill: var(--color-twitter);
			}

			> path:last-of-type {
				fill: var(--color-twitter-2);
			}

		}

		> div > div:nth-of-type(3), > div > div:nth-of-type(4) {
			& > svg {
				fill: var(--color-primary-text);
				stroke-width: 0.5;
				stroke: var(--color-primary-text);
				height: @size-16;
				margin-right: @size-8;
				width: @size-16;
			}
		}
		> button {
			margin-right: 0 !important;

			&:hover {
				text-decoration: underline;
			}
		}
	}
}

@media @breakpoint-mobile-tablet {
	.TopRow {
		div:nth-last-child(2) {
			margin-right: 0;
		}

		> label {
			grid-row: 1;
			grid-column: 1;
			max-width: fit-content;
		}

		> button {
			margin-right: 0;
			grid-row: 1;
			grid-column: 2;
		}

		> div:last-of-type {
			grid-row: 1;
			grid-column: 3;
		}

		> span[class*="MarketStatus"] {
			order: 10;
			width: fit-content;
			order: unset;
			grid-column: unset;
		}

		&.template {
			> div[class*="CategoryTagTrail"] {
				margin-left: 0;
			}
		}

		&.scalar {
			> label {
				margin-left: 128px;
			}

			> div[class*="CategoryTagTrail"] {
				grid-column: 1;
				grid-row: 3;
				margin-left: 0;
			}
		}

		&.invalid {
			grid-template-columns: @size-16 auto @size-16 @size-16;
			> div[class*='CategoryTagTrail'] {
				grid-column: 2;
				margin-left: 0;
			}

			> label:first-of-type {
				grid-column: 2;
			}
		}

		> div:first-of-type {
			margin-top: 0;

			> svg {
				grid-row: 1;
			}
		}

		> span[class*="MarketTypeLabel"] {
			grid-row: 1;
			grid-column: 1;
			width: fit-content;
		}

		> span[class*="ProgressLabel"] {
			display: none;
		}
	}
}

.hoverIconTray {
	display: none;

	@media @breakpoint-mobile-tablet {
		display: flex;
		flex-flow: row nowrap;

		> div:not(:last-of-type) {
			margin-right: @size-8;
		}
	}

	> div:nth-of-type(3),
	> div:nth-of-type(4) {
		svg {
			fill: none;

			> circle {
				fill: none;
				stroke: var(--color-secondary-action-outline);
			}

			> path {
				fill: var(--color-primary-text);
			}
		}
	}
}

.OutcomeArticle {
	// used for sportsbook.
	background: var(--color-page-background);
	border-radius: @border-radius-default;
	border: @size-1 solid var(--color-outline);
	display: flex;
	flex-flow: row nowrap;
	padding: @size-8;

	> h3 {
		.text-12-semi-bold;

		color: var(--color-primary-text);
		text-transform: capitalize;
		white-space: nowrap;
		flex: 1;
	}

	> div {
		flex: 0 0 90px;
	}
}

:root[theme="BETTING"],
:root[theme="SPORTS"] {
	.TopRow {
		border: 0;
		grid-column: span 2;
		grid-row: 1;
		padding-left: 0;

		@media @breakpoint-mobile-tablet {
			grid-template-columns: @size-20 1fr 0fr 0fr 0fr;
			margin-bottom: 0;

			> div[class*="CategoryTagTrail"] {
				grid-row: 2;
				grid-column: span 5;
			}
		}

		> button[class*="FavoriteButton"] {
			margin-left: @size-10;
			margin-right: 0;
			order: 4;

			@media @breakpoint-mobile-tablet {
				grid-column: 5;
			}
		}

		> div[class*='DotSelection'] {

			@media @breakpoint-mobile-tablet {
				grid-column: 4;
			}

			> button > svg {
				height: @size-18;
				width: @size-18;
				fill: var(--color-inactive-text);
				stroke: none;
			}
			> div {
				border: 0;
				box-shadow: 0 0 @size-4 var(--color-primary-text-15);
				top: @size-22;

				> div {
					.text-14;

					align-content: center;
					color: var(--color-secondary-text);
					height: @size-44;

					&:after {
						top: @size-13;
					}

					> span {
						.text-14;

						color: var(--color-secondary-text);
					}
				}

				> div:nth-of-type(3):after {
					display: none;
				}

				> div:nth-of-type(4) {
					display: none;
				}
			}
		}
	}

	.MatchedLine {
    .text-12;
    color: var(--color-secondary-text);
		height: @size-18;
		
		@media @breakpoint-mobile-tablet {
			display: none;
		}

    > b {
      .text-12-bold;

      color: var(--color-primary-text);
    }
  }

  .RulesButton {
    .text-10-semi-bold;

    color: var(--color-primary-text);
    display: flex;
    flex-flow: row nowrap;
		height: @size-18;
		
		@media @breakpoint-mobile-tablet {
			grid-column: 3;
		}

    > svg {
      height: @size-12;
      width: @size-15;
      margin-right: @size-4;

      > path {
        stroke: var(--color-secondary-text);
      }
    }
	}
	
	.MultiMarketTable {
		display: flex;
		flex-flow: column nowrap;
		flex: 1;
		background: var(--color-page-background);
		border: @size-1 solid var(--color-outline);
		border-radius: @border-radius-default;

		> div {
			align-items: center;
			background: var(--color-table-header);
			display: flex;
			flex-flow: row nowrap;
			flex: 1;
			min-height: @size-24;

			> ul {
				display: grid;
				grid-template-columns: repeat(3, @size-120);
				grid-gap: @size-8;
				margin: 0 @size-8 0 auto;

				@media @breakpoint-mobile {
					grid-template-columns: repeat(3, 1fr);
					width: 100%;
					margin: 0 @size-8;
				}
	
				> li {
					.text-10-semi-bold;

					color: var(--color-secondary-text);
					text-align: center;
				}
			}
		}

		> article {
			border-top: @size-1 solid var(--color-outline);
			display: grid;
			grid-gap: @size-8;
			grid-template-columns: 1fr repeat(3, @size-120);
			padding: @size-6 @size-8;

			@media @breakpoint-mobile {
				grid-template-columns: repeat(3, 1fr);
			}

			> h3 {
				.text-14-bold;

				color: var(--color-primary-text);
				padding: @size-6 @size-8;

				@media @breakpoint-mobile {
					grid-column: span 3;
				}
			}
		}
	}

	.MultiOutcomeMarketGrid {
		display: grid;
		grid-gap: @size-8;
		grid-template-columns: 1fr 1fr;

		> article {
			.OutcomeArticle;
			
			width: 100%;
		}
	}

	.SubMarketCollapsible {
		display: flex;
		flex-flow: column nowrap;
		flex: 1;
		border: @size-1 solid var(--color-outline);
		border-radius: @border-radius-default;

		&.Collapsed {
			> div:first-of-type {
				border-radius: @border-radius-default;
				border-bottom: none;

				> button > svg {
					transform: none;
				}
			}

			> div:last-of-type {
				display: none;
			}
		}

		> div:first-of-type {
			display: flex;
			align-items: center;
			justify-content: space-between;
			background: var(--color-table-header);
			border-top-right-radius: @border-radius-default;
			border-top-left-radius: @border-radius-default;
			border-bottom: @size-1 solid var(--color-outline);
			max-height: @size-30;
			height: @size-30;
			padding: 0 @size-12;

			> h6 {
				.text-10-semi-bold;

				color: var(--color-secondary-text);
				text-transform: uppercase;
			}

			> button {
				display: flex;
				height: @size-16;
				width: @size-16;

				> svg {
					height: @size-6;
					width: @size-10;
					transform: rotate(.5turn);

					> path {
						fill: var(--color-primary-text);
					}
				}
			}
		}

		> div:last-of-type {
			padding: @size-8;
			display: flex;
			flex-flow: row wrap;
			align-items: center;
			justify-content: space-between;

			> article {
				.OutcomeArticle;

				flex: .325;
			}
		}
	}

	.MultiOutcomeMarketTable {
		border: @size-1 solid var(--color-outline);
		border-radius: @border-radius-default;
		width: 100%;

		> ul {
			border-radius: @border-radius-default;
			display: flex;
			flex-flow: row nowrap;
			justify-content: space-between;
			align-items: center;
			width: 100%;

			> li {
				background: var(--color-page-background);
				display: flex;
				flex-flow: column nowrap;
				flex: 1;
	
				> h3 {
					.text-10-semi-bold;
	
					color: var(--color-secondary-text);
					background: var(--color-table-header);
					display: flex;
					align-items: center;
					justify-content: center;
					height: @size-24;
					width: 100%;
					border-bottom: @size-1 solid var(--color-outline);
					text-transform: uppercase;
				}

				> div {
					padding: @size-8 @size-4;
				}

				&:first-of-type {
					border-top-left-radius: @border-radius-default;
					border-bottom-left-radius: @border-radius-default;

					> h3 {
						border-top-left-radius: @border-radius-default;
					}

					> div {
						padding-left: @size-8;
					}
				}
				
				&:last-of-type {
					border-top-right-radius: @border-radius-default;
					border-bottom-right-radius: @border-radius-default;

					> h3 {
						border-top-right-radius: @border-radius-default;
					}

					> div {
						padding-right: @size-8;
					}
				}
			}
		}
	}

	.SportsOutcome {
		display: grid;
		grid-gap: @size-4;

		> button {
			border: @size-1 solid var(--color-positive);
			border-radius: @border-radius-default;
			background: var(--color-positive-15);
			display: flex;
			flex-flow: column nowrap;
			align-items: center;
			justify-content: center;
			height: @size-36;

			&:hover:enabled,
			&:active:enabled {
				background: var(--color-positive);
			}

			&:disabled {
				opacity: 0.25;

				> span:first-of-type {
					display: none;
				}
			}

			> span {
				.text-12-semi-bold;

				color: var(--color-primary-text);

				&:last-of-type {
					.text-12;
				}
			}
		}

		> span {
			.text-10;

			color: var(--color-primary-text);
			text-align: center;
		}
	}
}

:root[theme="SPORTS"] {
	.TopRow {
		span[class*="MarketTypeLabel"] {
			display: none;
		}
	}
}

:root[theme="SPORTS"] {
	div.ReportedOutcome {
		max-width: @size-106;

		> div {
			align-items: center;
			background: var(--color-open-20);
			border-radius: @border-radius-default;
			display: flex;
			flex-flow: row nowrap;
			height: @size-36;
			justify-content: center;
			width: @size-106;

			> svg {
				height: @size-16;
				margin-right: @size-8;
				width: @size-16;
			}

			> div {
				display: flex;
				flex-flow: column nowrap;

				> span {
					.text-12;
	
					color: var(--color-primary-text);
					white-space: nowrap;
				}
	
				> span:last-of-type {
					.text-10-semi-bold;
				}
			}

		}

		&.Tenatative > div {
			background: var(--color-reporting-15);

			> svg {
				display: none;
			}

			> div > span:nth-of-type(2) {
				display: none;
			}
		}

		> span:last-of-type {
			.text-10-semi-bold;

			text-transform: uppercase;
		}
=======

	&.forking {
		grid-row: unset;
		grid-column: unset;
		margin-left: unset;
>>>>>>> 60ce8088
	}
}<|MERGE_RESOLUTION|>--- conflicted
+++ resolved
@@ -378,13 +378,10 @@
       stroke: var(--color-secondary-action-outline);
     }
 
-<<<<<<< HEAD
     > path {
       fill: var(--color-primary-text);
     }
 
-=======
->>>>>>> 60ce8088
     > rect {
 			stroke: var(--color-primary-text);
 		}
@@ -479,7 +476,12 @@
 		width: fit-content;
 		height: fit-content;
 	}
-<<<<<<< HEAD
+
+	&.forking {
+		grid-row: unset;
+		grid-column: unset;
+		margin-left: unset;
+	}
 }
 
 :root[theme="BETTING"],
@@ -1172,12 +1174,5 @@
 
 			text-transform: uppercase;
 		}
-=======
-
-	&.forking {
-		grid-row: unset;
-		grid-column: unset;
-		margin-left: unset;
->>>>>>> 60ce8088
 	}
 }