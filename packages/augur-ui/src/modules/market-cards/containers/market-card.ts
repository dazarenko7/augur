import { connect } from 'react-redux';
import { withRouter } from 'react-router-dom';

import { MarketCard } from 'modules/market-cards/market-card';
import { toggleFavorite } from 'modules/markets/actions/update-favorites';
import { hasStakeInMarket } from 'modules/account/selectors/has-stake-in-market';
import {
  MODAL_MIGRATE_MARKET,
  MODAL_REPORTING,
} from 'modules/common/constants';
import { updateModal } from 'modules/modal/actions/update-modal';
import { marketLinkCopied } from 'services/analytics/helpers';

const mapStateToProps = (state, ownProps) => {
  const { marketId } = ownProps.market;
  const {
    accountPositions: positions,
    universe,
    authStatus,
    appStatus,
    blockchain,
    pendingLiquidityOrders,
    loginAccount,
    favorites,
    orderBooks,
  } = state;
  const hasStaked = hasStakeInMarket(state, marketId);
  const { forkingInfo } = universe;
  
  return {
    theme: appStatus.theme,
    hasPosition: !!positions[marketId],
    orderBook: orderBooks[marketId]?.orderBook,
    isLogged: authStatus.isLogged,
    isForking: !!forkingInfo,
    isMobile: appStatus.isMobile,
    pendingLiquidityOrders,
    currentAugurTimestamp: blockchain.currentAugurTimestamp,
    disputingWindowEndTime: universe.disputeWindow?.endTime || 0,
    address: loginAccount.address,
    isFavorite: !!favorites[marketId],
    hasStaked,
<<<<<<< HEAD
    forkingMarket: forkingInfo?.forkingMarket,
=======
    forkingMarket: state.universe.forkingInfo && state.universe.forkingInfo.forkingMarket,
    forkingEndTime: forkingInfo && forkingInfo.forkEndTime
>>>>>>> 60ce8088
  };
};

const mapDispatchToProps = (dispatch, ownProps) => ({
  toggleFavorite: marketId => dispatch(toggleFavorite(marketId)),
  dispute: (selectedOutcome: string, isInvalid: boolean) =>
    dispatch(
      updateModal({
        type: MODAL_REPORTING,
        market: ownProps.market,
        selectedOutcome,
        isInvalid,
      })
    ),
  migrateMarketModal: () =>
    dispatch(
      updateModal({
        type: MODAL_MIGRATE_MARKET,
        market: ownProps.market,
      })
    ),
  marketLinkCopied: (marketId, location) =>
    dispatch(marketLinkCopied(marketId, location)),
});

const MarketCardContainer = withRouter(
  connect(
    mapStateToProps,
    mapDispatchToProps
  )(MarketCard)
);

export default MarketCardContainer;<|MERGE_RESOLUTION|>--- conflicted
+++ resolved
@@ -40,12 +40,8 @@
     address: loginAccount.address,
     isFavorite: !!favorites[marketId],
     hasStaked,
-<<<<<<< HEAD
     forkingMarket: forkingInfo?.forkingMarket,
-=======
-    forkingMarket: state.universe.forkingInfo && state.universe.forkingInfo.forkingMarket,
-    forkingEndTime: forkingInfo && forkingInfo.forkEndTime
->>>>>>> 60ce8088
+    forkingEndTime: forkingInfo?.forkEndTime
   };
 };
 
