import React, { useEffect, useState, Fragment } from 'react';
import { useLocation } from 'react-router';
import ReactTooltip from 'react-tooltip';
import { MarketReportingState } from '@augurproject/sdk-lite';
import classNames from 'classnames';
import Clipboard from 'clipboard';

import MarketLink from 'modules/market/components/market-link/market-link';
import { FavoritesButton } from 'modules/common/buttons';
import { DotSelection } from 'modules/common/selection';
import { MarketProgress } from 'modules/common/progress';
import SocialMediaButtons from 'modules/market/components/common/social-media-buttons';
import {
  INVALID_OUTCOME_ID,
  INVALID_OUTCOME_LABEL,
  SCALAR,
  SCALAR_DOWN_ID,
  SCALAR_INVALID_BEST_BID_ALERT_VALUE as INVALID_ALERT_PERCENTAGE,
  SCALAR_UP_ID,
  SUBMIT_DISPUTE,
  YES_NO,
  ZERO,
  BUY,
  INVALID_OUTCOME_LABEL,
  SUBMIT_DISPUTE,
  SCALAR_DOWN_ID,
  THEMES,
  BETTING_BACK,
  BETTING_LAY,
  MARKET_REPORTING,
  COPY_MARKET_LINK,
  COPY_AUTHOR,
  REPORTING_STATE,
  MODAL_REPORTING,
  SPORTS_GROUP_TYPES,
  SPORTS_GROUP_MARKET_TYPES,
  MODAL_MARKET_RULES,
} from 'modules/common/constants';
import { convertToOdds, convertToNormalizedPrice } from 'utils/get-odds';
import { MARKET_LIST_CARD, marketLinkCopied } from 'services/analytics/helpers';
import { useAppStatusStore } from 'modules/app/store/app-status';
import TooltipStyles from 'modules/common/tooltip.styles.less';
import {
  CheckCircleIcon,
  CopyAlternateIcon,
  Person,
  Rules,
  DesignatedReporter,
  DisputeStake,
  MarketCreator,
  PositionIcon,
  WinningMedal,
  ThickChevron,
  FingersCrossed,
  QuestionIcon,
} from 'modules/common/icons';
import { isSameAddress } from 'utils/isSameAddress';
import {
  ConsensusFormatted,
  FormattedNumber,
  MarketData,
  OutcomeFormatted,
  MarketInfos,
} from 'modules/types';
import { calculateTotalOrderValue } from 'modules/trades/helpers/calc-order-profit-loss-percents';
import { BigNumber, createBigNumber } from 'utils/create-big-number';
import { formatAttoRep, formatDai, formatNumber } from 'utils/format-number';
import { Getters } from '@augurproject/sdk';
import { ProcessingButton, BettingBackLayButton } from 'modules/common/buttons';
import {
  CategoryTagTrail,
  InReportingLabel,
  MarketTypeLabel,
  RedFlag,
  TemplateShield,
  InvalidLabel,
} from 'modules/common/labels';
import Styles from 'modules/market-cards/common.styles.less';
import { MarketCard } from 'modules/market-cards/market-card';
import { selectSortedDisputingOutcomes } from 'modules/markets/selectors/market';
import { calculatePosition } from 'modules/market/components/market-scalar-outcome-display/market-scalar-outcome-display';
import { getOutcomeNameWithOutcome } from 'utils/get-outcome';
import { SmallSubheadersTooltip } from 'modules/create-market/components/common';
import { Betslip } from 'modules/trading/store/betslip';
import { MARKET, MARKETS } from 'modules/routes/constants/views';
import makePath from 'modules/routes/helpers/make-path';
import toggleCategory from 'modules/routes/helpers/toggle-category';
import { useMarketsStore } from 'modules/markets/store/markets';
import { hasStakeInMarket } from 'modules/account/helpers/common';
import { CountdownProgress } from 'modules/common/progress';
import { isMarketView } from 'modules/market/components/market-view/betting-market-view';

export interface PercentProps {
  percent: number;
}

export const Percent = ({ percent }: PercentProps) => (
  <div className={Styles.Percent}>
    <span style={{ width: percent + '%' }}></span>
  </div>
);

export interface BettingOutcomeProps {
  description: string;
  outcomeId: string;
  marketId: string;
}

export const BettingOutcome = ({
  description,
  outcomeId,
  marketId,
}: BettingOutcomeProps) => (
  <MarketLink id={marketId} outcomeId={outcomeId.toString()}>
    <div className={Styles.BettingOutcome}>
      <span>{description}</span>
      <BettingBackLayButton
        type={BETTING_LAY}
        action={() =>
          console.log('Under Construction: setup actions for this button!')
        }
        text="6.2"
        subText="$100.23"
      />
      <BettingBackLayButton
        type={BETTING_BACK}
        action={() =>
          console.log('Under Construction: setup actions for this button!')
        }
        text="6.5"
        subText="$102.35"
      />
    </div>
  </MarketLink>
);

export interface OutcomeProps {
  description: string;
  lastPricePercent?: FormattedNumber;
  invalid?: boolean;
  index: number;
  min: BigNumber;
  max: BigNumber;
  isScalar: boolean;
  marketId: string;
  outcomeId: string;
  isTrading: boolean;
}

export const Outcome = ({
  description,
  lastPricePercent,
  invalid,
  index,
  min,
  max,
  isScalar,
  marketId,
  outcomeId,
  isTrading,
}: OutcomeProps) => {
  if (!isTrading) {
    return (
      <BettingOutcome
        marketId={marketId}
        outcomeId={outcomeId}
        description={description}
      />
    );
  }
  const percent = lastPricePercent
    ? calculatePosition(min, max, lastPricePercent)
    : 0;
  return (
    <MarketLink id={marketId} outcomeId={outcomeId.toString()}>
      <div
        className={classNames(Styles.Outcome, {
          [Styles.invalid]: invalid,
          [Styles[`Outcome-${index + 1}`]]: !invalid,
        })}
      >
        <div>
          {invalid ? (
            <InvalidLabel
              text={description}
              keyId={`${marketId}_${description}`}
            />
          ) : (
            <span>{description}</span>
          )}
          <span
            className={classNames({
              [Styles.Zero]: percent === 0,
              [Styles.InvalidPrice]:
                invalid && percent >= INVALID_ALERT_PERCENTAGE.toNumber(),
            })}
          >
            {percent === 0
              ? `0.00${isScalar ? '' : '%'}`
              : `${formatDai(percent).formatted}%`}
          </span>
        </div>
        <Percent percent={percent} />
      </div>
    </MarketLink>
  );
};

export interface DisputeOutcomeProps {
  description: string;
  invalid?: Boolean;
  index: number;
  stake: Getters.Markets.StakeDetails | null;
  id: number;
  canDispute: boolean;
  canSupport: boolean;
  marketId: string;
  isWarpSync?: boolean;
  forkingMarket?: boolean;
}
// TODO: needs a refactor. repeated Logic, overwrapped HTML.
export const DisputeOutcome = ({
  description,
  invalid,
  forkingMarket,
  index,
  stake,
  id,
  canDispute,
  canSupport,
  marketId,
  isWarpSync,
}: DisputeOutcomeProps) => {
  const {
    actions: { setModal },
  } = useAppStatusStore();
  const stakeCurrent = stake && formatAttoRep(stake.stakeCurrent);
  const bondSizeCurrent = stake && formatAttoRep(stake.bondSizeCurrent);

  const showButton =
    !stake.tentativeWinning || (canSupport && stake.tentativeWinning);

  let buttonText = stake?.tentativeWinning
    ? 'Support Tentative Winner'
    : 'Dispute Tentative Winner';

  if (forkingMarket) {
    buttonText = "Migrate Rep to this Outcome's Universe";
  }

  return (
    <div
      className={classNames(Styles.DisputeOutcome, {
        [Styles.invalid]: invalid,
        [Styles.forking]: forkingMarket,
        [Styles[`Outcome-${index}`]]: !invalid,
      })}
    >
      <span>{isWarpSync && !invalid ? stake.warpSyncHash : description}</span>
      {!forkingMarket && (
        <>
          {stake && stake.tentativeWinning ? (
            <span>tentative winner</span>
          ) : (
            <Percent
              percent={
                stake
                  ? calculatePosition(
                      ZERO,
                      createBigNumber(bondSizeCurrent.value),
                      stakeCurrent
                    )
                  : 0
              }
            />
          )}
          <div>
            <div>
              <span>
                {stake?.tentativeWinning ? (
                  <SmallSubheadersTooltip
                    header="pre-filled stake"
                    text="Users can add extra support for a Tentative Winning Outcome"
                  />
                ) : (
                  'make tentative winner'
                )}
              </span>
              {stake?.tentativeWinning ? (
                <span>
                  {stake ? stakeCurrent.formatted : 0}
                  <span> REPv2</span>
                </span>
              ) : (
                <span>
                  {stake ? stakeCurrent.formatted : 0}
                  <span>/ {stake ? bondSizeCurrent.formatted : 0} REPv2</span>
                </span>
              )}
            </div>
            {showButton && (
              <ProcessingButton
                small
                queueName={SUBMIT_DISPUTE}
                queueId={marketId}
                matchingId={id}
                secondaryButton
                disabled={!canDispute}
                text={buttonText}
                action={() =>
                  setModal({
                    type: MODAL_REPORTING,
                    marketId: marketId,
                    selectedOutcome: id.toString(),
                    isInvalid: invalid,
                  })
                }
              />
            )}
          </div>
        </>
      )}
      {forkingMarket && (
        <ProcessingButton
          small
          queueName={SUBMIT_DISPUTE}
          queueId={marketId}
          matchingId={id}
          secondaryButton
          disabled={!canDispute}
          text={buttonText}
          action={() =>
            setModal({
              type: MODAL_REPORTING,
              marketId: marketId,
              selectedOutcome: id.toString(),
              isInvalid: invalid,
            })
          }
        />
      )}
    </div>
  );
};

interface ScalarBlankDisputeOutcomeProps {
  denomination: string;
  canDispute: boolean;
  market: MarketData;
  otherOutcomes: string[];
}

export const ScalarBlankDisputeOutcome = ({
  denomination,
  canDispute,
  market,
  otherOutcomes,
}: ScalarBlankDisputeOutcomeProps) => {
  const {
    actions: { setModal },
  } = useAppStatusStore();
  return (
    <div className={classNames(Styles.DisputeOutcome, Styles[`Outcome-1`])}>
      <span>{`Dispute current Tentative Winner with new ${denomination} value`}</span>
      <div className={Styles.blank}>
        <div />
        <ProcessingButton
          secondaryButton
          queueName={SUBMIT_DISPUTE}
          queueId={market.id}
          nonMatchingIds={otherOutcomes}
          small
          disabled={!canDispute}
          text={'Dispute Tentative Winner'}
          action={() =>
            setModal({
              type: MODAL_REPORTING,
              market,
              selectedOutcome: null,
              isInvalid: false,
            })
          }
        />
      </div>
    </div>
  );
};
export interface ScalarOutcomeProps {
  scalarDenomination: string;
  min: BigNumber;
  max: BigNumber;
  lastPrice?: FormattedNumber;
  marketId: string;
  outcomeId: string;
}

export const ScalarOutcome = ({
  scalarDenomination,
  min,
  max,
  lastPrice,
  marketId,
  outcomeId,
}: ScalarOutcomeProps) => (
  <MarketLink id={marketId} outcomeId={outcomeId}>
    <div className={Styles.ScalarOutcome}>
      <div>
        {lastPrice !== null && (
          <span
            style={{
              left: calculatePosition(min, max, lastPrice) + '%',
            }}
          >
            {lastPrice.formatted}
          </span>
        )}
      </div>
      <div>
        {formatDai(min).formatted}
        <span>{scalarDenomination}</span>
        {formatDai(max).formatted}
      </div>
    </div>
  </MarketLink>
);

const determineTopLabel = ({ groupType, marketLine }, outcomeNumber, title) => {
  const {
    OVER_UNDER,
    COMBO_OVER_UNDER,
    SPREAD,
    COMBO_SPREAD,
  } = SPORTS_GROUP_MARKET_TYPES;
  if (outcomeNumber > 2 || outcomeNumber === 0) {
    return null;
  }
  switch (groupType) {
    case OVER_UNDER:
    case COMBO_OVER_UNDER: {
      if (title && title.replace) {
        return title.replace('Over', 'O').replace('Under', 'U');
      }
      // use fall back that is usually right.
      return outcomeNumber === 1 ? `O ${marketLine}.5` : `U ${marketLine}.5`;
    }
    case SPREAD:
    case COMBO_SPREAD: {
      return title.indexOf('-') > -1
        ? title.substring(title.indexOf('-'))
        : title.substring(title.indexOf('+'));
    }
    default:
      return null;
  }
};

interface SportsOutcomeProps {
  title?: string;
  volume: string;
  outcomeId: number;
  outcomeLabel: string;
  market: MarketInfos | MarketData;
}

export const SportsOutcome = ({
  title = undefined,
  outcomeId,
  outcomeLabel,
  market = {},
}: SportsOutcomeProps) => {
  const { liquidityPools } = useMarketsStore();
  const { addBet } = Betslip.actions;
  const {
    sportsBook,
    minPriceBigNumber,
    maxPriceBigNumber,
    marketType,
    id,
    description,
    minPrice,
    maxPrice,
    consensusFormatted,
  } = market;
  const isWinningOutcome =
    consensusFormatted?.winningOutcome === String(outcomeId);
  const poolId = sportsBook?.liquidityPool;
  const bestAsk =
    poolId && liquidityPools[poolId] && liquidityPools[poolId][outcomeId];
  let topLabel = null;
  let disabled = true;
  let label = '-';
  let subLabel = '';
  let action = () => {};
  if (isWinningOutcome && sportsBook) {
    topLabel = determineTopLabel(sportsBook, outcomeId, outcomeLabel);
    label = 'Winner';
    disabled = false;
  } else if (bestAsk && sportsBook) {
    const { shares, price } = bestAsk;
    subLabel = formatDai(
      calculateTotalOrderValue(
        shares,
        price,
        BUY,
        minPriceBigNumber,
        maxPriceBigNumber,
        marketType
      )
    ).full;
    const normalizedPrice = convertToNormalizedPrice({
      price,
      min: minPriceBigNumber,
      max: maxPriceBigNumber,
    });
    const OddToUse = convertToOdds(normalizedPrice);
    topLabel = determineTopLabel(sportsBook, outcomeId, outcomeLabel);
    label = OddToUse.full;
    disabled = false;
    action = () => {
      addBet(
        id,
        description,
        maxPrice,
        minPrice,
        normalizedPrice,
        outcomeLabel,
        shares,
        outcomeId,
        price
      );
    };
  }
  return (
    <div
      className={classNames(Styles.SportsOutcome, {
        [Styles.Winner]: isWinningOutcome,
      })}
    >
      {title && <h6>{title}</h6>}
      <button
        title={
          disabled ? 'No available bets at the moment' : 'add bet to betslip'
        }
        onClick={action}
        disabled={disabled}
      >
        {isWinningOutcome ? (
          <>
            {WinningMedal}
            <span>
              {topLabel && <span>{topLabel}</span>}
              <span>{label}</span>
            </span>
          </>
        ) : (
          <>
            {topLabel && <span>{topLabel}</span>}
            <span>{label}</span>
          </>
        )}
      </button>
      <span>{subLabel}</span>
    </div>
  );
};

export const OutcomeGroupFooter = ({
  market: { id, outcomesFormatted, volumeFormatted },
  showLeader = false,
}) => {
  const location = useLocation();
  const { isGroupPage } = isMarketView(location);
  let content;
  // if ShowLeader passed, info on leading outcome and total volume put in footer.
  if (showLeader || isGroupPage) {
    let leadingOutcome = outcomesFormatted[0];
    outcomesFormatted.forEach(outcome => {
      if (outcome.lastPrice.value > leadingOutcome.lastPrice.value) {
        leadingOutcome = outcome;
      }
    });
    // if no volume, there can't be a leading outcome.
    content =
      volumeFormatted.value > 0 ? (
        <p>
          {FingersCrossed}
          <b>{leadingOutcome.description}</b>
          {`is the favorite with ${volumeFormatted.full} wagered on this market`}
        </p>
      ) : null;
  } else {
    content = (
      <MarketLink id={id}>{ThickChevron} View Market Details</MarketLink>
    );
  }
  return (
    <div
      className={classNames(Styles.OutcomeGroupFooter, {
        [Styles.NoLeader]: content === null,
      })}
    >
      {content}
    </div>
  );
};

const createOutcomesData = market => {
  if (!market) return [];
  let data = [];
  market.outcomesFormatted.forEach(
    ({
      isInvalid,
      description: title,
      volumeFormatted,
      id: outcomeId,
      description: outcomeLabel,
    }) => {
      if (isInvalid) return;
      const newOutcomeData = {
        title,
        volume: volumeFormatted.full,
        outcomeId,
        outcomeLabel,
        market,
      };
      data.push(newOutcomeData);
    }
  );
  return data;
};

export const reduceToUniquePools = (acc, market) => {
  if (
    !acc.find(
      curMarkets =>
        curMarkets.sportsBook.liquidityPool === market.sportsBook.liquidityPool
    )
  ) {
    acc.push(market);
  }
  return acc;
};

export const sortByLiquidityRank = (
  { sportsBook: { liquidityRank: rankA } },
  { sportsBook: { liquidityRank: rankB } }
) => Number(rankA) - Number(rankB);

const sortByPriorityGroupType = (markets, groupType) =>
  markets.sort(
    (
      { sportsBook: { groupType: typeA, liquidityRank: rankA } },
      { sportsBook: { groupType: typeB, liquidityRank: rankB } }
    ) => {
      // for now we only care about sorting moneyline to the top
      if (typeA === groupType && typeB !== groupType) {
        return -1;
      } else if (typeB === groupType && typeA !== groupType) {
        return +1;
      } else {
        if (typeB === typeA) {
          return rankA - rankB;
        }
        return 0;
      }
    }
  );

const filterSortByGroupType = (markets, groupType) =>
  markets
    .filter(market => market.sportsBook.groupType === groupType)
    .reduce(reduceToUniquePools, [])
    .sort(sortByLiquidityRank);

const prepareCombo = sportsGroup => {
  const {
    COMBO_MONEY_LINE,
    COMBO_OVER_UNDER,
    COMBO_SPREAD,
    SPREAD,
    MONEY_LINE,
    OVER_UNDER,
  } = SPORTS_GROUP_MARKET_TYPES;
  const moneyLineMarkets = filterSortByGroupType(
    sportsGroup.markets,
    COMBO_MONEY_LINE
  );
  const spreadMarkets = filterSortByGroupType(
    sportsGroup.markets,
    COMBO_SPREAD
  );
  const overUnderMarkets = filterSortByGroupType(
    sportsGroup.markets,
    COMBO_OVER_UNDER
  );
  const topComboMarkets = {
    [SPREAD]: createOutcomesData(spreadMarkets[0]),
    [MONEY_LINE]: createOutcomesData(moneyLineMarkets[0]),
    [OVER_UNDER]: createOutcomesData(overUnderMarkets[0]),
  };
  const moneyLineMarketsExtra = moneyLineMarkets.splice(1);
  const spreadMarketsExtra = spreadMarkets.splice(1);
  const overUnderMarketsExtra = overUnderMarkets.splice(1);
  const additionalMarkets = moneyLineMarketsExtra
    .concat(spreadMarketsExtra)
    .concat(overUnderMarketsExtra)
    .map(market => createOutcomesData(market));
  const numMarkets =
    topComboMarkets[SPREAD].length +
    topComboMarkets[MONEY_LINE].length +
    topComboMarkets[OVER_UNDER].length;
  return {
    topComboMarkets,
    additionalMarkets,
    numMarkets,
  };
};

interface ReportedOutcomeProps {
  isTentative?: boolean;
  label?: string;
  value?: string;
}

export const ReportedOutcome = ({
  isTentative = false,
  value,
}: ReportedOutcomeProps) => {
  return (
    <div
      className={classNames(Styles.ReportedOutcome, {
        [Styles.Tenatative]: isTentative,
      })}
    >
      <div>
        {WinningMedal}
        <div>
          <span>{value}</span>
          <span>Winner</span>
        </div>
      </div>
      {isTentative && <span>Tenative Winner</span>}
    </div>
  );
};

export const MultiOutcomeMarketRow = ({ data }) => {
  const isFourOutcomes = data.length === 4;
  const items =
    isFourOutcomes && data[2].title === 'Draw'
      ? [data[0], data[2], data[1], data[3]]
      : data;
  return (
    <section
      className={classNames(Styles.MultiOutcomeMarketRow, {
        [Styles.FourOutcomes]: isFourOutcomes,
      })}
    >
      {items.map(outcomeData => (
        <article key={outcomeData.title}>
          <SportsOutcome {...outcomeData} />
        </article>
      ))}
    </section>
  );
};
export const MultiOutcomeMarketGrid = ({ data }) => (
  <section className={Styles.MultiOutcomeMarketGrid}>
    {data.map(({ title, ...outcomeData }) => (
      <article key={title}>
        <h3>{title}</h3>
        <SportsOutcome {...outcomeData} />
      </article>
    ))}
  </section>
);

export interface ComboMarketContainerProps {
  data: {
    SPREAD: Array<any>;
    MONEY_LINE: Array<any>;
    OVER_UNDER: Array<any>;
  };
  sportsGroup: any;
  isGroupPage: boolean;
}

export const ComboMarketContainer = ({
  data,
  sportsGroup,
  isGroupPage = false,
}: ComboMarketContainerProps) => {
  const { SPREAD, MONEY_LINE, OVER_UNDER } = SPORTS_GROUP_MARKET_TYPES;
  const {
    sportsBook: { placeholderOutcomes },
  } = sportsGroup.markets.find(
    market => !!market?.sportsBook?.placeholderOutcomes
  );
  if (!placeholderOutcomes)
    return (
      <section>
        Something went wrong with loading this combo market container...
      </section>
    );

  return (
    <section
      className={classNames(
        Styles.ComboContainer,
        Styles.SportsMarketContainer,
        {
          [Styles.GroupPage]: isGroupPage,
        }
      )}
    >
      <header>
        <ul>
          <li></li>
          <li>Spread</li>
          <li>Moneyline</li>
          <li>Over/Under</li>
        </ul>
      </header>
      <div>
        {placeholderOutcomes.map((outcomeLabel, index) => (
          <ul key={outcomeLabel}>
            <li>{outcomeLabel}</li>
            <li>
              <SportsOutcome {...data[SPREAD][index]} title={undefined} />
            </li>
            <li>
              <SportsOutcome {...data[MONEY_LINE][index]} title={undefined} />
            </li>
            <li>
              <SportsOutcome {...data[OVER_UNDER][index]} title={undefined} />
            </li>
          </ul>
        ))}
      </div>
    </section>
  );
};

export interface SportsMarketContainerProps {
  marketId: string;
  sportsGroup: any;
  data: any;
  market: any;
  title?: string;
  startOpen?: boolean;
}

export const SportsMarketContainer = ({
  marketId,
  sportsGroup,
  data,
  market,
  title = '',
  startOpen = false,
  noHeader = false,
}) => {
  const { FUTURES } = SPORTS_GROUP_TYPES;
  const { isLogged, accountPositions } = useAppStatusStore();
  const [isCollapsed, setIsCollapsed] = useState(!startOpen);
  const [isCopied, setIsCopied] = useState(false);
  const location = useLocation();
  const { isGroupPage, marketId: queryId } = isMarketView(location);
  const isFutures = sportsGroup.type === FUTURES;
  const forceCollapse = isFutures && isGroupPage && marketId !== queryId;
  const marketAmount = sportsGroup.markets.length;
  const copyClicked = () => {
    setIsCopied(true);
    const timeoutId = setTimeout(() => {
      setIsCopied(false);
    }, 2500);
    return () => {
      clearTimeout(timeoutId);
    };
  };
  useEffect(() => {
    if (isFutures) {
      const clipboardMarketId = new Clipboard('#copy_marketId');
    }
  }, [market.id, market.author]);
  let innerContent = null;
  let headingContent = marketAmount > 1 ? <button
    onClick={e => {
      e.preventDefault();
      setIsCollapsed(!isCollapsed);
    }}
  >
    <h6>{title}</h6>
    {ThickChevron}
  </button> : <h6>{title}</h6>;
  const isGrid = data.length > 4;
  if (isGrid) {
    innerContent = <MultiOutcomeMarketGrid key={marketId} data={data} />;
  } else {
    innerContent = <MultiOutcomeMarketRow key={marketId} data={data} />;
  }
  if (isFutures) {
    // futures
    const { tradingPositionsPerMarket = null } =
      accountPositions[marketId] || {};
    const newBase = window.location.href.replace('markets', 'market?id=');
    headingContent = (
      <Fragment key={`${marketId}-heading`}>
        <CountdownProgress
          label="Event Expiration Date"
          time={market.endTimeFormatted}
          reportingState={market.reportingState}
          forceLongDate
        />
        {tradingPositionsPerMarket &&
          tradingPositionsPerMarket.current !== '0' &&
          PositionIcon}
        <span className={Styles.MatchedLine}>
          Matched<b>{market.volumeFormatted.full}</b>
        </span>
        <DotSelection
          customClass={classNames({ [Styles.ShowCopied]: isCopied })}
        >
          <SocialMediaButtons
            listView
            marketDescription={market.description}
            marketAddress={marketId}
          />
          <div
            id="copy_marketId"
            data-clipboard-text={`${newBase}${marketId}`}
            onClick={() => {
              copyClicked();
              marketLinkCopied(marketId, MARKET_LIST_CARD);
            }}
          >
            {CopyAlternateIcon} {COPY_MARKET_LINK}
          </div>
        </DotSelection>
        <FavoritesButton marketId={marketId} hideText disabled={!isLogged} />
      </Fragment>
    );
  }

  return (
    <section
      className={classNames(Styles.SportsMarketContainer, {
        [Styles.Collapsed]:
          forceCollapse || (isCollapsed && queryId !== marketId),
        [Styles.NoHeader]: noHeader,
      })}
    >
      <header>
        {headingContent}
        {isFutures && isGroupPage ? (
          <MarketLink id={marketId}>{ThickChevron}</MarketLink>
        ) : isFutures && !isGroupPage && marketAmount > 1 ? (
          <button
            className={Styles.toggleCollapsed}
            onClick={e => {
              e.preventDefault();
              setIsCollapsed(!isCollapsed);
            }}
          >
            {ThickChevron}
          </button>
        ) : null}
      </header>
      <div>{innerContent}</div>
      {isGrid && <OutcomeGroupFooter market={market} />}
    </section>
  );
};

export interface SportsGroupMarketsProps {
  sportsGroup: {
    markets: Array<MarketData>;
    id: string;
    type: string;
  };
}

export const SportsGroupMarkets = ({ sportsGroup }) => {
  const location = useLocation();
  const { isGroupPage, marketId } = isMarketView(location);
  const marketGroups = prepareSportsGroup(sportsGroup, isGroupPage, marketId);
  if (marketGroups.length > 0) {
    return <>{marketGroups.map(item => item)}</>;
  }
  return <section />;
};

export const prepareSportsGroup = (
  sportsGroup,
  isGroupPage = false,
  marketId = null
) => {
  const { markets, type } = sportsGroup;
  const { COMBO, FUTURES } = SPORTS_GROUP_TYPES;
  const { MONEY_LINE } = SPORTS_GROUP_MARKET_TYPES;
  const { additionalMarkets, topComboMarkets, numMarkets } = prepareCombo(
    sportsGroup
  );
  let marketGroups = [];
  let sortedMarkets = sortByPriorityGroupType(markets, MONEY_LINE);
  if (type == FUTURES) {
    sortedMarkets.reduce(reduceToUniquePools, []);
  }
  if (marketId) {
    const index = sortedMarkets.findIndex(m => m.id === marketId);
    if (index >= 0) {
      const leadMarket = sortedMarkets[index];
      sortedMarkets.splice(index, 1);
      sortedMarkets.splice(0, 0, leadMarket);
    }
  }
  if (numMarkets > 0) {
    sortedMarkets = sortedMarkets.filter(
      market => !market.sportsBook.groupType.includes(COMBO)
    );
    marketGroups.push(
      <ComboMarketContainer
        data={topComboMarkets}
        sportsGroup={sportsGroup}
        key={sportsGroup.id}
        isGroupPage={isGroupPage}
      />
    );
  }
  additionalMarkets.forEach(data => {
    const { market } = data[0];
    const startOpen = marketGroups.length === 0;
    if (isGroupPage && marketGroups.length === 1) {
      marketGroups.push(
        <section
          key="relatedMarketsDivider"
          className={Styles.RelatedMarketsDivider}
        >
          <h6>Related Markets</h6>
        </section>
      );
    }
    marketGroups.push(
      <SportsMarketContainer
        key={market.id}
        data={data}
        marketId={market.id}
        market={market}
        sportsGroup={sportsGroup}
        startOpen={startOpen}
        noHeader={isGroupPage && startOpen}
        title={market.sportsBook.title}
      />
    );
  });
  sortedMarkets.forEach((market, index, array) => {
    const data = createOutcomesData(market);
    const startOpen = marketGroups.length === 0;
    if (index === 1 && sportsGroup.type === FUTURES && !isGroupPage) {
      const extraMarkets = array.length - marketGroups.length;
      marketGroups.push(
        <div
          className={Styles.FuturesDivider}
          key={`futuresDivider-${sportsGroup.id}`}
        >
          {`There are ${extraMarkets} more market${
            extraMarkets > 1 ? 's' : ''
          } related to this future event with different expiration date:`}
          {QuestionIcon}
        </div>
      );
    } else if (isGroupPage && index === 1) {
      marketGroups.push(
        <section
          key="relatedMarketsDivider"
          className={Styles.RelatedMarketsDivider}
        >
          <h6>Related Markets</h6>
        </section>
      );
    }
    marketGroups.push(
      <SportsMarketContainer
        key={market.id}
        data={data}
        marketId={market.id}
        market={market}
        sportsGroup={sportsGroup}
        startOpen={startOpen}
        noHeader={isGroupPage && startOpen}
        title={market.sportsBook.title}
      />
    );
  });
  return marketGroups;
};

export interface OutcomeGroupProps {
  market: MarketData;
  expanded?: Boolean;
  showOutcomeNumber: number;
  canDispute: boolean;
  canSupport: boolean;
  forkingMarket?: boolean;
}

export const OutcomeGroup = ({
  expanded,
  showOutcomeNumber,
  canDispute,
  canSupport,
  market,
  forkingMarket,
}: OutcomeGroupProps) => {
  const {
    description,
    outcomesFormatted,
    marketType,
    scalarDenomination,
    minPriceBigNumber,
    maxPriceBigNumber,
    disputeInfo,
    id,
    reportingState,
    creationTimeFormatted,
    isWarpSync,
  } = market;

  const inDispute =
    reportingState === REPORTING_STATE.CROWDSOURCING_DISPUTE ||
    reportingState === REPORTING_STATE.AWAITING_NEXT_WINDOW;
  const stakes = disputeInfo?.stakes;
  const { theme } = useAppStatusStore();

  const sortedStakeOutcomes = selectSortedDisputingOutcomes(
    marketType,
    outcomesFormatted,
    stakes,
    isWarpSync
  );
  const isScalar = marketType === SCALAR;
  const isTrading = theme === THEMES.TRADING;
  let disputingOutcomes = sortedStakeOutcomes;
  let outcomesCopy = outcomesFormatted.slice(0);
  const removedInvalid = outcomesCopy.splice(0, 1)[0];

  if (inDispute) {
    if (isWarpSync) {
      disputingOutcomes = disputingOutcomes.filter(
        o => o.id !== SCALAR_DOWN_ID
      );
    } else if (!expanded) {
      disputingOutcomes.splice(showOutcomeNumber, showOutcomeNumber + 1);
    }
  } else {
    if (!expanded && outcomesFormatted.length > showOutcomeNumber) {
      outcomesCopy.splice(showOutcomeNumber - 1);
    } else if (marketType === YES_NO) {
      outcomesCopy.reverse().splice(outcomesCopy.length);
    } else {
      outcomesCopy.splice(outcomesCopy.length);
    }
  }
  if (isTrading) {
    outcomesCopy.splice(outcomesCopy.length, 0, removedInvalid);
  }

  const outcomesShow = inDispute ? disputingOutcomes : outcomesCopy;

  return (
    <div
      className={classNames(Styles.OutcomeGroup, {
        [Styles.Dispute]: inDispute,
        [Styles.Scalar]: isScalar && !inDispute,
      })}
    >
      {isScalar && !inDispute && (
        <>
          <ScalarOutcome
            min={minPriceBigNumber}
            max={maxPriceBigNumber}
            lastPrice={
              outcomesFormatted[SCALAR_UP_ID].price
                ? formatNumber(outcomesFormatted[SCALAR_UP_ID].price)
                : null
            }
            scalarDenomination={scalarDenomination}
            marketId={id}
            outcomeId={String(SCALAR_UP_ID)}
          />
          {isTrading && (
            <Outcome
              description={removedInvalid.description}
              lastPricePercent={
                removedInvalid.price ? removedInvalid.lastPricePercent : null
              }
              invalid
              index={0}
              min={minPriceBigNumber}
              max={maxPriceBigNumber}
              isScalar={isScalar}
              marketId={id}
              outcomeId={String(INVALID_OUTCOME_ID)}
              isTrading={isTrading}
            />
          )}
        </>
      )}
      {(!isScalar || inDispute) &&
        reportingState !== MarketReportingState.Unknown &&
        outcomesShow.map((outcome: OutcomeFormatted, index: number) =>
          ((!expanded && index < showOutcomeNumber) ||
            expanded ||
            marketType === YES_NO) &&
          inDispute &&
          !!stakes.find(stake => parseFloat(stake.outcome) === outcome.id) ? (
            <Fragment key={id + outcome.id + index}>
              {marketType === SCALAR && index === 1 && expanded && (
                <ScalarBlankDisputeOutcome
                  denomination={scalarDenomination}
                  canDispute={canDispute}
                  market={market}
                  otherOutcomes={outcomesShow.map(o => String(o.id))}
                />
              )}
              <DisputeOutcome
                key={outcome.id}
                marketId={id}
                description={outcome.description}
                invalid={outcome.isInvalid}
                index={index > 2 ? index : index + 1}
                stake={stakes.find(
                  stake =>
                    parseFloat(stake.outcome) === outcome.id &&
                    stake.isInvalidOutcome === outcome.isInvalid
                )}
                id={outcome.id}
                canDispute={canDispute}
                canSupport={canSupport}
                isWarpSync={isWarpSync}
                forkingMarket={forkingMarket}
              />
            </Fragment>
          ) : (
            <Outcome
              key={outcome.id}
              description={outcome.description}
              lastPricePercent={outcome.lastPricePercent}
              invalid={outcome.isInvalid}
              index={index > 2 ? index : index + 1}
              min={minPriceBigNumber}
              max={maxPriceBigNumber}
              isScalar={isScalar}
              marketId={id}
              outcomeId={String(outcome.id)}
              isTrading={isTrading}
            />
          )
        )}
      {isScalar && inDispute && !expanded && (
        <ScalarBlankDisputeOutcome
          denomination={scalarDenomination}
          canDispute={canDispute}
          market={market}
          otherOutcomes={outcomesShow.map(o => String(o.id))}
        />
      )}
    </div>
  );
};

export interface LabelValueProps {
  label: string;
  value: number | string;
  condensed?: boolean;
}

export const LabelValue = ({ label, value, condensed }: LabelValueProps) => (
  <div
    className={classNames(Styles.LabelValue, {
      [Styles.Condensed]: condensed,
    })}
  >
    <span>
      {label}
      <span>:</span>
    </span>
    <span>{value}</span>
  </div>
);

export interface HoverIconProps {
  id: string;
  icon: JSX.Element;
  hoverText: string;
  label: string;
}

export const HoverIcon = ({ id, icon, hoverText, label }: HoverIconProps) => (
  <div
    className={Styles.HoverIcon}
    data-tip
    data-for={`tooltip-${id}${label}`}
    data-iscapture={true}
  >
    {icon}
    <ReactTooltip
      id={`tooltip-${id}${label}`}
      className={TooltipStyles.Tooltip}
      effect="solid"
      place="top"
      type="light"
      data-event="mouseover"
      data-event-off="blur scroll"
    >
      {hoverText}
    </ReactTooltip>
  </div>
);

export interface ResolvedOutcomesProps {
  consensusFormatted: ConsensusFormatted;
  outcomes: OutcomeFormatted[];
  expanded?: Boolean;
}

export const ResolvedOutcomes = ({
  outcomes,
  consensusFormatted,
  expanded,
}: ResolvedOutcomesProps) => {
  if (!consensusFormatted) return null;
  const outcomesFiltered = outcomes.filter(
    outcome => String(outcome.id) !== consensusFormatted.outcome
  );

  return (
    <div className={Styles.ResolvedOutcomes}>
      <span>Winning Outcome {CheckCircleIcon} </span>
      <span>
        {consensusFormatted.invalid
          ? INVALID_OUTCOME_LABEL
          : consensusFormatted.outcomeName}
      </span>
      {expanded && (
        <div>
          <span>other outcomes</span>
          <div>
            {outcomesFiltered.map((outcome, index) => (
              <span>
                {outcome.description}
                {index + 1 !== outcomes.length && <span>|</span>}
              </span>
            ))}
          </div>
        </div>
      )}
    </div>
  );
};

export interface TentativeWinnerProps {
  market: MarketData;
  canDispute: boolean;
  isForkingMarket?: boolean;
}

export const TentativeWinner = ({
  market,
  canDispute,
  isForkingMarket,
}: TentativeWinnerProps) => {
  const {
    actions: { setModal },
  } = useAppStatusStore();
  const tentativeWinner = market.disputeInfo.stakes.find(
    stake => stake.tentativeWinning
  );
  return (
    <div
      className={classNames(Styles.ResolvedOutcomes, Styles.TentativeWinner, {
        [Styles.forking]: isForkingMarket,
      })}
    >
      {!isForkingMarket && (
        <>
          <span>Tentative Winner</span>
          <span>
            {tentativeWinner.isInvalidOutcome
              ? INVALID_OUTCOME_LABEL
              : getOutcomeNameWithOutcome(
                  market,
                  tentativeWinner.outcome,
                  tentativeWinner.isInvalidOutcome,
                  true
                )}
          </span>
        </>
      )}
      <ProcessingButton
        small
        queueName={SUBMIT_DISPUTE}
        queueId={market.id}
        secondaryButton
        disabled={!canDispute}
        text={
          isForkingMarket
            ? "Migrate Rep to an Outcome's Universe"
            : 'SUPPORT OR DISPUTE OUTCOME'
        }
        action={() =>
          setModal({
            type: MODAL_REPORTING,
            market,
            selectedOutcome: undefined,
            isInvalid: undefined,
          })
        }
      />
    </div>
  );
};

export const LoadingMarketCard = () => (
  <MarketCard loading={true} market={{} as MarketData} />
);

export interface TopRowProps {
  market: MarketData;
  categoriesWithClick: Array<{ label: string; onClick: Function }>;
  sportMarkets: MarketData;
}

export const TopRow = ({ market, categoriesWithClick, sportMarkets }) => {
  useEffect(() => {
    const clipboardMarketId = new Clipboard('#copy_marketId');
    const clipboardAuthor = new Clipboard('#copy_author');
  }, [market.id, market.author]);
  const {
    theme,
    isLogged,
    actions: { setModal },
  } = useAppStatusStore();
  const {
    marketType,
    id,
    description,
    marketStatus,
    author,
    reportingState,
    volumeFormatted,
    disputeInfo,
    endTimeFormatted,
    isTemplate,
    mostLikelyInvalid,
    isWarpSync,
    sportsBook: { groupType, header },
  } = market;
  const isScalar = marketType === SCALAR;
  const isFutures = groupType === SPORTS_GROUP_TYPES.FUTURES;
  const newBase = window.location.href.replace('markets', 'market?id=');
  return (
    <div
      className={classNames(Styles.TopRow, {
        [Styles.scalar]: isScalar,
        [Styles.template]: isTemplate,
        [Styles.invalid]: mostLikelyInvalid,
        [Styles.futures]: isFutures,
      })}
    >
      {marketStatus === MARKET_REPORTING && (
        <InReportingLabel
          marketStatus={marketStatus}
          reportingState={reportingState}
          disputeInfo={disputeInfo}
          isWarpSync={market.isWarpSync}
        />
      )}
      {isScalar && !isWarpSync && <MarketTypeLabel marketType={marketType} />}
      <RedFlag market={market} />
      {isTemplate && <TemplateShield market={market} />}
      <CategoryTagTrail categories={categoriesWithClick} />
      {theme !== THEMES.TRADING ? (
        <>
          <span className={Styles.MatchedLine}>
            Matched<b>{` ${volumeFormatted.full}`}</b>
          </span>
          <button
            className={Styles.RulesButton}
<<<<<<< HEAD
            onClick={() =>
              setModal({
                type: MODAL_MARKET_RULES,
                description: header,
                endTime: endTimeFormatted.formattedUtc,
              })
            }
=======
            onClick={() => setModal({type: MODAL_MARKET_RULES, sportMarkets, description: header, endTime: endTimeFormatted.formattedUtc})}
>>>>>>> cc38e929
          >
            {Rules} Rules
          </button>
        </>
      ) : (
        <MarketProgress
          reportingState={reportingState}
          endTimeFormatted={endTimeFormatted}
          reportingWindowEndTime={disputeInfo.disputeWindow.endTime}
        />
      )}
      <FavoritesButton marketId={id} hideText disabled={!isLogged} />
      <DotSelection>
        <SocialMediaButtons
          listView
          marketDescription={description}
          marketAddress={id}
        />
        <div
          id="copy_marketId"
          data-clipboard-text={`${newBase}${id}`}
          onClick={() => marketLinkCopied(id, MARKET_LIST_CARD)}
        >
          {CopyAlternateIcon} {COPY_MARKET_LINK}
        </div>
        <div id="copy_author" data-clipboard-text={author}>
          {Person} {COPY_AUTHOR}
        </div>
      </DotSelection>
    </div>
  );
};

export interface InfoIconsProps {
  market: MarketData;
}

export const InfoIcons = ({ market }: InfoIconsProps) => {
  const {
    loginAccount: { address },
    accountPositions,
  } = useAppStatusStore();
  const { id, designatedReporter, author } = market;
  const hasPosition = !!accountPositions[id];
  const hasStaked = hasStakeInMarket(id);
  return (
    <>
      {address && isSameAddress(address, author) && (
        <HoverIcon
          id={id}
          label="marketCreator"
          icon={MarketCreator}
          hoverText="Market Creator"
        />
      )}
      {address && isSameAddress(address, designatedReporter) && (
        <HoverIcon
          id={id}
          label="reporter"
          icon={DesignatedReporter}
          hoverText="Designated Reporter"
        />
      )}
      {hasPosition && (
        <HoverIcon
          id={id}
          label="Position"
          icon={PositionIcon}
          hoverText="Position"
        />
      )}
      {hasStaked && (
        <HoverIcon
          id={id}
          label="dispute"
          icon={DisputeStake}
          hoverText="Dispute Stake"
        />
      )}
    </>
  );
};

export interface TradingSideSectionProps {
  market: MarketData;
  condensed: boolean;
}

export const TradingSideSection = ({
  market,
  condensed,
}: TradingSideSectionProps) => {
  const {
    disputeInfo,
    endTimeFormatted,
    openInterestFormatted,
    reportingState,
    volumeFormatted,
  } = market;
  return (
    <div>
      {reportingState === REPORTING_STATE.PRE_REPORTING && (
        <>
          <LabelValue
            label={condensed ? 'Volume' : 'Total Volume'}
            value={`${volumeFormatted.full}`}
            condensed
          />
          {!condensed && (
            <LabelValue
              label="Open Interest"
              value={`${openInterestFormatted.full}`}
              condensed
            />
          )}
        </>
      )}
      {reportingState !== REPORTING_STATE.PRE_REPORTING && (
        <LabelValue
          condensed
          label="Total Dispute Stake"
          value={formatAttoRep(disputeInfo.stakeCompletedTotal).full}
        />
      )}
      <div className={Styles.hoverIconTray}>
        <InfoIcons market={market} />
      </div>
      <MarketProgress
        reportingState={reportingState}
        endTimeFormatted={endTimeFormatted}
        reportingWindowEndTime={disputeInfo.disputeWindow.endTime}
      />
    </div>
  );
};

export function getCategoriesWithClick(categories, history) {
  const path = { pathname: makePath(MARKETS) };
  const categoriesLowerCased =
    categories && categories.map(item => item.toLowerCase());
  const categoriesWithClick =
    categoriesLowerCased &&
    categoriesLowerCased.filter(Boolean).map((label, idx) => ({
      label,
      onClick: toggleCategory(
        categoriesLowerCased.slice(0, idx + 1).toString(),
        path,
        history
      ),
    }));
  return categoriesWithClick;
}<|MERGE_RESOLUTION|>--- conflicted
+++ resolved
@@ -1486,17 +1486,7 @@
           </span>
           <button
             className={Styles.RulesButton}
-<<<<<<< HEAD
-            onClick={() =>
-              setModal({
-                type: MODAL_MARKET_RULES,
-                description: header,
-                endTime: endTimeFormatted.formattedUtc,
-              })
-            }
-=======
             onClick={() => setModal({type: MODAL_MARKET_RULES, sportMarkets, description: header, endTime: endTimeFormatted.formattedUtc})}
->>>>>>> cc38e929
           >
             {Rules} Rules
           </button>
