import React, { useEffect, useState } from 'react';
import classNames from 'classnames';
import Clipboard from 'clipboard';

import MarketLink from 'modules/market/components/market-link/market-link';
import { FavoritesButton } from 'modules/common/buttons';
import { DotSelection } from 'modules/common/selection';
import { MarketProgress } from 'modules/common/progress';
import SocialMediaButtons from 'modules/market/containers/social-media-buttons';
import {
  INVALID_OUTCOME_ID,
  SCALAR,
  SCALAR_UP_ID,
  YES_NO,
  ZERO,
  INVALID_OUTCOME_NAME,
  SUBMIT_DISPUTE,
  SCALAR_DOWN_ID,
  THEMES,
  BETTING_BACK,
  BETTING_LAY,
  MARKET_REPORTING,
  COPY_MARKET_ID,
  COPY_AUTHOR,
  REPORTING_STATE,
  ASKS,
  ODDS_TYPE
} from 'modules/common/constants';
import { convertToOdds } from 'utils/get-odds';
import { MARKET_LIST_CARD } from 'services/analytics/helpers';
import { getTheme } from 'modules/app/actions/update-app-status';
import { BigNumber, createBigNumber } from 'utils/create-big-number';
import ReactTooltip from 'react-tooltip';
import TooltipStyles from 'modules/common/tooltip.styles.less';
import {
  CheckCircleIcon,
  CopyAlternateIcon,
  Person,
  Rules,
  DesignatedReporter,
  DisputeStake,
  MarketCreator,
  PositionIcon,
  WinningMedal,
  ThickChevron,
} from 'modules/common/icons';
import { isSameAddress } from 'utils/isSameAddress';
import {
  FormattedNumber,
  MarketData,
  OutcomeFormatted,
  ConsensusFormatted,
} from 'modules/types';
import { formatAttoRep, formatDai, formatNumber } from 'utils/format-number';
import { Getters } from '@augurproject/sdk';
import InvalidLabel from 'modules/common/containers/labels';
import { ProcessingButton, BettingBackLayButton } from 'modules/common/buttons';
import {
  CategoryTagTrail,
  InReportingLabel,
  MarketTypeLabel,
  RedFlag,
  TemplateShield,
} from 'modules/common/labels';
import Styles, { outcome } from 'modules/market-cards/common.styles.less';
import { MarketCard } from 'modules/market-cards/market-card';
import { selectSortedDisputingOutcomes } from 'modules/markets/selectors/market';
import { calculatePosition } from 'modules/market/components/market-scalar-outcome-display/market-scalar-outcome-display';
import { getOutcomeNameWithOutcome } from 'utils/get-outcome';
import { SmallSubheadersTooltip } from 'modules/create-market/components/common';

export interface PercentProps {
  percent: number;
}

export const Percent = (props: PercentProps) => (
  <div className={Styles.Percent}>
    <span style={{ width: props.percent + '%' }}></span>
  </div>
);

export interface BettingOutcomeProps {
  description: string;
  outcomeId: string;
  marketId: string;
}

export const BettingOutcome = ({
  description,
  outcomeId,
  marketId,
}: BettingOutcomeProps) => (
  <MarketLink id={marketId} outcomeId={outcomeId.toString()}>
    <div className={Styles.BettingOutcome}>
      <span>{description}</span>
      <BettingBackLayButton
        type={BETTING_LAY}
        action={() =>
          console.log('Under Construction: setup actions for this button!')
        }
        text="6.2"
        subText="$100.23"
      />
      <BettingBackLayButton
        type={BETTING_BACK}
        action={() =>
          console.log('Under Construction: setup actions for this button!')
        }
        text="6.5"
        subText="$102.35"
      />
    </div>
  </MarketLink>
);

export interface OutcomeProps {
  description: string;
  lastPricePercent?: FormattedNumber;
  invalid?: boolean;
  index: number;
  min: BigNumber;
  max: BigNumber;
  isScalar: boolean;
  marketId: string;
  outcomeId: string;
  isTrading: boolean;
}

export const Outcome = ({
  description,
  lastPricePercent,
  invalid,
  index,
  min,
  max,
  isScalar,
  marketId,
  outcomeId,
  isTrading,
}: OutcomeProps) => {
  if (!isTrading) {
    return (
      <BettingOutcome
        marketId={marketId}
        outcomeId={outcomeId}
        description={description}
      />
    );
  }
  const percent = lastPricePercent
    ? calculatePosition(min, max, lastPricePercent)
    : 0;
  return (
    <MarketLink id={marketId} outcomeId={outcomeId.toString()}>
      <div
        className={classNames(Styles.Outcome, {
          [Styles.invalid]: invalid,
          [Styles[`Outcome-${index + 1}`]]: !invalid,
        })}
      >
        <div>
          {invalid ? (
            <InvalidLabel
              text={description}
              keyId={`${marketId}_${description}`}
            />
          ) : (
            <span>{description}</span>
          )}
          <span className={classNames({ [Styles.Zero]: percent === 0 })}>
            {percent === 0
              ? `0.00${isScalar ? '' : '%'}`
              : `${formatDai(percent).formatted}%`}
          </span>
        </div>
        <Percent percent={percent} />
      </div>
    </MarketLink>
  );
};

export interface DisputeOutcomeProps {
  description: string;
  invalid?: Boolean;
  index: number;
  stake: Getters.Markets.StakeDetails | null;
  dispute: Function;
  id: number;
  canDispute: boolean;
  canSupport: boolean;
  marketId: string;
  isWarpSync?: boolean;
  forkingMarket?: boolean;
}

// TODO: needs a refactor. repeated Logic, overwrapped HTML.
export const DisputeOutcome = ({
  description,
  invalid,
  index,
  stake,
  dispute,
  id,
  canDispute,
  canSupport,
  marketId,
  isWarpSync,
}: DisputeOutcomeProps) => {
  const stakeCurrent = stake && formatAttoRep(stake.stakeCurrent);
  const bondSizeCurrent = stake && formatAttoRep(stake.bondSizeCurrent);

  const showButton =
    !stake.tentativeWinning || (canSupport && stake.tentativeWinning);

  let buttonText =
    props.stake && props.stake.tentativeWinning
      ? 'Support Tentative Winner'
      : 'Dispute Tentative Winner';

  if (props.forkingMarket) {
    buttonText = "Migrate Rep to this Outcome's Universe";
  }

  return (
    <div
      className={classNames(Styles.DisputeOutcome, {
<<<<<<< HEAD
        [Styles.invalid]: invalid,
        [Styles[`Outcome-${index}`]]: !invalid,
      })}
    >
      <span>{isWarpSync && !invalid ? stake.warpSyncHash : description}</span>
      {stake && stake.tentativeWinning ? (
        <span>tentative winner</span>
      ) : (
        <Percent
          percent={
            stake
              ? calculatePosition(
                  ZERO,
                  createBigNumber(bondSizeCurrent.value),
                  stakeCurrent
                )
              : 0
          }
        />
      )}
      <div>
        <div>
          <span>
            {stake && stake.tentativeWinning ? (
              <SmallSubheadersTooltip
                header="pre-filled stake"
                subheader={``}
                text="Users can add extra support for a Tentative Winning Outcome"
              />
            ) : (
              'make tentative winner'
            )}
          </span>
          {stake && stake.tentativeWinning ? (
            <span>
              {stake ? stakeCurrent.formatted : 0}
              <span> REP</span>
            </span>
          ) : (
            <span>
              {stake ? stakeCurrent.formatted : 0}
              <span>/ {stake ? bondSizeCurrent.formatted : 0} REP</span>
            </span>
          )}
        </div>
        {showButton && (
          <ProcessingButton
            small
            queueName={SUBMIT_DISPUTE}
            queueId={marketId}
            matchingId={id}
            secondaryButton
            disabled={!canDispute}
            text={
              stake && stake.tentativeWinning
                ? 'Support Tentative Winner'
                : 'Dispute Tentative Winner'
            }
            action={() => dispute(id.toString())}
          />
        )}
      </div>
=======
        [Styles.invalid]: props.invalid,
        [Styles.forking]: props.forkingMarket,
        [Styles[`Outcome-${props.index}`]]: !props.invalid,
      })}
    >
      <span>
        {props.isWarpSync && !props.invalid
          ? props.stake.warpSyncHash
          : props.description}
      </span>
      {!props.forkingMarket && (
        <>
          {props.stake && props.stake.tentativeWinning ? (
            <span>tentative winner</span>
          ) : (
            <Percent
              percent={
                props.stake
                  ? calculatePosition(
                      ZERO,
                      createBigNumber(bondSizeCurrent.value),
                      stakeCurrent
                    )
                  : 0
              }
            />
          )}
          <div>
            <div>
              <span>
                {props.stake && props.stake.tentativeWinning ? (
                  <SmallSubheadersTooltip
                    header="pre-filled stake"
                    subheader={``}
                    text="Users can add extra support for a Tentative Winning Outcome"
                  />
                ) : (
                  'make tentative winner'
                )}
              </span>
              {props.stake && props.stake.tentativeWinning ? (
                <span>
                  {props.stake ? stakeCurrent.formatted : 0}
                  <span> REP</span>
                </span>
              ) : (
                <span>
                  {props.stake ? stakeCurrent.formatted : 0}
                  <span>
                    / {props.stake ? bondSizeCurrent.formatted : 0} REP
                  </span>
                </span>
              )}
            </div>
            {showButton && (
              <ProcessingButton
                small
                queueName={SUBMIT_DISPUTE}
                queueId={props.marketId}
                matchingId={props.id}
                secondaryButton
                disabled={!props.canDispute}
                text={buttonText}
                action={() => props.dispute(props.id.toString(), props.invalid)}
              />
            )}
          </div>
        </>
      )}
      {props.forkingMarket && (
        <ProcessingButton
          small
          queueName={SUBMIT_DISPUTE}
          queueId={props.marketId}
          matchingId={props.id}
          secondaryButton
          disabled={!props.canDispute}
          text={buttonText}
          action={() => props.dispute(props.id.toString(), props.invalid)}
        />
      )}
>>>>>>> 60ce8088
    </div>
  );
};

interface ScalarBlankDisputeOutcomeProps {
  denomination: string;
  dispute: Function;
  canDispute: boolean;
  marketId: string;
  otherOutcomes: string[];
}

export const ScalarBlankDisputeOutcome = ({
  denomination,
  dispute,
  canDispute,
  marketId,
}: ScalarBlankDisputeOutcomeProps) => (
  <div className={classNames(Styles.DisputeOutcome, Styles[`Outcome-1`])}>
    <span>{`Dispute current Tentative Winner with new ${denomination} value`}</span>
    <div className={Styles.blank}>
      <div></div>
      <ProcessingButton
        secondaryButton
        queueName={SUBMIT_DISPUTE}
<<<<<<< HEAD
        queueId={marketId}
=======
        queueId={props.marketId}
        nonMatchingIds={props.otherOutcomes}
>>>>>>> 60ce8088
        small
        disabled={!canDispute}
        text={'Dispute Tentative Winner'}
        action={() => dispute(null)}
      />
    </div>
  </div>
);

export interface ScalarOutcomeProps {
  scalarDenomination: string;
  min: BigNumber;
  max: BigNumber;
  lastPrice?: FormattedNumber;
  marketId: string;
  outcomeId: string;
}

export const ScalarOutcome = ({
  scalarDenomination,
  min,
  max,
  lastPrice,
  marketId,
  outcomeId,
}: ScalarOutcomeProps) => (
  <MarketLink id={marketId} outcomeId={outcomeId}>
    <div className={Styles.ScalarOutcome}>
      <div>
        {lastPrice !== null && (
          <span
            style={{
              left: calculatePosition(min, max, lastPrice) + '%',
            }}
          >
            {lastPrice.formatted}
          </span>
        )}
      </div>
      <div>
        {formatDai(min).formatted}
        <span>{scalarDenomination}</span>
        {formatDai(max).formatted}
      </div>
    </div>
  </MarketLink>
);

const mockData = [
  {
    title: 'Team A',
    spread: {
      topLabel: '+ 3.5',
      label: '-110',
      action: () => {},
      volume: '$5,000.43',
    },
    moneyLine: {
      topLabel: null,
      label: '+132',
      action: () => {},
      volume: '$6,500.12',
    },
    overUnder: {
      topLabel: 'O 227.5',
      label: '-110',
      action: () => {},
      volume: '$2,542.00',
    },
  },
  {
    title: 'Team B',
    spread: {
      topLabel: '- 3.5',
      label: '-110',
      action: () => {},
      volume: '$6,093.50',
    },
    moneyLine: {
      topLabel: null,
      label: '-156',
      action: () => {},
      volume: '$10,000.54',
    },
    overUnder: {
      topLabel: 'U 227.5',
      label: '-110',
      action: () => {},
      volume: '$5,000.18',
    },
  },
  {
    title: 'NoWinner',
    spread: {
      topLabel: null,
      label: '-110',
      action: () => {},
      volume: '$500.70',
    },
    moneyLine: {
      topLabel: null,
      label: '-157',
      action: () => {},
      volume: '$740.98',
    },
    overUnder: {
      topLabel: null,
      label: '-110',
      action: () => {},
      volume: '$540.50',
    },
  },
];

export interface MultiMarketTable {
  multiMarketTableData: Array<{
    title: string;
    spread: {
      topLabel: string | null;
      label: string;
      action: Function;
      volume: string;
    };
    moneyLine: {
      topLabel: string | null;
      label: string;
      action: Function;
      volume: string;
    };
    overUnder: {
      topLabel: string | null;
      label: string;
      action: Function;
      volume: string;
    };
  }>;
}

const processMultiMarketTableData = (orderBook, outcomes, min, max) => {
  if (!orderBook || orderBook?.asks) {
    // this might change, shortcut
    return mockData;
  }
  let data = [];
  outcomes.forEach(outcome => {
    const outcomeObject = {
      title: 'default',
      spread: {
        topLabel: null,
        label: '-110',
        action: () => {},
        volume: '$500.70',
      },
      moneyLine: {
        topLabel: null,
        label: '-157',
        action: () => {},
        volume: '$740.98',
      },
      overUnder: {
        topLabel: null,
        label: '-110',
        action: () => {},
        volume: '$540.50',
      },
    };
    if (orderBook[outcome.id]) {
      const book = orderBook[outcome.id];
      const topAsk = book[ASKS][0].price;
      const odds = convertToOdds({
        price: topAsk,
        min,
        max,
        type: ASKS
      });
      outcomeObject.title = outcome.description;
      outcomeObject.spread.label = odds[ODDS_TYPE.AMERICAN];
      outcomeObject.moneyLine.label = odds[ODDS_TYPE.AMERICAN];
      outcomeObject.overUnder.label = odds[ODDS_TYPE.AMERICAN];
      data.push(outcomeObject);
    }
  });
  return data;
};

interface ReportedOutcomeProps {
  isTentative?: boolean;
  label?: string;
  value?: string;
}

export const ReportedOutcome = ({
  isTentative = false,
  value,
}: ReportedOutcomeProps) => {
  return (
    <div className={classNames(Styles.ReportedOutcome, {
      [Styles.Tenatative]: isTentative,
    })}>
      <div>
        {WinningMedal}
        <div>
          <span>{value}</span>
          <span>Winner</span>
        </div>
      </div>
      {isTentative && <span>Tenative Winner</span>}
    </div>
  );
};

function processMultiOutcomeMarketTableData(orderBook, outcomes, min, max) {
  const data = [
    {
      title: 'Team A',
      action: () => {},
      topLabel: null,
      label: '+132',
      volume: '$100.43',
    },
    {
      title: 'Draw',
      action: () => {},
      topLabel: null,
      label: '+200',
      volume: '$100.43',
    },
    {
      title: 'Team B',
      action: () => {},
      topLabel: null,
      label: '+150',
      volume: '$100.43',
    },
    {
      title: 'Game Canceled',
      action: () => {},
      topLabel: null,
      label: '+200',
      volume: '$100.43',
    },
  ];
  return data;
}

export const MultiOutcomeMarketTable = ({
  orderBook = {},
  outcomes = {},
  min = 0,
  max = 1,
}) => {
  const multiOutcomeMarketTableData = processMultiOutcomeMarketTableData(orderBook, outcomes, min, max);

  return (
    <section className={Styles.MultiOutcomeMarketTable} >
      <ul>
        {multiOutcomeMarketTableData.map(({ title, ...outcomeData }) => (
          <li>
            <h3>{title}</h3>
            <SportsOutcome {...outcomeData} />
          </li>
        ))}
      </ul>
    </section>
  )
}

function processMultiOutcomeMarketGridData(orderBook, outcomes, min, max) {
  const data = [
    {
      title: 'Man City',
      topLabel: null,
      action: () => {},
      label: '+310',
      volume: '$100.43'
    },
    {
      title: 'Liverpool',
      topLabel: null,
      action: () => {},
      label: '+530',
      volume: '$100.43'
    }, 
    {
      title: 'Bayern Munich',
      topLabel: null,
      action: () => {},
      label: '+440',
      volume: '$100.43'
    }, 
    {
      title: 'Barcelona',
      topLabel: null,
      action: () => {},
      label: '+550',
      volume: '$100.43'
    }, 
    {
      title: 'PSG',
      topLabel: null,
      action: () => {},
      label: '+540',
      volume: '$100.43'
    }, 
    {
      title: 'Juventus',
      topLabel: null,
      action: () => {},
      label: '+730',
      volume: '$100.43'
    }, 
    {
      title: 'Other',
      topLabel: null,
      action: () => {},
      label: '+490',
      volume: '$100.43'
    }, 
    {
      title: 'Event Canceled',
      topLabel: null,
      action: () => {},
      label: '+1000',
      volume: '$100.43'
    }, 
  ];
  return data;
}

export const MultiOutcomeMarketGrid = ({
  orderBook = {},
  outcomes = {},
  min = 0,
  max = 1,
}) => {
  const multiOutcomeMarketGridData = processMultiOutcomeMarketGridData(orderBook, outcomes, min, max);

  return (
    <section className={Styles.MultiOutcomeMarketGrid}>
      {multiOutcomeMarketGridData.map(({ title, ...outcomeData }) => (
        <article key={title}>
         <h3>{title}</h3>
         <SportsOutcome {...outcomeData} />
        </article>
      ))}
    </section>
  );
}

export const MultiMarketTable = ({
  orderBook,
  outcomes,
  min,
  max,
}) => {
  const multiMarketTableData = processMultiMarketTableData(orderBook, outcomes, min, max);
  
  return (
    <>
    <section className={classNames(Styles.MultiMarketTable)}>
      <div>
        <ul>
          <li>Spread</li>
          <li>Moneyline</li>
          <li>Over / Under</li>
        </ul>
      </div>
      <>
        {multiMarketTableData.map(({ title, spread, moneyLine, overUnder }) => (
          <article key={title}>
            <h3>{title}</h3>
            <SportsOutcome {...spread} />
            <SportsOutcome {...moneyLine} />
            <SportsOutcome {...overUnder} />
          </article>
        ))}
      </>
    </section>
    <MultiOutcomeMarketGrid />
    <MultiOutcomeMarketTable />
    <SubMarketCollapsible title='over / under 230.5' />
    <SubMarketCollapsible title='over / under 230.5' />
    <SubMarketCollapsible title='over / under 230.5' />
    </>
  );
};

function processSubMarketCollapsibleData(orderBook, outcomes, min, max) {
  const data = [
    {
      title: 'O 230.5',
      action: () => {},
      topLabel: null,
      label: '-105',
      volume: '$100.43',
    }, {
      title: 'U 230.5',
      action: () => {},
      topLabel: null,
      label: '-115',
      volume: '$100.43',
    }, {
      title: 'Game Cancelled',
      action: () => {},
      topLabel: null,
      label: '-128',
      volume: '$100.43',
    }
  ];
  return data;
}

export const SubMarketCollapsible = ({
  title,
  orderBook = {},
  outcomes = {},
  min = 0,
  max = 1,
}) => {
  const [isCollapsed, setIsCollapsed] = useState(true);
  const SubMarketCollapsibleData = processSubMarketCollapsibleData(orderBook, outcomes, min, max);

  return (
    <section className={classNames(Styles.SubMarketCollapsible, {
      [Styles.Collapsed]: isCollapsed,
    })}>
      <div>
        <h6>{title}</h6>
        <button onClick={() => setIsCollapsed(!isCollapsed)}>
          {ThickChevron}
        </button>
      </div>
      <div>
        {SubMarketCollapsibleData.map(({ title, ...outcomeData }) => (
          <article key={title}>
            <h3>{title}</h3>
            <SportsOutcome {...outcomeData} />
          </article>
        ))}
      </div>
    </section>
  );
};

export interface SportsOutcomeProps {
  action: Function;
  topLabel?: string;
  label?: string;
  volume?: string;
}

export const SportsOutcome = ({
  action,
  topLabel,
  label,
  volume,
}: SportsOutcomeProps) => (
  <div className={Styles.SportsOutcome}>
    <button onClick={() => action()}>
      {topLabel && <span>{topLabel}</span>}
      <span>{label}</span>
    </button>
    <span>{volume}</span>
  </div>
)

export interface OutcomeGroupProps {
  orderBook: any;
  outcomes: OutcomeFormatted[];
  expanded?: Boolean;
  marketType: string;
  scalarDenomination?: string;
  min?: BigNumber;
  max?: BigNumber;
  stakes: Getters.Markets.StakeDetails[];
  dispute?: Function;
  inDispute?: boolean;
  showOutcomeNumber: number;
  canDispute: boolean;
  canSupport: boolean;
  marketId: string;
  isWarpSync?: boolean;
<<<<<<< HEAD
  theme: string;
=======
  forkingMarket?: boolean;
>>>>>>> 60ce8088
}

export const OutcomeGroup = ({
  orderBook,
  outcomes,
  expanded,
  marketType,
  scalarDenomination,
  min,
  max,
  stakes,
  dispute,
  inDispute,
  showOutcomeNumber,
  canDispute,
  canSupport,
  marketId,
  isWarpSync,
  theme = getTheme(),
}: OutcomeGroupProps) => {
  if (theme === THEMES.SPORTS) {
    return <MultiMarketTable orderBook={orderBook} outcomes={outcomes} min={min} max={max} />;
  }
  const sortedStakeOutcomes = selectSortedDisputingOutcomes(
    marketType,
    outcomes,
    stakes,
    isWarpSync
  );
  const isScalar = marketType === SCALAR;
  const isTrading = theme === THEMES.TRADING;
  let disputingOutcomes = sortedStakeOutcomes;
  let outcomesCopy = outcomes.slice(0);
  const removedInvalid = outcomesCopy.splice(0, 1)[0];

  if (inDispute) {
    if (isWarpSync) {
      disputingOutcomes = disputingOutcomes.filter(
        o => o.id !== SCALAR_DOWN_ID
      );
<<<<<<< HEAD
    } else if (!expanded) {
=======
    } else if (!props.expanded) {
>>>>>>> 60ce8088
      disputingOutcomes.splice(showOutcomeNumber, showOutcomeNumber + 1);
    }
  } else {
    if (!expanded && outcomes.length > showOutcomeNumber) {
      outcomesCopy.splice(showOutcomeNumber - 1, 0);
    } else if (marketType === YES_NO) {
      outcomesCopy.reverse().splice(outcomesCopy.length, 0);
    } else {
      outcomesCopy.splice(outcomesCopy.length, 0);
    }
  }
  if (isTrading) {
    outcomesCopy.splice(outcomesCopy.length, 0, removedInvalid);
  }
  const outcomesShow = inDispute ? disputingOutcomes : outcomesCopy;

  return (
    <div
      className={classNames(Styles.OutcomeGroup, {
        [Styles.Dispute]: inDispute,
        [Styles.Scalar]: isScalar && !inDispute,
      })}
    >
      {isScalar && !inDispute && (
        <>
          <ScalarOutcome
            min={min}
            max={max}
            lastPrice={
              outcomes[SCALAR_UP_ID].price
                ? formatNumber(outcomes[SCALAR_UP_ID].price)
                : null
            }
            scalarDenomination={scalarDenomination}
            marketId={marketId}
            outcomeId={String(SCALAR_UP_ID)}
          />
          {isTrading && (
            <Outcome
              description={removedInvalid.description}
              lastPricePercent={
                removedInvalid.price ? removedInvalid.lastPricePercent : null
              }
              invalid
              index={0}
              min={min}
              max={max}
              isScalar={isScalar}
              marketId={marketId}
              outcomeId={String(INVALID_OUTCOME_ID)}
              isTrading={isTrading}
            />
          )}
        </>
      )}
      {(!isScalar || inDispute) &&
        outcomesShow.map(
          (outcome: OutcomeFormatted, index: number) =>
<<<<<<< HEAD
            ((!expanded && index < showOutcomeNumber) ||
              (expanded || marketType === YES_NO)) &&
            (inDispute &&
            !!stakes.find(stake => parseFloat(stake.outcome) === outcome.id) ? (
              <>
=======
            ((!props.expanded && index < showOutcomeNumber) ||
              (props.expanded || props.marketType === YES_NO)) &&
            (inDispute &&
            !!props.stakes.find(
              stake => parseFloat(stake.outcome) === outcome.id
            ) ? (
              <>
                {props.marketType === SCALAR &&
                  index === 1 &&
                  props.expanded && (
                    <ScalarBlankDisputeOutcome
                      denomination={props.scalarDenomination}
                      dispute={props.dispute}
                      canDispute={props.canDispute}
                      marketId={props.marketId}
                      otherOutcomes={outcomesShow.map(o => String(o.id))}
                    />
                  )}
>>>>>>> 60ce8088
                <DisputeOutcome
                  key={outcome.id}
                  marketId={marketId}
                  description={outcome.description}
                  invalid={outcome.isInvalid}
                  index={index > 2 ? index : index + 1}
<<<<<<< HEAD
                  stake={stakes.find(
                    stake => parseFloat(stake.outcome) === outcome.id
=======
                  stake={props.stakes.find(
                    stake => parseFloat(stake.outcome) === outcome.id && stake.isInvalidOutcome === outcome.isInvalid
>>>>>>> 60ce8088
                  )}
                  dispute={dispute}
                  id={outcome.id}
                  canDispute={canDispute}
                  canSupport={canSupport}
                  isWarpSync={isWarpSync}
                  forkingMarket={props.forkingMarket}
                />
              </>
            ) : (
              <Outcome
                key={outcome.id}
                description={outcome.description}
                lastPricePercent={outcome.lastPricePercent}
                invalid={outcome.isInvalid}
                index={index > 2 ? index : index + 1}
                min={min}
                max={max}
                isScalar={isScalar}
                marketId={marketId}
                outcomeId={String(outcome.id)}
                isTrading={isTrading}
              />
            ))
        )}
      {isScalar && inDispute && !expanded && (
        <ScalarBlankDisputeOutcome
<<<<<<< HEAD
          denomination={scalarDenomination}
          dispute={dispute}
          canDispute={canDispute}
          marketId={marketId}
=======
          denomination={props.scalarDenomination}
          dispute={props.dispute}
          canDispute={props.canDispute}
          marketId={props.marketId}
          otherOutcomes={outcomesShow.map(o => String(o.id))}
>>>>>>> 60ce8088
        />
      )}
    </div>
  );
};

export interface LabelValueProps {
  label: string;
  value: number | string;
  condensed?: boolean;
}

export const LabelValue = ({ label, value, condensed }: LabelValueProps) => (
  <div
    className={classNames(Styles.LabelValue, {
      [Styles.Condensed]: condensed,
    })}
  >
    <span>
      {label}
      <span>:</span>
    </span>
    <span>{value}</span>
  </div>
);

export interface HoverIconProps {
  id: string;
  icon: JSX.Element;
  hoverText: string;
  label: string;
}

<<<<<<< HEAD
export const HoverIcon = ({ id, icon, hoverText, label }: HoverIconProps) => (
  <div className={Styles.HoverIcon} data-tip data-for={`tooltip-${id}${label}`}>
    {icon}
=======
export const HoverIcon = (props: HoverIconProps) => (
  <div
    className={Styles.HoverIcon}
    data-tip
    data-for={`tooltip-${props.id}${props.label}`}
    data-iscapture={true}
  >
    {props.icon}
>>>>>>> 60ce8088
    <ReactTooltip
      id={`tooltip-${id}${label}`}
      className={TooltipStyles.Tooltip}
      effect="solid"
      place="top"
      type="light"
      data-event="mouseover"
      data-event-off="blur scroll"
    >
      {hoverText}
    </ReactTooltip>
  </div>
);

export interface ResolvedOutcomesProps {
  consensusFormatted: ConsensusFormatted;
  outcomes: OutcomeFormatted[];
  expanded?: Boolean;
}

export const ResolvedOutcomes = ({
  outcomes,
  consensusFormatted,
  expanded,
}: ResolvedOutcomesProps) => {
  if (!consensusFormatted) return null;
  const outcomesFiltered = outcomes.filter(
    outcome => String(outcome.id) !== consensusFormatted.outcome
  );

  return (
    <div className={Styles.ResolvedOutcomes}>
      <span>Winning Outcome {CheckCircleIcon} </span>
      <span>
        {consensusFormatted.invalid
          ? INVALID_OUTCOME_NAME
          : consensusFormatted.outcomeName}
      </span>
      {expanded && (
        <div>
          <span>other outcomes</span>
          <div>
            {outcomesFiltered.map((outcome, index) => (
              <span>
                {outcome.description}
                {index + 1 !== outcomes.length && <span>|</span>}
              </span>
            ))}
          </div>
        </div>
      )}
    </div>
  );
};

export interface TentativeWinnerProps {
  tentativeWinner: Getters.Markets.StakeDetails;
  market: MarketData;
  dispute: Function;
  canDispute: boolean;
  isForkingMarket?: boolean;
}

export const TentativeWinner = ({
  tentativeWinner,
  market,
  dispute,
  canDispute,
}: TentativeWinnerProps) => {
  return (
    <div
<<<<<<< HEAD
      className={classNames(Styles.ResolvedOutcomes, Styles.TentativeWinner)}
    >
      <span>Tentative Winner</span>
      <span>
        {tentativeWinner.isInvalidOutcome
          ? INVALID_OUTCOME_NAME
          : getOutcomeNameWithOutcome(
              market,
              tentativeWinner.outcome,
              tentativeWinner.isInvalidOutcome,
              true
            )}
      </span>
      <ProcessingButton
        small
        queueName={SUBMIT_DISPUTE}
        queueId={market.id}
        secondaryButton
        disabled={!canDispute}
        text={'SUPPORT OR DISPUTE OUTCOME'}
        action={() => dispute()}
=======
      className={classNames(Styles.ResolvedOutcomes, Styles.TentativeWinner, {[Styles.forking]: props.isForkingMarket})}
    >
      {!props.isForkingMarket && (
        <>
          <span>Tentative Winner</span>
          <span>
            {props.tentativeWinner.isInvalidOutcome
              ? INVALID_OUTCOME_NAME
              : getOutcomeNameWithOutcome(
                  props.market,
                  props.tentativeWinner.outcome,
                  props.tentativeWinner.isInvalidOutcome,
                  true
                )}
          </span>
        </>
      )}
      <ProcessingButton
        small
        queueName={SUBMIT_DISPUTE}
        queueId={props.market.id}
        secondaryButton
        disabled={!props.canDispute}
        text={
          props.isForkingMarket
            ? "Migrate Rep to this Outcome's Universe"
            : 'SUPPORT OR DISPUTE OUTCOME'
        }
        action={() => props.dispute()}
>>>>>>> 60ce8088
      />
    </div>
  );
};

export const LoadingMarketCard = () => (
  <MarketCard loading={true} market={{} as MarketData} />
);

export interface TopRowProps {
  market: MarketData;
  categoriesWithClick: Array<{ label: string; onClick: Function }>;
  marketLinkCopied: Function;
  toggleFavorite: Function;
  currentAugurTimestamp: number;
  isLogged?: boolean;
  isFavorite?: boolean;
}

export const TopRow = ({
  market,
  categoriesWithClick,
  toggleFavorite,
  marketLinkCopied,
  currentAugurTimestamp,
  isLogged,
  isFavorite,
}) => {
  useEffect(() => {
    const clipboardMarketId = new Clipboard('#copy_marketId');
    const clipboardAuthor = new Clipboard('#copy_author');
  }, [market.id, market.author]);
  const {
    settlementFeePercent,
    marketType,
    id,
    description,
    marketStatus,
    author,
    reportingState,
    volumeFormatted,
    disputeInfo,
    endTimeFormatted,
    isTemplate,
    mostLikelyInvalid,
    isWarpSync,
  } = market;
  const isScalar = marketType === SCALAR;

  return (
    <div
      className={classNames(Styles.TopRow, {
        [Styles.scalar]: isScalar,
        [Styles.template]: isTemplate,
        [Styles.invalid]: mostLikelyInvalid,
      })}
    >
      {marketStatus === MARKET_REPORTING && (
        <InReportingLabel
          marketStatus={marketStatus}
          reportingState={reportingState}
          disputeInfo={disputeInfo}
          isWarpSync={market.isWarpSync}
        />
      )}
      {isScalar && !isWarpSync && <MarketTypeLabel marketType={marketType} />}
      <RedFlag market={market} />
      {isTemplate && <TemplateShield market={market} />}
      <CategoryTagTrail categories={categoriesWithClick} />
      {getTheme() !== THEMES.TRADING ? (
        <>
          <span className={Styles.MatchedLine}>
            Matched<b>{` ${volumeFormatted.full}`}</b>
            {` (${settlementFeePercent.full} fee)`}
          </span>
          <button
            className={Styles.RulesButton}
            onClick={() => console.log('pop up a rules modal')}
          >
            {Rules} Rules
          </button>
        </>
      ) : (
        <MarketProgress
          reportingState={reportingState}
          currentTime={currentAugurTimestamp}
          endTimeFormatted={endTimeFormatted}
          reportingWindowEndTime={disputeInfo.disputeWindow.endTime}
        />
      )}
      <FavoritesButton
        action={() => toggleFavorite(id)}
        isFavorite={isFavorite}
        hideText
        disabled={!isLogged}
      />
      <DotSelection>
        <SocialMediaButtons
          listView
          marketDescription={description}
          marketAddress={id}
        />
        <div
          id="copy_marketId"
          data-clipboard-text={id}
          onClick={() => marketLinkCopied(id, MARKET_LIST_CARD)}
        >
          {CopyAlternateIcon} {COPY_MARKET_ID}
        </div>
        <div id="copy_author" data-clipboard-text={author}>
          {Person} {COPY_AUTHOR}
        </div>
      </DotSelection>
    </div>
  );
};

export interface InfoIconsProps {
  market: MarketData;
  address?: string;
  hasPosition?: boolean;
  hasStaked?: boolean;
}

export const InfoIcons = ({
  market,
  address,
  hasPosition,
  hasStaked,
}: InfoIconsProps) => {
  const { id, designatedReporter, author } = market;
  return (
    <>
      {address && isSameAddress(address, author) && (
        <HoverIcon
          id={id}
          label="marketCreator"
          icon={MarketCreator}
          hoverText="Market Creator"
        />
      )}
      {address && isSameAddress(address, designatedReporter) && (
        <HoverIcon
          id={id}
          label="reporter"
          icon={DesignatedReporter}
          hoverText="Designated Reporter"
        />
      )}
      {hasPosition && (
        <HoverIcon
          id={id}
          label="Position"
          icon={PositionIcon}
          hoverText="Position"
        />
      )}
      {hasStaked && (
        <HoverIcon
          id={id}
          label="dispute"
          icon={DisputeStake}
          hoverText="Dispute Stake"
        />
      )}
    </>
  );
};

export interface TradingSideSectionProps {
  address: string;
  currentAugurTimestamp: number;
  market: MarketData;
  condensed: boolean;
  hasPosition: boolean;
  hasStaked: boolean;
}

export const TradingSideSection = ({
  address,
  currentAugurTimestamp,
  market,
  condensed,
  hasPosition,
  hasStaked,
}) => {
  const {
    disputeInfo,
    endTimeFormatted,
    openInterestFormatted,
    reportingState,
    volumeFormatted,
  } = market;
  return (
    <div>
      {reportingState === REPORTING_STATE.PRE_REPORTING && (
        <>
          <LabelValue
            label={condensed ? 'Volume' : 'Total Volume'}
            value={`${volumeFormatted.full}`}
            condensed
          />
          {!condensed && (
            <LabelValue
              label="Open Interest"
              value={`${openInterestFormatted.full}`}
              condensed
            />
          )}
        </>
      )}
      {reportingState !== REPORTING_STATE.PRE_REPORTING && (
        <LabelValue
          condensed
          label="Total Dispute Stake"
          value={formatAttoRep(disputeInfo.stakeCompletedTotal).full}
        />
      )}
      <div className={Styles.hoverIconTray}>
        <InfoIcons
          market={market}
          hasPosition={hasPosition}
          hasStaked={hasStaked}
          address={address}
        />
      </div>
      <MarketProgress
        reportingState={reportingState}
        currentTime={currentAugurTimestamp}
        endTimeFormatted={endTimeFormatted}
        reportingWindowEndTime={disputeInfo.disputeWindow.endTime}
      />
    </div>
  );
};<|MERGE_RESOLUTION|>--- conflicted
+++ resolved
@@ -197,6 +197,7 @@
 export const DisputeOutcome = ({
   description,
   invalid,
+  forkingMarket,
   index,
   stake,
   dispute,
@@ -213,99 +214,35 @@
     !stake.tentativeWinning || (canSupport && stake.tentativeWinning);
 
   let buttonText =
-    props.stake && props.stake.tentativeWinning
+    stake?.tentativeWinning
       ? 'Support Tentative Winner'
       : 'Dispute Tentative Winner';
 
-  if (props.forkingMarket) {
+  if (forkingMarket) {
     buttonText = "Migrate Rep to this Outcome's Universe";
   }
 
   return (
     <div
       className={classNames(Styles.DisputeOutcome, {
-<<<<<<< HEAD
         [Styles.invalid]: invalid,
+        [Styles.forking]: forkingMarket,
         [Styles[`Outcome-${index}`]]: !invalid,
       })}
     >
-      <span>{isWarpSync && !invalid ? stake.warpSyncHash : description}</span>
-      {stake && stake.tentativeWinning ? (
-        <span>tentative winner</span>
-      ) : (
-        <Percent
-          percent={
-            stake
-              ? calculatePosition(
-                  ZERO,
-                  createBigNumber(bondSizeCurrent.value),
-                  stakeCurrent
-                )
-              : 0
-          }
-        />
-      )}
-      <div>
-        <div>
-          <span>
-            {stake && stake.tentativeWinning ? (
-              <SmallSubheadersTooltip
-                header="pre-filled stake"
-                subheader={``}
-                text="Users can add extra support for a Tentative Winning Outcome"
-              />
-            ) : (
-              'make tentative winner'
-            )}
-          </span>
+      <span>
+        {isWarpSync && !invalid
+          ? stake.warpSyncHash
+          : description}
+      </span>
+      {!forkingMarket && (
+        <>
           {stake && stake.tentativeWinning ? (
-            <span>
-              {stake ? stakeCurrent.formatted : 0}
-              <span> REP</span>
-            </span>
-          ) : (
-            <span>
-              {stake ? stakeCurrent.formatted : 0}
-              <span>/ {stake ? bondSizeCurrent.formatted : 0} REP</span>
-            </span>
-          )}
-        </div>
-        {showButton && (
-          <ProcessingButton
-            small
-            queueName={SUBMIT_DISPUTE}
-            queueId={marketId}
-            matchingId={id}
-            secondaryButton
-            disabled={!canDispute}
-            text={
-              stake && stake.tentativeWinning
-                ? 'Support Tentative Winner'
-                : 'Dispute Tentative Winner'
-            }
-            action={() => dispute(id.toString())}
-          />
-        )}
-      </div>
-=======
-        [Styles.invalid]: props.invalid,
-        [Styles.forking]: props.forkingMarket,
-        [Styles[`Outcome-${props.index}`]]: !props.invalid,
-      })}
-    >
-      <span>
-        {props.isWarpSync && !props.invalid
-          ? props.stake.warpSyncHash
-          : props.description}
-      </span>
-      {!props.forkingMarket && (
-        <>
-          {props.stake && props.stake.tentativeWinning ? (
             <span>tentative winner</span>
           ) : (
             <Percent
               percent={
-                props.stake
+                stake
                   ? calculatePosition(
                       ZERO,
                       createBigNumber(bondSizeCurrent.value),
@@ -318,7 +255,7 @@
           <div>
             <div>
               <span>
-                {props.stake && props.stake.tentativeWinning ? (
+                {stake?.tentativeWinning ? (
                   <SmallSubheadersTooltip
                     header="pre-filled stake"
                     subheader={``}
@@ -328,16 +265,16 @@
                   'make tentative winner'
                 )}
               </span>
-              {props.stake && props.stake.tentativeWinning ? (
+              {stake?.tentativeWinning ? (
                 <span>
-                  {props.stake ? stakeCurrent.formatted : 0}
+                  {stake ? stakeCurrent.formatted : 0}
                   <span> REP</span>
                 </span>
               ) : (
                 <span>
-                  {props.stake ? stakeCurrent.formatted : 0}
+                  {stake ? stakeCurrent.formatted : 0}
                   <span>
-                    / {props.stake ? bondSizeCurrent.formatted : 0} REP
+                    / {stake ? bondSizeCurrent.formatted : 0} REP
                   </span>
                 </span>
               )}
@@ -346,30 +283,29 @@
               <ProcessingButton
                 small
                 queueName={SUBMIT_DISPUTE}
-                queueId={props.marketId}
-                matchingId={props.id}
+                queueId={marketId}
+                matchingId={id}
                 secondaryButton
-                disabled={!props.canDispute}
+                disabled={!canDispute}
                 text={buttonText}
-                action={() => props.dispute(props.id.toString(), props.invalid)}
+                action={() => dispute(id.toString(), invalid)}
               />
             )}
           </div>
         </>
       )}
-      {props.forkingMarket && (
+      {forkingMarket && (
         <ProcessingButton
           small
           queueName={SUBMIT_DISPUTE}
-          queueId={props.marketId}
-          matchingId={props.id}
+          queueId={marketId}
+          matchingId={id}
           secondaryButton
-          disabled={!props.canDispute}
+          disabled={!canDispute}
           text={buttonText}
-          action={() => props.dispute(props.id.toString(), props.invalid)}
+          action={() => dispute(id.toString(), invalid)}
         />
       )}
->>>>>>> 60ce8088
     </div>
   );
 };
@@ -387,6 +323,7 @@
   dispute,
   canDispute,
   marketId,
+  otherOutcomes,
 }: ScalarBlankDisputeOutcomeProps) => (
   <div className={classNames(Styles.DisputeOutcome, Styles[`Outcome-1`])}>
     <span>{`Dispute current Tentative Winner with new ${denomination} value`}</span>
@@ -395,12 +332,8 @@
       <ProcessingButton
         secondaryButton
         queueName={SUBMIT_DISPUTE}
-<<<<<<< HEAD
         queueId={marketId}
-=======
-        queueId={props.marketId}
-        nonMatchingIds={props.otherOutcomes}
->>>>>>> 60ce8088
+        nonMatchingIds={otherOutcomes}
         small
         disabled={!canDispute}
         text={'Dispute Tentative Winner'}
@@ -883,11 +816,8 @@
   canSupport: boolean;
   marketId: string;
   isWarpSync?: boolean;
-<<<<<<< HEAD
   theme: string;
-=======
   forkingMarket?: boolean;
->>>>>>> 60ce8088
 }
 
 export const OutcomeGroup = ({
@@ -906,6 +836,7 @@
   canSupport,
   marketId,
   isWarpSync,
+  forkingMarket,
   theme = getTheme(),
 }: OutcomeGroupProps) => {
   if (theme === THEMES.SPORTS) {
@@ -928,11 +859,7 @@
       disputingOutcomes = disputingOutcomes.filter(
         o => o.id !== SCALAR_DOWN_ID
       );
-<<<<<<< HEAD
     } else if (!expanded) {
-=======
-    } else if (!props.expanded) {
->>>>>>> 60ce8088
       disputingOutcomes.splice(showOutcomeNumber, showOutcomeNumber + 1);
     }
   } else {
@@ -991,52 +918,39 @@
       {(!isScalar || inDispute) &&
         outcomesShow.map(
           (outcome: OutcomeFormatted, index: number) =>
-<<<<<<< HEAD
             ((!expanded && index < showOutcomeNumber) ||
               (expanded || marketType === YES_NO)) &&
             (inDispute &&
-            !!stakes.find(stake => parseFloat(stake.outcome) === outcome.id) ? (
-              <>
-=======
-            ((!props.expanded && index < showOutcomeNumber) ||
-              (props.expanded || props.marketType === YES_NO)) &&
-            (inDispute &&
-            !!props.stakes.find(
+            !!stakes.find(
               stake => parseFloat(stake.outcome) === outcome.id
             ) ? (
               <>
-                {props.marketType === SCALAR &&
+                {marketType === SCALAR &&
                   index === 1 &&
-                  props.expanded && (
+                  expanded && (
                     <ScalarBlankDisputeOutcome
-                      denomination={props.scalarDenomination}
-                      dispute={props.dispute}
-                      canDispute={props.canDispute}
-                      marketId={props.marketId}
+                      denomination={scalarDenomination}
+                      dispute={dispute}
+                      canDispute={canDispute}
+                      marketId={marketId}
                       otherOutcomes={outcomesShow.map(o => String(o.id))}
                     />
                   )}
->>>>>>> 60ce8088
                 <DisputeOutcome
                   key={outcome.id}
                   marketId={marketId}
                   description={outcome.description}
                   invalid={outcome.isInvalid}
                   index={index > 2 ? index : index + 1}
-<<<<<<< HEAD
                   stake={stakes.find(
-                    stake => parseFloat(stake.outcome) === outcome.id
-=======
-                  stake={props.stakes.find(
                     stake => parseFloat(stake.outcome) === outcome.id && stake.isInvalidOutcome === outcome.isInvalid
->>>>>>> 60ce8088
                   )}
                   dispute={dispute}
                   id={outcome.id}
                   canDispute={canDispute}
                   canSupport={canSupport}
                   isWarpSync={isWarpSync}
-                  forkingMarket={props.forkingMarket}
+                  forkingMarket={forkingMarket}
                 />
               </>
             ) : (
@@ -1057,18 +971,11 @@
         )}
       {isScalar && inDispute && !expanded && (
         <ScalarBlankDisputeOutcome
-<<<<<<< HEAD
           denomination={scalarDenomination}
           dispute={dispute}
           canDispute={canDispute}
           marketId={marketId}
-=======
-          denomination={props.scalarDenomination}
-          dispute={props.dispute}
-          canDispute={props.canDispute}
-          marketId={props.marketId}
           otherOutcomes={outcomesShow.map(o => String(o.id))}
->>>>>>> 60ce8088
         />
       )}
     </div>
@@ -1102,20 +1009,9 @@
   label: string;
 }
 
-<<<<<<< HEAD
 export const HoverIcon = ({ id, icon, hoverText, label }: HoverIconProps) => (
-  <div className={Styles.HoverIcon} data-tip data-for={`tooltip-${id}${label}`}>
+  <div className={Styles.HoverIcon} data-tip data-for={`tooltip-${id}${label}`} data-iscapture={true}>
     {icon}
-=======
-export const HoverIcon = (props: HoverIconProps) => (
-  <div
-    className={Styles.HoverIcon}
-    data-tip
-    data-for={`tooltip-${props.id}${props.label}`}
-    data-iscapture={true}
-  >
-    {props.icon}
->>>>>>> 60ce8088
     <ReactTooltip
       id={`tooltip-${id}${label}`}
       className={TooltipStyles.Tooltip}
@@ -1184,44 +1080,22 @@
   market,
   dispute,
   canDispute,
+  isForkingMarket,
 }: TentativeWinnerProps) => {
   return (
     <div
-<<<<<<< HEAD
-      className={classNames(Styles.ResolvedOutcomes, Styles.TentativeWinner)}
+      className={classNames(Styles.ResolvedOutcomes, Styles.TentativeWinner, {[Styles.forking]: isForkingMarket})}
     >
-      <span>Tentative Winner</span>
-      <span>
-        {tentativeWinner.isInvalidOutcome
-          ? INVALID_OUTCOME_NAME
-          : getOutcomeNameWithOutcome(
-              market,
-              tentativeWinner.outcome,
-              tentativeWinner.isInvalidOutcome,
-              true
-            )}
-      </span>
-      <ProcessingButton
-        small
-        queueName={SUBMIT_DISPUTE}
-        queueId={market.id}
-        secondaryButton
-        disabled={!canDispute}
-        text={'SUPPORT OR DISPUTE OUTCOME'}
-        action={() => dispute()}
-=======
-      className={classNames(Styles.ResolvedOutcomes, Styles.TentativeWinner, {[Styles.forking]: props.isForkingMarket})}
-    >
-      {!props.isForkingMarket && (
+      {!isForkingMarket && (
         <>
           <span>Tentative Winner</span>
           <span>
-            {props.tentativeWinner.isInvalidOutcome
+            {tentativeWinner.isInvalidOutcome
               ? INVALID_OUTCOME_NAME
               : getOutcomeNameWithOutcome(
-                  props.market,
-                  props.tentativeWinner.outcome,
-                  props.tentativeWinner.isInvalidOutcome,
+                  market,
+                  tentativeWinner.outcome,
+                  tentativeWinner.isInvalidOutcome,
                   true
                 )}
           </span>
@@ -1230,16 +1104,15 @@
       <ProcessingButton
         small
         queueName={SUBMIT_DISPUTE}
-        queueId={props.market.id}
+        queueId={market.id}
         secondaryButton
-        disabled={!props.canDispute}
+        disabled={!canDispute}
         text={
-          props.isForkingMarket
+          isForkingMarket
             ? "Migrate Rep to this Outcome's Universe"
             : 'SUPPORT OR DISPUTE OUTCOME'
         }
-        action={() => props.dispute()}
->>>>>>> 60ce8088
+        action={() => dispute()}
       />
     </div>
   );
