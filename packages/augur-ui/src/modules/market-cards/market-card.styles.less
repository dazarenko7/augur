--- conflicted
+++ resolved
@@ -629,14 +629,9 @@
   }
 }
 
-<<<<<<< HEAD
 :root[theme="SPORTS"] {
   .MarketCard {
     grid-template-rows: auto;
-=======
-  > button:last-of-type {
-    margin: @size-12 0;
->>>>>>> 0bfce962
 
     @media @breakpoint-mobile-tablet {
       grid-template-rows: auto;
