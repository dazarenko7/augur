import React, { Component } from 'react';
import { Input } from 'modules/common/form';
import parseQuery from 'modules/routes/helpers/parse-query';
import makeQuery from 'modules/routes/helpers/make-query';

import { PAGINATION_PARAM_NAME } from 'modules/routes/constants/param-names';
import {
  FILTER_SEARCH_PARAM,
  SEARCH_FILTER_PLACHOLDER_MOBILE,
  SEARCH_FILTER_PLACHOLDER,
} from 'modules/common/constants';
import Styles from 'modules/filter-sort/components/filter-search.styles.less';
import classNames from 'classnames';

interface FilterSearchProps {
  location: Location;
  history: History;
  isSearchingMarkets?: boolean;
  placeholder?: string;
}

interface FilterSearchState {
  search: string;
  placeholder: string;
}

// Show mobile placeholder on devices with 475px or lower screen width
<<<<<<< HEAD
const SERACH_PLACEHOLDER =
  window.innerWidth > 475
    ? SEARCH_FILTER_PLACHOLDER
    : SEARCH_FILTER_PLACHOLDER_MOBILE;
=======
const SEARCH_PLACEHOLDER = window.innerWidth > 475 ? SEARCH_FILTER_PLACHOLDER : SEARCH_FILTER_PLACHOLDER_MOBILE;
>>>>>>> 766909a2

export default class FilterSearch extends Component<
  FilterSearchProps,
  FilterSearchState
> {
  static defaultProps = {
    isSearchingMarkets: false,
  };

  timeout;
  parent;

  constructor(props) {
    super(props);

    const { location, placeholder } = props;
    const search = parseQuery(location.search)[FILTER_SEARCH_PARAM];

    this.state = {
      search: search || '',
<<<<<<< HEAD
      placeholder: placeholder || SERACH_PLACEHOLDER,
=======
      placeholder: SEARCH_PLACEHOLDER,
>>>>>>> 766909a2
    };

    this.updateQuery = this.updateQuery.bind(this);
    this.onFocus = this.onFocus.bind(this);
    this.onBlur = this.onBlur.bind(this);
    this.onChange = this.onChange.bind(this);
    this.resetSearch = this.resetSearch.bind(this);
    this.timeout = null;
  }

  componentDidUpdate(
    prevProps: FilterSearchProps,
    prevState: FilterSearchState
  ) {
    if (
      this.props.location !== prevProps.location &&
      !this.props.location.search.includes(FILTER_SEARCH_PARAM)
    ) {
      clearTimeout(this.timeout);
      this.resetSearch();
    }
    if (this.state.search !== prevState.search) {
      this.updateQuery(this.state.search, this.props.location);
    }
  }

  onFocus() {
    this.setState({ placeholder: '' });
  }

<<<<<<< HEAD
  onBlur = () => {
    this.setState({
      placeholder: this.props.placeholder || SERACH_PLACEHOLDER,
    });
  };
=======
  onBlur() {
    this.setState({ placeholder: SEARCH_PLACEHOLDER });
  }
>>>>>>> 766909a2

  onChange(search) {
    clearTimeout(this.timeout);

    this.timeout = setTimeout(() => {
      if (this.parent) {
        this.setState({ search });
      }
    }, 500);
  }

  resetSearch() {
    this.setState({ search: '', placeholder: SEARCH_PLACEHOLDER });
  }

  updateQuery(search, location) {
    const { history } = this.props;
    let updatedSearch = parseQuery(location.search);

    if (search === '') {
      delete updatedSearch[FILTER_SEARCH_PARAM];
    } else {
      delete updatedSearch[PAGINATION_PARAM_NAME];
      updatedSearch[FILTER_SEARCH_PARAM] = search;
    }

    updatedSearch = makeQuery(updatedSearch);
    // @ts-ignore
    history.push({
      ...location,
      search: updatedSearch,
    });
  }

  render() {
    const { isSearchingMarkets } = this.props;
    const { placeholder, search } = this.state;

    return (
      <article
        ref={parent => {
          this.parent = parent;
        }}
      >
<<<<<<< HEAD
        <FilterSearchPure
=======
        <Input
          className={classNames(Styles.Search, {
            [Styles.LoadingBesidesCloseButton]: !!search
          })}
          isSearch
          isClearable
          noFocus
>>>>>>> 766909a2
          placeholder={placeholder}
          search={search}
          onChange={this.onChange}
          onFocus={this.onFocus}
          onBlur={this.onBlur}
          isSearchingMarkets={isSearchingMarkets}
        />
      </article>
    );
  }
}

interface FilterSearchPureProps {
  placeholder: string;
  search: string;
  onChange: Function;
  onFocus: Function;
  onBlur: Function;
  isSearchingMarkets: boolean;
}
export const FilterSearchPure = ({
  placeholder,
  search,
  onChange,
  onFocus,
  onBlur,
  isSearchingMarkets,
}: FilterSearchPureProps) => (
  <article className={Styles.FilterSearch}>
    <Input
      className={Styles.Search}
      isSearch
      isClearable
      noFocus
      placeholder={placeholder}
      value={search}
      onChange={onChange}
      onFocus={onFocus}
      onBlur={onBlur}
      isLoading={Boolean(
        isSearchingMarkets || (isSearchingMarkets && search && search !== '')
      )}
    />
  </article>
);<|MERGE_RESOLUTION|>--- conflicted
+++ resolved
@@ -10,7 +10,6 @@
   SEARCH_FILTER_PLACHOLDER,
 } from 'modules/common/constants';
 import Styles from 'modules/filter-sort/components/filter-search.styles.less';
-import classNames from 'classnames';
 
 interface FilterSearchProps {
   location: Location;
@@ -25,14 +24,10 @@
 }
 
 // Show mobile placeholder on devices with 475px or lower screen width
-<<<<<<< HEAD
 const SERACH_PLACEHOLDER =
   window.innerWidth > 475
     ? SEARCH_FILTER_PLACHOLDER
     : SEARCH_FILTER_PLACHOLDER_MOBILE;
-=======
-const SEARCH_PLACEHOLDER = window.innerWidth > 475 ? SEARCH_FILTER_PLACHOLDER : SEARCH_FILTER_PLACHOLDER_MOBILE;
->>>>>>> 766909a2
 
 export default class FilterSearch extends Component<
   FilterSearchProps,
@@ -53,11 +48,7 @@
 
     this.state = {
       search: search || '',
-<<<<<<< HEAD
       placeholder: placeholder || SERACH_PLACEHOLDER,
-=======
-      placeholder: SEARCH_PLACEHOLDER,
->>>>>>> 766909a2
     };
 
     this.updateQuery = this.updateQuery.bind(this);
@@ -88,17 +79,11 @@
     this.setState({ placeholder: '' });
   }
 
-<<<<<<< HEAD
   onBlur = () => {
     this.setState({
       placeholder: this.props.placeholder || SERACH_PLACEHOLDER,
     });
   };
-=======
-  onBlur() {
-    this.setState({ placeholder: SEARCH_PLACEHOLDER });
-  }
->>>>>>> 766909a2
 
   onChange(search) {
     clearTimeout(this.timeout);
@@ -143,17 +128,7 @@
           this.parent = parent;
         }}
       >
-<<<<<<< HEAD
         <FilterSearchPure
-=======
-        <Input
-          className={classNames(Styles.Search, {
-            [Styles.LoadingBesidesCloseButton]: !!search
-          })}
-          isSearch
-          isClearable
-          noFocus
->>>>>>> 766909a2
           placeholder={placeholder}
           search={search}
           onChange={this.onChange}
