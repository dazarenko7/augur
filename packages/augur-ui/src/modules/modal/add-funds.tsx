--- conflicted
+++ resolved
@@ -23,22 +23,13 @@
 import { Swap } from 'modules/swap/components/swap';
 import { PillSelection } from 'modules/common/selection';
 import { BigNumber, createBigNumber } from 'utils/create-big-number';
-<<<<<<< HEAD
 import { useAppStatusStore } from 'modules/app/store/app-status';
 import { SDKConfiguration } from '@augurproject/artifacts';
-=======
-// import { Pool } from 'modules/swap/components/pool';
-import type { SDKConfiguration } from '@augurproject/artifacts';
->>>>>>> 6a0f50c7
 
 interface AddFundsProps {
   autoSelect?: boolean;
   fundType: string;
 }
-
-const addFundsPortis = async amount => {
-  // TODO
-};
 
 const addFundsFortmatic = async (amount, crypto, address) => {
   await fm.user.deposit({
