--- conflicted
+++ resolved
@@ -23,12 +23,8 @@
 import { Swap } from 'modules/swap/components/swap';
 import { PillSelection } from 'modules/common/selection';
 import { BigNumber, createBigNumber } from 'utils/create-big-number';
-<<<<<<< HEAD
 import { useAppStatusStore } from 'modules/app/store/app-status';
-=======
-// import { Pool } from 'modules/swap/components/pool';
 import { SDKConfiguration } from '@augurproject/artifacts';
->>>>>>> a012c5f1
 
 interface AddFundsProps {
   closeAction: Function;
@@ -36,12 +32,6 @@
   isRelayDown?: boolean;
   fundType: string;
   loginAccount: LoginAccount;
-<<<<<<< HEAD
-=======
-  ETH_RATE: BigNumber;
-  REP_RATE: BigNumber;
-  config: SDKConfiguration;
->>>>>>> a012c5f1
   addFundsTorus: Function;
   addFundsFortmatic: Function;
 }
@@ -51,42 +41,29 @@
   autoSelect = false,
   fundType = DAI,
   loginAccount,
-<<<<<<< HEAD
-=======
-  ETH_RATE,
-  REP_RATE,
-  config,
->>>>>>> a012c5f1
   isRelayDown = false,
   addFundsTorus,
   addFundsFortmatic,
 }: AddFundsProps) => {
-<<<<<<< HEAD
   const [amountToBuy, setAmountToBuy] = useState(createBigNumber(0));
   const [isAmountValid, setIsAmountValid] = useState(false);
   const [poolSelected, setPoolSelected] = useState(false);
-  const { ethToDaiRate, repToDaiRate } = useAppStatusStore();
-  const ETH_RATE = createBigNumber(1).dividedBy(ethToDaiRate?.value  || createBigNumber(1));
-  const REP_RATE = createBigNumber(1).dividedBy(repToDaiRate?.value  || createBigNumber(1));
-  const address = loginAccount.address
-=======
+  const { env: config, ethToDaiRate, repToDaiRate } = useAppStatusStore();
+  const ETH_RATE = createBigNumber(1).dividedBy(
+    ethToDaiRate?.value || createBigNumber(1)
+  );
+  const REP_RATE = createBigNumber(1).dividedBy(
+    repToDaiRate?.value || createBigNumber(1)
+  );
   const address = loginAccount.address;
->>>>>>> a012c5f1
   const accountMeta = loginAccount.meta;
   let BUY_MIN = 0;
   let BUY_MAX = 0;
 
-<<<<<<< HEAD
-  const usingOnRampSupportedWallet = accountMeta.accountType === ACCOUNT_TYPES.TORUS
-    || accountMeta.accountType === ACCOUNT_TYPES.PORTIS
-    || accountMeta.accountType === ACCOUNT_TYPES.FORTMATIC;
-
-=======
   const usingOnRampSupportedWallet =
     accountMeta.accountType === ACCOUNT_TYPES.TORUS ||
     accountMeta.accountType === ACCOUNT_TYPES.PORTIS ||
     accountMeta.accountType === ACCOUNT_TYPES.FORTMATIC;
->>>>>>> a012c5f1
 
   if (accountMeta.accountType === ACCOUNT_TYPES.TORUS) {
     BUY_MIN = 20;
@@ -96,14 +73,7 @@
     BUY_MAX = 250;
   }
 
-<<<<<<< HEAD
-  const validateAndSet = (amount) => {
-=======
-  const [amountToBuy, setAmountToBuy] = useState(createBigNumber(0));
-  const [isAmountValid, setIsAmountValid] = useState(false);
-
   const validateAndSet = amount => {
->>>>>>> a012c5f1
     const amountToBuy = createBigNumber(amount);
     if (amountToBuy.gte(BUY_MIN) && amountToBuy.lte(BUY_MAX)) {
       setIsAmountValid(true);
@@ -111,12 +81,7 @@
       setIsAmountValid(false);
     }
     setAmountToBuy(amountToBuy);
-<<<<<<< HEAD
-  }
-=======
   };
-  const [poolSelected, setPoolSelected] = useState(false);
->>>>>>> a012c5f1
 
   const toggleSwapPool = selection => {
     if (selection === 0) {
@@ -262,15 +227,6 @@
                   defaultSelection={SWAP_ID}
                 />
               </div>
-
-              {/* {poolSelected && (
-                <Pool
-                  balances={loginAccount.balances}
-                  ETH_RATE={ETH_RATE}
-                  REP_RATE={REP_RATE}
-                />
-              )} */}
-
               {swapSelected && (
                 <Swap
                   address={loginAccount.address}
