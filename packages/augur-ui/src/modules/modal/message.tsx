import React from 'react';

import { DefaultButtonProps } from 'modules/common/buttons';
import {
  AlertMessage,
  AlertMessageProps,
  Breakdown,
  ButtonsRow,
  CallToAction,
  CheckboxCTA,
  CheckboxCTAProps,
  Content,
  ContentProps,
  DepositInfo,
  DepositInfoProps,
  Description,
  DescriptionProps,
  MarketReview,
  MarketReviewProps,
  MarketTitle,
  ReadableAddress,
  ReadableAddressProps,
  Subheader,
  Title,
  DescriptionWithLink,
  DescriptionWithLinkProps,
} from 'modules/modal/common';
import {
  ExplainerBlock,
  MultipleExplainerBlock,
} from 'modules/create-market/components/common';
import {
  AugurMarketsContent,
  EventDetailsContent,
} from 'modules/create-market/constants';
import {
  LinearPropertyLabelProps,
  DiscordLink,
  AddFundsHelp,
} from 'modules/common/labels';

import Styles from 'modules/modal/modal.styles.less';
import { HelpMenu } from 'modules/app/components/help-resources';
import * as classNames from 'classnames';
import { OptionsMenus } from 'modules/app/components/odds-menu';

interface MessageProps {
  closeAction: Function;
  title: string;
  buttons: DefaultButtonProps[];
  content?: ContentProps;
  alertMessage?: AlertMessageProps;
  marketTitle?: string;
  callToAction?: string;
  description?: DescriptionProps;
  descriptionWithLink?: DescriptionWithLinkProps;
  breakdown?: LinearPropertyLabelProps[];
  readableAddress?: ReadableAddressProps;
  depositInfo?: DepositInfoProps;
  marketReview?: MarketReviewProps;
  checkbox?: CheckboxCTAProps;
  subheader?: string;
  subheader_2?: string;
  showDiscordLink?: boolean;
  invalidMarketRules?: boolean;
  showAddFundsHelp?: boolean;
  walletType?: string;
  showAddFundsModal?: Function;
  showHelp?: Boolean;
  showOdds?: Boolean;
}

export const Message = ({
  title,
  closeAction,
  alertMessage,
  marketTitle,
  callToAction,
  description,
  descriptionWithLink,
  breakdown,
  readableAddress,
  depositInfo,
  marketReview,
  checkbox,
  content,
  buttons = [],
  subheader,
  subheader_2,
  showDiscordLink,
  invalidMarketRules,
  showAddFundsHelp = false,
  walletType,
  showAddFundsModal,
  showHelp,
<<<<<<< HEAD
  showOdds
}: MessageProps) => (
  <div className={classNames(Styles.Message, {[Styles.Help]: showHelp || showOdds})}>
=======
}: MessageProps) => (
  <div className={classNames(Styles.Message, { [Styles.Help]: showHelp })}>
>>>>>>> 682b422b
    <Title title={title} closeAction={closeAction} />
    <main>
      {alertMessage && <AlertMessage {...alertMessage} />}
      {marketTitle && <MarketTitle title={marketTitle} />}
      {callToAction && <CallToAction callToAction={callToAction} />}
      {content && <Content content={content} />}
      {description && <Description description={description} />}
      {descriptionWithLink && <DescriptionWithLink {...descriptionWithLink} />}
      {showHelp && <HelpMenu />}
<<<<<<< HEAD
      {showOdds && <OptionsMenus />}
      {showAddFundsHelp && <AddFundsHelp showAddFundsModal={showAddFundsModal} walletType={walletType} />}
      {showDiscordLink && <DiscordLink label='Please try again. If the issue persists please report it on ' /> }
=======
      {showAddFundsHelp && (
        <AddFundsHelp
          showAddFundsModal={showAddFundsModal}
          walletType={walletType}
        />
      )}
      {showDiscordLink && (
        <DiscordLink label="Please try again. If the issue persists please report it on " />
      )}
>>>>>>> 682b422b
      {subheader && <Subheader subheaderContent={subheader} />}
      {subheader_2 && <Subheader subheaderContent={subheader_2} />}
      {breakdown && <Breakdown rows={breakdown} />}
      {readableAddress && <ReadableAddress {...readableAddress} />}
      {depositInfo && <DepositInfo {...depositInfo} />}
      {marketReview && <MarketReview {...marketReview} />}
      {checkbox && <CheckboxCTA {...checkbox} />}
      {invalidMarketRules && (
        <MultipleExplainerBlock
          isModal
          contents={[
            {
              title: EventDetailsContent().explainerBlockTitle,
              subtexts: EventDetailsContent().explainerBlockSubtexts,
              useBullets: EventDetailsContent().useBullets,
            },
            {
              title: AugurMarketsContent().explainerBlockTitle,
              subtexts: AugurMarketsContent().explainerBlockSubtexts,
              useBullets: AugurMarketsContent().useBullets,
            },
          ]}
        />
      )}
    </main>
    {buttons.length > 0 && <ButtonsRow buttons={buttons} />}
  </div>
);<|MERGE_RESOLUTION|>--- conflicted
+++ resolved
@@ -93,14 +93,9 @@
   walletType,
   showAddFundsModal,
   showHelp,
-<<<<<<< HEAD
   showOdds
 }: MessageProps) => (
   <div className={classNames(Styles.Message, {[Styles.Help]: showHelp || showOdds})}>
-=======
-}: MessageProps) => (
-  <div className={classNames(Styles.Message, { [Styles.Help]: showHelp })}>
->>>>>>> 682b422b
     <Title title={title} closeAction={closeAction} />
     <main>
       {alertMessage && <AlertMessage {...alertMessage} />}
@@ -110,21 +105,9 @@
       {description && <Description description={description} />}
       {descriptionWithLink && <DescriptionWithLink {...descriptionWithLink} />}
       {showHelp && <HelpMenu />}
-<<<<<<< HEAD
       {showOdds && <OptionsMenus />}
       {showAddFundsHelp && <AddFundsHelp showAddFundsModal={showAddFundsModal} walletType={walletType} />}
       {showDiscordLink && <DiscordLink label='Please try again. If the issue persists please report it on ' /> }
-=======
-      {showAddFundsHelp && (
-        <AddFundsHelp
-          showAddFundsModal={showAddFundsModal}
-          walletType={walletType}
-        />
-      )}
-      {showDiscordLink && (
-        <DiscordLink label="Please try again. If the issue persists please report it on " />
-      )}
->>>>>>> 682b422b
       {subheader && <Subheader subheaderContent={subheader} />}
       {subheader_2 && <Subheader subheaderContent={subheader_2} />}
       {breakdown && <Breakdown rows={breakdown} />}
