import React, { useEffect, useState } from 'react';

import classNames from 'classnames';
import ModalSignTransaction from 'modules/modal/containers/modal-sign-transaction';
import ModalReporting from 'modules/modal/containers/modal-reporting';
import ModalRepFaucet from 'modules/modal/containers/modal-rep-faucet';
import ModalCreateMarket from 'modules/modal/containers/modal-create-market';
import ModalDaiFaucet from 'modules/modal/containers/modal-dai-faucet';
import ModalCreationHelp from 'modules/modal/containers/modal-creation-help';
import ModalWithdraw from 'modules/modal/containers/modal-transfer';
import { ModalCashOut } from 'modules/modal/cash-out-form';
import { MigrateRep as ModalMigrateRep } from 'modules/modal/migrate-rep';
import ModalNetworkDisabled from 'modules/modal/containers/modal-network-disabled';
import ModalTransactions from 'modules/modal/containers/modal-transactions';
import ModalUnsignedOrders from 'modules/modal/containers/modal-unsigned-orders';
import ModalNetworkMismatch from 'modules/modal/containers/modal-mismatch';
import ModalNetworkDisconnected from "modules/modal/components/modal-network-disconnected";
import ModalFinalize from 'modules/modal/containers/modal-finalize';
import ModalBuyDai from 'modules/modal/containers/modal-buy-dai';
import ModalDiscard from 'modules/modal/containers/modal-discard';
import ModalClaimFees from 'modules/modal/containers/modal-claim-fees';
import ModalParticipate from 'modules/modal/containers/modal-participate';
import ModalNetworkConnect from 'modules/modal/components/modal-network-connect';
import ModalDisclaimer from 'modules/modal/components/modal-disclaimer';
import { Gas as ModalGasPrice } from 'modules/modal/gas';
import ModalClaimMarketsProceeds from 'modules/modal/containers/modal-claim-markets-proceeds';
import ModalOpenOrders from 'modules/modal/containers/modal-open-orders';
import ModalMarketLoading from 'modules/modal/containers/modal-market-loading';
import ModalDrQuickGuide from 'modules/modal/containers/modal-dr-quick-guide';
import ModalMigrateMarket from 'modules/modal/containers/modal-migrate-market';
import { AddFunds as ModalAddFunds } from 'modules/modal/add-funds';
import ModalSignin from 'modules/modal/containers/modal-signin';
import { Loading as ModalLoading } from 'modules/modal/loading';
import ModalUniverseSelector from 'modules/modal/containers/modal-universe-selector';
import ModalTestBet from 'modules/modal/containers/modal-test-bet';
import ModalAugurP2P from 'modules/modal/containers/modal-p2p-trading';
import ModalGlobalChat from 'modules/modal/containers/modal-global-chat';
import ModalAccountCreated from 'modules/modal/containers/modal-account-created';
import ModalWalletError from 'modules/modal/containers/modal-wallet-error';
import ModalAugurUsesDai from 'modules/modal/containers/modal-augur-uses-dai';
import ModalTutorialOutro from 'modules/modal/containers/modal-tutorial-outro';
import ModalTutorialIntro from 'modules/modal/containers/modal-tutorial-intro';
import { Scalar as ModalScalar } from 'modules/modal/scalar';
import ModalInvalidMarketRules from 'modules/modal/containers/modal-invalid-market-rules';
import ModalInitializeAccounts from 'modules/modal/containers/modal-initialize-account';
import ModalHelp from 'modules/modal/containers/modal-help';
import ModalOdds from 'modules/modal/containers/modal-odds';
import { useHistory } from 'react-router';

import * as TYPES from 'modules/common/constants';

import Styles from 'modules/modal/common.styles.less';
import { useAppStatusStore } from 'modules/app/store/app-status';
<<<<<<< HEAD
import { MODAL } from 'modules/app/store/constants';
=======
import { track, MODAL_VIEWED } from 'services/analytics/helpers';
>>>>>>> 828737de

const ESCAPE_KEYCODE = 27;

function selectModal(type, props, closeModal, modal) {
  switch (type) {
    case TYPES.MODAL_CLAIM_MARKETS_PROCEEDS:
      return <ModalClaimMarketsProceeds {...props} />;
    case TYPES.MODAL_GAS_PRICE:
      return <ModalGasPrice {...props} />;
    case TYPES.MODAL_UNSIGNED_ORDERS:
      return <ModalUnsignedOrders />;
    case TYPES.MODAL_OPEN_ORDERS:
      return <ModalOpenOrders />;
    case TYPES.MODAL_TRANSACTIONS:
      return <ModalTransactions />;
    case TYPES.MODAL_REP_FAUCET:
      return <ModalRepFaucet />;
    case TYPES.MODAL_CREATE_MARKET:
      return <ModalCreateMarket />;
    case TYPES.MODAL_ADD_FUNDS:
      return (
        <>
          {/* MOBILE */}
          <ModalAddFunds />

          {/* DESKTOP */}
          <ModalAddFunds {...props} autoSelect />
        </>
      );
    case TYPES.MODAL_DAI_FAUCET:
      return <ModalDaiFaucet />;
    case TYPES.MODAL_CREATION_HELP:
      return <ModalCreationHelp {...modal} />;
    case TYPES.MODAL_TRANSFER:
      return <ModalWithdraw />;
    case TYPES.MODAL_CASHOUT:
      return <ModalCashOut />;
    case TYPES.MODAL_MIGRATE_REP:
      return <ModalMigrateRep />;
    case TYPES.MODAL_LEDGER:
    case TYPES.MODAL_TREZOR:
      return <ModalSignTransaction {...modal} />;
    case TYPES.MODAL_REPORTING:
      return <ModalReporting {...modal} />;
    case TYPES.MODAL_PARTICIPATE:
      return <ModalParticipate />;
    case TYPES.MODAL_NETWORK_MISMATCH:
      return <ModalNetworkMismatch {...modal} />;
    case TYPES.MODAL_NETWORK_DISABLED:
      return <ModalNetworkDisabled {...modal} />;
    case TYPES.MODAL_NETWORK_CONNECT:
      return <ModalNetworkConnect />;
    case TYPES.MODAL_NETWORK_DISCONNECTED:
      return <ModalNetworkDisconnected {...props} />;
    case TYPES.MODAL_FINALIZE_MARKET:
      return <ModalFinalize />;
    case TYPES.MODAL_BUY_DAI:
      return <ModalBuyDai />;
    case TYPES.MODAL_DISCARD:
      return <ModalDiscard />;
    case TYPES.MODAL_CLAIM_FEES:
      return <ModalClaimFees {...modal} />;
    case TYPES.MODAL_DISCLAIMER:
      return <ModalDisclaimer {...modal} />;
    case TYPES.MODAL_MARKET_LOADING:
      return <ModalMarketLoading />;
    case TYPES.MODAL_DR_QUICK_GUIDE:
      return <ModalDrQuickGuide />;
    case TYPES.MODAL_MIGRATE_MARKET:
      return <ModalMigrateMarket {...modal} />;
    case TYPES.MODAL_LOGIN:
      return <ModalSignin {...props} isLogin />;
    case TYPES.MODAL_HELP:
      return <ModalHelp {...props} />;
    case TYPES.MODAL_ODDS:
      return <ModalOdds {...props} />;
    case TYPES.MODAL_SIGNUP:
      return <ModalSignin {...props} isLogin={false} />;
    case TYPES.MODAL_LOADING:
      return <ModalLoading />;
    case TYPES.MODAL_UNIVERSE_SELECTOR:
      return <ModalUniverseSelector />;
    case TYPES.MODAL_TEST_BET:
      return <ModalTestBet />;
    case TYPES.MODAL_AUGUR_P2P:
      return <ModalAugurP2P />;
    case TYPES.MODAL_TUTORIAL_OUTRO:
      return <ModalTutorialOutro {...modal} />;
    case TYPES.MODAL_TUTORIAL_INTRO:
      return <ModalTutorialIntro {...modal} />;
    case TYPES.MODAL_GLOBAL_CHAT:
      return <ModalGlobalChat />;
    case TYPES.MODAL_ACCOUNT_CREATED:
      return <ModalAccountCreated />
    case TYPES.MODAL_AUGUR_USES_DAI:
      return <ModalAugurUsesDai />
    case TYPES.MODAL_ERROR:
      return <ModalWalletError />
    case TYPES.MODAL_SCALAR_MARKET:
      return <ModalScalar {...modal} />
    case TYPES.MODAL_INVALID_MARKET_RULES:
      return <ModalInvalidMarketRules />;
    case TYPES.MODAL_INITIALIZE_ACCOUNT:
      return <ModalInitializeAccounts />;
    default:
      return <div />;
  }
}

<<<<<<< HEAD
interface ModalViewProps {
  closeModal: Function;
  trackModalViewed: Function;
  history: History;
}

const ModalView = ({
  closeModal,
  trackModalViewed,
  history,
}: ModalViewProps) => {
=======
const ModalView = () => {
  const history = useHistory();
  const { modal, actions: { closeModal } } = useAppStatusStore();
>>>>>>> 828737de
  const [locationKeys, setLocationKeys] = useState([]);
  const { modal } = useAppStatusStore();

  const handleKeyDown = e => {
    if (e.keyCode === ESCAPE_KEYCODE) {
      if (modal && modal.cb) {
        modal.cb();
      }
      closeModal();
    }
  };

  useEffect(() => {
    window.addEventListener('keydown', handleKeyDown);
    track(modal.type + ' - ' + MODAL_VIEWED, {
      modal: modal.type,
      from: window.location.href,
    });
    return () => window.removeEventListener('keydown', handleKeyDown);
  }, []);


  useEffect(() => {
    return history.listen(location => {
      if (history.action === 'PUSH') {
        setLocationKeys([location.key]);
      }

      if (history.action === 'POP') {
        if (locationKeys[1] === location.key) {
          setLocationKeys(([_, ...keys]) => keys);

          closeModal();
        } else {
          setLocationKeys(keys => [location.key, ...keys]);

          closeModal();
        }
      }
    });
  }, [locationKeys]);
  const trackModalViewed = (modalName, payload) => track(modalName + ' - ' + MODAL_VIEWED, payload);

  const Modal = selectModal(
     modal.type,
    {  modal, closeModal, trackModalViewed },
    closeModal,
    modal
  );

  return (
    <section className={Styles.ModalView}>
      <div
        className={classNames({
          [Styles.Taller]:
            modal.type === TYPES.MODAL_DISCLAIMER,
        })}
      >
        {Modal}
      </div>
    </section>
  );
};

export default ModalView;<|MERGE_RESOLUTION|>--- conflicted
+++ resolved
@@ -51,11 +51,7 @@
 
 import Styles from 'modules/modal/common.styles.less';
 import { useAppStatusStore } from 'modules/app/store/app-status';
-<<<<<<< HEAD
-import { MODAL } from 'modules/app/store/constants';
-=======
 import { track, MODAL_VIEWED } from 'services/analytics/helpers';
->>>>>>> 828737de
 
 const ESCAPE_KEYCODE = 27;
 
@@ -165,25 +161,11 @@
   }
 }
 
-<<<<<<< HEAD
-interface ModalViewProps {
-  closeModal: Function;
-  trackModalViewed: Function;
-  history: History;
-}
-
-const ModalView = ({
-  closeModal,
-  trackModalViewed,
-  history,
-}: ModalViewProps) => {
-=======
-const ModalView = () => {
-  const history = useHistory();
-  const { modal, actions: { closeModal } } = useAppStatusStore();
->>>>>>> 828737de
-  const [locationKeys, setLocationKeys] = useState([]);
-  const { modal } = useAppStatusStore();
+  const ModalView = () => {
+    const history = useHistory();
+    const { modal, actions: { closeModal } } = useAppStatusStore();
+    const [locationKeys, setLocationKeys] = useState([]);
+    const { modal } = useAppStatusStore();
 
   const handleKeyDown = e => {
     if (e.keyCode === ESCAPE_KEYCODE) {
