import React from 'react';
import { Close } from 'modules/common/icons';
import Styles from 'modules/modal/modal.styles.less';
import classNames from 'classnames';
import { useAppStatusStore } from 'modules/app/store/app-status';
import { initialize3box } from 'modules/global-chat/actions/initialize-3box';

<<<<<<< HEAD
const ThreeBoxChat = lazy(() =>
  import('modules/global-chat/components/three-box-chat')
);

export const ModalGlobalChat = () => {
  let {
    loginAccount,
    env,
    modal,
    initialized3box,
    actions: { closeModal },
  } = useAppStatusStore();
  const signer = loginAccount.meta?.signer;

  const whichChatPlugin = env.plugins?.chat;

  let provider = false;
  if (signer) {
    provider = signer.provider?._web3Provider;
  } else {
    initialized3box = false;
  }
  return (
    <div
      className={classNames({
        [Styles.ModalThreeBoxChat]: whichChatPlugin === '3box',
        [Styles.ModalOrbitChat]: whichChatPlugin === 'orbit',
      })}
    >
=======
export interface ModalGlobalChatProps {
  closeModal: Function;
  whichChatPlugin: string;
}

export const ModalGlobalChat = ({
  closeModal,
  whichChatPlugin,
}: ModalGlobalChatProps) => (
  <div
    className={classNames({
      [Styles.ModalOrbitChat]: whichChatPlugin === 'orbit',
    })}
  >
    <div>
>>>>>>> 0bfce962
      <div>
        <div>
          <span>Global Chat</span>
          <button onClick={() => closeModal()}>{Close}</button>
        </div>
        {whichChatPlugin === 'orbit' && (
          <iframe src="./chat/index.html#/channel/augur" />
        )}
        {whichChatPlugin === '3box' && (
          <Suspense fallback={null}>
            <ThreeBoxChat
              provider={provider}
              initialize3box={initialize3box}
              initialized3box={initialized3box}
              activatedFromStart
            />
          </Suspense>
        )}
      </div>
<<<<<<< HEAD
=======
      {whichChatPlugin === 'orbit' && (
        <iframe src="./chat/index.html#/channel/augur" />
      )}
>>>>>>> 0bfce962
    </div>
  );
};<|MERGE_RESOLUTION|>--- conflicted
+++ resolved
@@ -5,7 +5,6 @@
 import { useAppStatusStore } from 'modules/app/store/app-status';
 import { initialize3box } from 'modules/global-chat/actions/initialize-3box';
 
-<<<<<<< HEAD
 const ThreeBoxChat = lazy(() =>
   import('modules/global-chat/components/three-box-chat')
 );
@@ -35,23 +34,6 @@
         [Styles.ModalOrbitChat]: whichChatPlugin === 'orbit',
       })}
     >
-=======
-export interface ModalGlobalChatProps {
-  closeModal: Function;
-  whichChatPlugin: string;
-}
-
-export const ModalGlobalChat = ({
-  closeModal,
-  whichChatPlugin,
-}: ModalGlobalChatProps) => (
-  <div
-    className={classNames({
-      [Styles.ModalOrbitChat]: whichChatPlugin === 'orbit',
-    })}
-  >
-    <div>
->>>>>>> 0bfce962
       <div>
         <div>
           <span>Global Chat</span>
@@ -71,12 +53,6 @@
           </Suspense>
         )}
       </div>
-<<<<<<< HEAD
-=======
-      {whichChatPlugin === 'orbit' && (
-        <iframe src="./chat/index.html#/channel/augur" />
-      )}
->>>>>>> 0bfce962
     </div>
   );
 };