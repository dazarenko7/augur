--- conflicted
+++ resolved
@@ -22,18 +22,9 @@
   whichChatPlugin,
   initialize3box,
   initialized3box,
-<<<<<<< HEAD
-}: ModalGlobalChatProps) => {
-  const { activate, setActivate, address, box, isReady, profile } =
-    whichChatPlugin === '3box' && use3box(provider, initialize3box, initialized3box, 'chat', true);
-
-  return (
-    <div className={classNames({
-=======
 }: ModalGlobalChatProps) => (
   <div
     className={classNames({
->>>>>>> 766909a2
       [Styles.ModalThreeBoxChat]: whichChatPlugin === '3box',
       [Styles.ModalOrbitChat]: whichChatPlugin === 'orbit',
     })}
