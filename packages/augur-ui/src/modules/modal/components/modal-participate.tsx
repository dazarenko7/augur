--- conflicted
+++ resolved
@@ -174,7 +174,6 @@
         <InitializeWalletModalNotice />
         <ButtonsRow buttons={buttons}/>
       </div>
-<<<<<<< HEAD
       <div className={Styles.ActionButtons}>
         <button className={Styles.Secondary} onClick={() => closeModal()}>
           cancel
@@ -187,8 +186,6 @@
           buy
         </button>
       </div>
-=======
->>>>>>> 0bfce962
     </section>
   );
 };