@import (reference) '~assets/styles/shared';

.DefaultModalBorder {
  border: @size-3 solid var(--color-secondary-action-outline);
  border-radius: @border-radius-extra-rounded;

  @media @breakpoint-mobile {
    border: @size-2 solid var(--color-secondary-action-outline);
    border-radius: @border-radius-default;
  }
}

.Container {
  .DefaultModalBorder;

  background: var(--color-module-background);
  display: flex;
  flex-flow: column nowrap;
  max-height: 90vh;
  max-width: @size-560;
  position: relative;
  width: 100%;

  > main {
    overflow: auto;
    padding: @size-16 @size-24;
  }

  > main > h1 {
    .text-12-medium;

    color: var(--color-primary-text);
    line-height: @size-16;
    margin-bottom: @size-16;
    text-align: left;
    text-transform: uppercase;
  }

  > main > h2 {
    .text-16-medium;

    color: var(--color-primary-text);
    margin: @size-8 0 @size-24;
    word-break: break-word;
  }

  > main > h3 {
    .text-12-bold;

    color: var(--color-primary-text);
    line-height: @size-16;
    margin: 0 0 @size-14;
  }

  > div:last-of-type {
    display: flex;
    flex-flow: row-reverse nowrap;

    > button,
    > a {
      margin-left: @size-16;
    }
  }
}

.LargeSubheader {
  .text-22-bold;

  color: var(--color-primary-text);
  justify-content: center;
  display: flex;

  @media @breakpoint-mobile {
    .text-16-bold;
  }
}

.SmallSubheader {
  .text-14;

  color: var(--color-secondary-text);
  justify-content: center;
  line-height: 150%;
  margin-top: @size-4;
  display: flex;
}

.MediumSubheader {
  .text-16-bold;

  color: var(--color-primary-text);
}

.DaiGraphic {
  margin: @size-42 0 @size-36;
  display: flex;
  align-items: center;
  justify-content: center;

  > div {
    display: flex;
    flex-direction: column;
    > span {
      .text-18-bold;

      color: var(--color-primary-text);
      margin-top: @size-14;
      text-transform: uppercase;
    }
  }

  > div:first-of-type {
    > svg {
      height: @size-64;
      width: @size-64;

      > path {
        fill: var(--color-secondary-text);
      }
    }
  }

  > div:last-of-type {
    > svg {
      height: @size-64;
      width: @size-52;

      > path {
        fill: var(--color-secondary-text);
      }
    }
  }

  > span {
    .text-28-bold;

    color: var(--color-primary-text);
    margin: 0 @size-32;
  }
}

.LinkContentSection {
  .text-14;

  margin: @size-8 0 @size-28;
  color: var(--color-secondary-text);
  line-height: 150%;
  text-align: center;

  > div {
    margin-top: @size-4;

    > a {
      color: var(--color-primary-action);

      > button {
        .text-12;
      }
    }
  }
}

div.Onboarding {
  .Message;

  align-items: center;
  border: 3px solid var(--color-secondary-action-outline);
  height: 598px;
  justify-content: center;
  padding: @size-32 @size-28 @size-32;
  width: 568px;

  @media @breakpoint-mobile {
    border: @size-2 solid var(--color-secondary-action-outline);
    height: 100%;
    margin: @size-32 @size-8 @size-72;
    max-width: 100%;
    padding: 0;
    justify-content: space-between;
  }

  > div {
    display: flex;
    flex-flow: column nowrap;
    align-items: center;
    height: 100%;

    @media @breakpoint-mobile {
      display: flex;
      flex-direction: column;
      overflow: auto;
      padding: @size-16 @size-22 0 @size-22;

      > svg {
        height: @size-64;
        fill: var(--color-primary-text);
      }
    }

    > div:nth-of-type(2) {
      text-align: center;
      margin-top: @size-56;
    }

    @media @breakpoint-mobile {
      margin: 0 @size-16;
    }

    > div {
      text-align: center;
    }

    > div:nth-of-type(1) {
      > svg {
        height: 62px;
        fill: var(--color-primary-text);
      }
    }

    > div[class*='LargeSubheader'] {
      margin: @size-16 0 0 0;
    }


    > div[class*="LinkContentSection"] {
      margin: @size-12 0 0 0;
      text-align: center;

      > div {
        margin: @size-16 0 0 0;
      }

      button {
        .text-10-semi-bold;

        color: var(--color-primary-text);
        background: none;
        border: none;

        > svg path:first-of-type {
          fill: var(--color-primary-text);
        }

        > svg path:last-of-type {
          stroke: var(--color-primary-text);
        }
      }
    }
  }

  > div.OnboardingNav {
    display: flex;
    align-items: center;
    flex-direction: column;

    @media @breakpoint-mobile {
      display: none;
    }

    > div:first-of-type {
      display: flex;
      flex-direction: row;

      > div:first-of-type {
        display: flex;
        flex-direction: row-reverse;
        padding: 0;

        > button:first-of-type {
          margin-left: @size-16;
        }

        > button:only-of-type {
          margin: 0;
        }
      }

      > button {
        margin-left: @size-16;
      }
    }
  }

  > div.OnboardingMobileNav {
    display: none;

    @media @breakpoint-mobile {
      border-top: 1px solid var(--color-secondary-action-outline);
      display: flex;
      flex-direction: row;
      justify-content: space-between;
      max-height: 100px;
      width: 100%;
    }

    > div:first-of-type,
    > div:last-of-type {
      height: @size-6;
      width: @size-6;
      margin: 0;

      > svg {
        stroke: var(--color-secondary-text);
      }
    }

    > div:last-of-type > svg {
      transform: rotate(-180deg);
    }

    > div:nth-of-type(2) {
      align-items: center;
      display: flex;
      flex-direction: column;

      > div:first-of-type {
        display: flex;
        align-items: center;
      }

      div[class*="ButtonsRow"] {
        display: flex;
        flex-direction: row-reverse;
      }
    }

    button[class*="SecondaryButton"] {
      margin: 0 @size-12 0 0;
    }

    div[class*="Stepper"] {
      margin-top: @size-6;
    }
  }

  &.Condensed {
    min-height: 200px;
    width: 445px;
    padding: @size-32 @size-24 @size-12;

    > main {
      > div:nth-of-type(1) {
        .text-18-bold;
      }

      > div:nth-of-type(2) {
        .text-12;

        margin-top: @size-16;
        line-height: 140%;
      }
    }
  }
}


.Stepper {
  align-items: center;
  display: flex;
  height: @size-12;
  margin-top: @size-32;

  > span {
    background: var(--color-inactive-text);
    border-radius: 50%;
    cursor: pointer;
    height: @size-8;
    margin: @size-4;
    width: @size-8;

    &:hover {
      background: var(--color-dark-text);
      height: @size-12;
      margin: @size-2;
      width: @size-12;
    }

    &.Current {
      background: var(--color-primary-text);
    }
  }

  > span:last-of-type {
    &:hover {
      margin-left: @size-2;
    }
  }
}

.TitleHeader {
  align-items: center;
  border-bottom: @size-1 solid var(--color-secondary-action-outline);
  display: flex;
  flex-flow: row nowrap;
  justify-content: space-between;
  padding: @size-24;
  display: grid;
  grid-template-columns: 2fr 1fr;

  &.Bright {
    > h1 {
      color: var(--color-reporting);
    }
  }

  &.ShortBorder {
    padding: 0 0 @size-24;
    margin: @size-24 @size-24 0;
  }

  @media @breakpoint-mobile {
    padding: @size-8 @size-16 @size-16;
  }

  > h1 {
    .text-12-medium;

    color: var(--color-primary-text);
    line-height: @size-16;
    margin-bottom: 0;
    text-align: left;
    text-transform: uppercase;
  }

  > h2 {
    .text-12;

    color: var(--color-primary-text);
    margin-top: @size-16;
    grid-row: 2;
  }

  > button:first-of-type {
    display: flex;
    justify-content: flex-end;
    > svg {
      height: @size-12;
      width: @size-12;

      > path {
        stroke: var(--color-primary-text);
      }
    }
  }
}

:root[theme='BETTING'],
:root[theme='SPORTS'] {
  .TitleHeader {
    padding: @size-16 @size-21;
  }
}

div.ButtonsRow:last-of-type {
  padding: @size-12 @size-24;

  @media @breakpoint-mobile {
    padding: @size-8 @size-16;
  }
}

:root[theme='BETTING'],
:root[theme='SPORTS'] {
  div.ButtonsRow:last-of-type {
    background: var(--color-table-header-50);
    padding: @size-14 @size-16;
  }
}

.FundsHelp {
  > p {
    .text-12-bold;

    color: var(--color-primary-text);
    margin: @size-50 0 @size-8;
  }

  > div {
    .text-12;

    color: var(--color-secondary-text);
    line-height: 140%;

    > span {
      width: @size-16;
      height: @size-16;
      margin: 0 @size-2;

      > span svg {
        height: @size-12;
        transform: translateY(@size-2);
        width: @size-12;
      }
    }

    > button {
      .text-10-bold;

      background: none;
      border: none;
      padding: 0 0 0 @size-2;

      @media @breakpoint-mobile {
        padding: 0;
      }

      > svg {
        height: @size-10;
        width: @size-10;
      }
    }
  }
}

.AddFunds {
  &.hideOnMobile {
    @media @breakpoint-mobile {
      display: none;
    }
  }

  &.hideOnDesktop {
    display: none;

    @media @breakpoint-mobile {
      display: flex;
      margin: @size-48 0;
    }

    @media all and (max-width: 320px) {
      // iPhone 5
      margin: @size-2;
    }
  }

  .Container;

  flex-direction: row;
  max-width: 800px;
  min-height: @add-funds-height;

  > div {
    flex: 1;
  }

  > div:first-of-type {
    background: var(--color-module-background);
    padding: @size-32;

    > div:first-of-type {
      > button {
        display: none;
      }
    }

    > div:last-of-type {
      > h1 {
        .text-24-bold;

        color: var(--color-primary-text);
        margin: 0;
      }

      > h2 {
        .text-14;

        margin: @size-4 0 @size-24;
        color: var(--color-secondary-text);
      }

      > div:first-of-type {
        min-height: 242px;
      }
    }
  }

  > div:last-of-type {
    background: var(--color-page-background);
    padding: @size-16 @size-16 @size-32 @size-32;
    flex-direction: column;
    justify-content: space-between;

    @media @breakpoint-mobile {
      justify-content: flex-start;
    }

    > div:first-of-type {
      display: flex;

      > button:first-of-type {
        display: none;
      }
    }

    > div:last-of-type {
      align-items: flex-end;
      display: flex;
      justify-content: flex-end;

      > button {
        .text-12-bold;

        align-items: center;
        border: @size-1 solid var(--color-secondary-action-outline);
        border-radius: @border-radius-default;
        color: var(--color-secondary-text);
        display: flex;
        padding: @size-9 @size-12;

        @media all and (max-width: 320px) {
          // iPhone 5
          display: none;
        }
      }
    }

    > div:nth-of-type(2) {
      padding-right: @size-16;
      > h1 {
        .text-16-bold;

        color: var(--color-primary-text);
        margin: 0;
      }

      > h2 {
        .text-12;

        color: var(--color-secondary-text);
      }

      > h3 {
        .mono-10-bold;

        color: var(--color-primary-text);
        text-transform: uppercase;
        margin-bottom: @size-8;
      }

      > h4 {
        .text-12;

        @media @breakpoint-mobile {
          .text-14;
        }

        color: var(--color-dark-text);
        line-height: 140%;
        display: flex;
        margin-top: @size-12;
      }

      > ol {
        margin: 0 0 @size-24;
        padding: 0;
        list-style: none;
        counter-reset: custom-counter;

        > li {
          .text-14;

          line-height: 140%;
          color: var(--color-secondary-text);
          counter-increment: custom-counter;

          &:not(:first-of-type) {
            margin-top: @size-12;
          }

          > a {
            color: var(--color-primary-action);
          }

          &::before {
            .text-14-bold;

            color: var(--color-primary-text);
            content: counter(custom-counter) '. ';
          }
        }
      }
    }

    > div:nth-of-type(3) {
      visibility: hidden;

      @media @breakpoint-mobile {
        visibility: visible;

        > span:first-of-type {
          margin: @size-24 0 @size-8;
        }
      }

      @media all and (max-width: 320px) {
        // iPhone 5
        visibility: hidden;
      }
    }
  }

  @media @breakpoint-mobile {
    flex: 1;
    padding: 0;
    max-width: unset;
    max-height: unset;

    > div:first-of-type {
      display: flex;
      flex-direction: column;
      padding: @size-24;
      flex: 1;

      > div:first-of-type {
        justify-content: flex-end;
        display: flex;

        > button {
          display: flex;
        }
      }

      > div:nth-of-type(2) {
        flex: 1;
        display: flex;
        flex-direction: column;
      }
    }

    > div:last-of-type {
      display: none;
      flex-direction: column;
      padding: @size-16 @size-16 @size-24 @size-24;

      > div:first-of-type {
        flex-direction: row;
        margin-bottom: @size-16;

        > button:last-of-type {
          justify-content: flex-end;
        }

        > button:first-of-type,
        > button:last-of-type {
          display: flex;
        }

        > span:first-of-type {
          flex: 1;
          align-items: flex-end;
        }
      }

      > div:nth-of-type(2) {
        flex-direction: column;
      }

      > div:last-of-type {
        display: flex;
      }
    }

    &.ShowSelected {
      > div:first-of-type {
        display: none;
      }

      > div:last-of-type {
        display: flex;
      }
    }
  }
}

.AddFundsToolTip {
  > label {
    display: inline;
  }

  svg > path {
    fill: var(--color-secondary-text);
  }
}

.AddFundsCoinbase,
.AddFundsCreditDebit {
  > h2 {
    margin: @size-4 0 @size-24 0;

    svg {
      height: @size-12;
      transform: translateY(2px);
      width: @size-12;
    }
  }
}

.AddFundsCreditDebit {
  > button {
    margin-top: @size-8;
  }
}

.AddFundsCoinbase {
  > button {
    .text-10-bold;

    background: none;
    border: none;

    > svg {
      height: @size-10;
      width: @size-10;
    }
  }
}

.AddFundsTransfer {
  > h2 {
    margin: @size-4 0 @size-24;
  }

  > ol svg {
    height: @size-12;
    transform: translateY(2px);
    width: @size-12;
  }

  > button:last-of-type {
    .text-10-bold;

    background: none;
    border: none;

    > svg {
      height: @size-10;
      width: @size-10;
    }
  }
}

.AddFundsError {
  .text-12;

  color: var(--color-error);
}

.DaiEthSelector {
  display: flex;

  > div {
    .text-16-bold;

    align-items: center;
    background: var(--color-secondary-action);
    border: @size-2 solid var(--color-secondary-action-outline);
    border-radius: @border-radius-rounded;
    cursor: pointer;
    color: var(--color-primary-text);
    display: flex;
    height: @size-48;
    justify-content: center;
    padding: @size-14 @size-12 @size-14 @size-4;
    width: @size-87;

    &.selected {
      border: @size-2 solid var(--color-primary-action);
    }

    > svg {
      height: @size-28;
      width: @size-28;
      fill: var(--color-primary-text);
    }
  }

  > div:last-of-type {
    margin-left: @size-12;

    > svg {
      height: @size-21;
      width: @size-21;
    }
  }
}

.DescriptionWithLink {
  > p {
    .text-14-paragraph;

    @media @breakpoint-mobile {
      .text-12-paragraph;
    }

    color: var(--color-primary-text);
    line-height: 150%;
    margin: 0 0 @size-2 0;
  }

  > a {
    color: var(--color-primary-action);
  }
}

.Message {
  .Container;

  > header > h1 {
    .text-16;
    text-transform: capitalize;

    @media @breakpoint-mobile {
      .text-14;
    }
  }

  > main > p {
    .text-14-paragraph;

    @media @breakpoint-mobile {
      .text-12-paragraph;
    }

    color: var(--color-primary-text);
    line-height: 150%;
    margin: 0 0 @size-16 0;
  }

  > main > ol {
    .text-14;

    color: var(--color-primary-text);
    line-height: 150%;

    @media @breakpoint-mobile {
      .text-12-paragraph;
    }

    > li > span {
      color: var(--color-primary-action);
      cursor: pointer;
    }

    > li:first-of-type {
      margin-bottom: @size-16;
    }
  }

  > div:last-of-type {
    padding-bottom: @size-24;
  }

  &.Help {
    > main {
      padding: 0;
      > div {
        position: static;
        border: 0;
        width: 100%;

        > span:first-of-type {
          display: none;
        }

        > span:nth-of-type(2) {
          border-top: 0;
        }
      }
    }
  }
}

:root[theme='BETTING'],
:root[theme='SPORTS'] {
  .Message {
    > main {
      padding: @size-24 @size-24 @size-8;
      border-bottom: @size-1 solid var(--color-secondary-action-outline);
    }

    > header > h1 {
      .text-16-bold;

      color: var(--color-primary-text);
    }

    > div:last-of-type {
      > button,
      > a {
        margin-left: @size-8;
      }

      > button {
        .text-14-bold;

        height: @size-44;
        padding: 0 @size-24;
      }
    }

    &.Help {
      > main {
        padding: 0;

        > div > ul {
          width: 100%;
        }
        
        > div {
          position: static;
          border: 0;
          width: 100%;
  
          > span:first-of-type {
            display: none;
          }
  
          > span:nth-of-type(2) {
            border-top: 0;
          }
        }
      }
    }
  }
}

.SignIn,
.HardwareWallet,
.Loading {
  .Container;

  background: var(--color-module-background);
  box-shadow: 0px @size-4 @size-4 rgba(0, 0, 0, 0.25);
  max-width: @login-signup-modal-width;
  padding: @size-48 @size-56;

  @media @breakpoint-mobile {
    padding: @size-24;
    flex: 1;
    max-width: unset;
    max-height: unset;
  }
}

.CloseButton {
  cursor: pointer;
  height: @size-12;
  position: absolute;
  right: @size-17;
  top: @size-17;
  width: @size-12;

  @media @breakpoint-mobile {
    height: @size-16;
    width: @size-16;
  }

  > svg {
    fill: var(--color-primary-text);
  }
}

.SignIn {
  @media @breakpoint-mobile {
    margin: @size-48 0;
    margin: @size-48 0;
    padding-top: @size-57;
  }

  > div:first-of-type {
    .CloseButton;

    > svg {
      fill: var(--color-secondary-text);
    }
  }

  > header {
    align-items: flex-end;
    display: flex;
    justify-content: space-between;
    margin-bottom: @size-32;

    @media @breakpoint-mobile {
      align-items: flex-end;
      flex-direction: column;
    }

    > div:first-of-type {
      .text-24-bold;

      color: var(--color-primary-text);

      @media @breakpoint-mobile {
        margin-bottom: @size-4;
      }
    }

    > div:last-of-type {
      .text-12;

      color: var(--color-secondary-text);
      margin-bottom: @size-5;

      > span {
        color: var(--color-primary-action);
        cursor: pointer;
      }
    }
  }

  > footer {
    align-items: center;
    display: flex;
    justify-content: space-between;

    > div:first-of-type {
      .text-12;

      display: flex;
      flex-flow: row nowrap;
      justify-content: space-evenly;
      color: var(--color-secondary-text);

      > span {
        color: var(--color-primary-action);
        cursor: pointer;
      }
    }

    > div:last-of-type {
      .text-12;

      color: var(--color-secondary-text);
      cursor: pointer;
      text-align: center;
    }
  }

  > div:nth-of-type(2) {
    .text-12;

    align-items: center;
    color: var(--color-secondary-text);
    display: flex;
    justify-content: center;
    margin: @size-32 0;

    &:before,
    &:after {
      content: '';

      border: @size-1 solid var(--color-secondary-action-outline);
      width: 100%;
    }

    &:before {
      margin: 0 0 0 @size-21;
    }

    &:after {
      margin: 0 @size-21 0 0;
    }
  }

  > button {
    .text-14-bold;

    margin: 0 0 @size-8 0;
    text-align: left;
  }

  > button:first-of-type {
    margin: 0;
    background: var(--color-primary-action-15-dark);
  }

  > button:first-of-type:hover {
    background: var(--color-primary-action-5-dark);
  }

  > button:last-of-type {
    margin: 0 0 @size-32 0;
  }

  > footer {
    align-items: center;
    display: flex;
    justify-content: space-between;

    > div:first-of-type {
      .text-12;

      color: var(--color-secondary-text);

      > span {
        color: var(--color-primary-action);
        cursor: pointer;
      }
    }

    > div:last-of-type {
      .text-12;

      color: var(--color-secondary-text);
      cursor: pointer;
      text-align: center;
    }
  }
}

.HardwareWallet {
  @media @breakpoint-mobile {
    margin: @size-48 0;
    padding-top: 57px;
  }

  > div:first-of-type {
    .mono-12;

    color: var(--color-primary-text);
    cursor: pointer;
    position: absolute;
    top: 23px;

    > svg {
      height: @size-7;
      fill: var(--color-primary-text);
    }
  }

  > div:last-of-type {
    .CloseButton;

    display: block;

    > svg {
      fill: var(--color-secondary-text);
    }
  }

  > section {
    margin: 0 0 @size-16 0;

    > div:first-of-type {
      .text-24-bold;

      color: var(--color-primary-text);
      margin-bottom: @size-8;
    }

    > div:last-of-type {
      .text-14;

      color: var(--color-secondary-text);
      line-height: @size-20;
    }
  }

  > button {
    > a {
      .text-10;

      color: var(--color-primary-text);
      margin: 0 0 @size-8 0;
      min-height: 52px;
      text-align: left;
    }

    > svg {
      margin-top: 0;
    }

    path {
      &:nth-child(odd) {
        fill: var(--color-primary-action);
        stroke: none;
      }

      &:nth-child(even) {
        stroke: var(--color-primary-action);
      }
    }
  }
}

.Loading {
  .Container;

  align-items: center;
  flex-direction: column;
  justify-content: center;
  max-width: @login-signup-modal-height;
  min-height: @login-signup-modal-width;

  > svg {
    animation-duration: 1s;
    animation-iteration-count: infinite;
    animation-name: spin;
    animation-timing-function: linear;
    height: @size-32;
    width: @size-32;

    LinearGradient > stop {
      stop-color: var(--color-primary-text);
    }
  }

  > article {
    right: 50px;
  }

  > div {
    .text-14;

    color: var(--color-secondary-text);
    text-align: center;
    margin-top: @size-28;
  }

  > div:last-of-type {
    flex-direction: column;

    > button {
      margin: @size-8 auto;
      max-width: fit-content;
    }
  }

  > button {
    position: absolute;
    right: @size-12;
    top: @size-12;
  }
}

:root[theme='BETTING'],
:root[theme='SPORTS'] {
  .Loading {
    > svg {
      LinearGradient > stop {
        stop-color: var(--color-reporting);
      }
    }
  }
}

@keyframes spin {
  from {
    transform: rotate(0deg);
  }
  to {
    transform: rotate(360deg);
  }
}

.CreateMarketMessage {
  .Container;

  max-width: @size-720;
}

.NoScroll {
  > main {
    overflow: visible;
  }
}

.CategorySelection {
  min-height: @size-44;
  max-height: @size-108;
  padding: 0 @size-16;

  @media @breakpoint-mobile {
    padding: 0 0 @size-8;
  }

  > div {
    align-items: center;
    background: var(--color-module-background);
    border: @size-1 solid var(--color-dark-grey);
    border-radius: @border-radius-default;
    height: @size-44;

    > span:first-of-type {
      .text-14;

      color: var(--color-primary-text);
    }

    > span:last-of-type > svg > g > g > polyline {
      color: var(--color-primary-text);
    }

    > select,
    > select[class$='selected'] {
      color: var(--color-primary-text);
    }

    > span[class$='selected']:first-of-type {
      color: var(--color-primary-text);
    }
  }

  > input {
    margin-top: @size-16;
  }
}

.Examples {
  > h5 {
    .text-16-medium;

    color: var(--color-primary-text);
    margin-bottom: @size-4;
  }

  > div {
    background: var(--color-module-background);
    border: @size-1 solid var(--color-dark-grey);
    border-radius: @border-radius-default;
    height: @size-82;
    margin-top: @size-8;
    padding: @size-20 @size-24;
    width: 100%;

    @media @breakpoint-mobile {
      height: @size-111;
      padding: @size-16;
    }

    > h6 {
      .text-14-medium;

      color: var(--color-primary-text);
      margin-bottom: @size-4;
      overflow-x: hidden;
      text-overflow: ellipsis;
      white-space: nowrap;

      @media @breakpoint-mobile {
        margin-bottom: @size-8;
        overflow-x: unset;
        text-overflow: unset;
        white-space: normal;
      }
    }

    > p {
      .text-14;

      color: var(--color-secondary-text);
      margin: 0;
      overflow-x: hidden;
      text-overflow: ellipsis;
      white-space: nowrap;

      @media @breakpoint-mobile {
        .text-12;

        overflow-x: unset;
        text-overflow: unset;
        white-space: normal;
      }
    }
  }
}

.bid {
  color: var(--color-positive);
}

.ask {
  color: var(--color-negative);
}

.Orders {
  .Message;

  background: var(--color-dark-grey);
  min-width: 842px;

  @media @breakpoint-mobile {
    min-width: 328px;
  }

  > main {
    > .Orders__header {
      align-items: center;
      background: var(--color-module-background);
      border-top: @size-1 solid var(--color-dark-grey);
      display: flex;
      flex-flow: row nowrap;
      height: @size-40;
      justify-content: space-between;
      padding: @size-12 @size-24;

      > span {
        .text-10-medium;

        color: var(--color-inactive-text);
        flex: 0 0 @size-88;
        text-transform: uppercase;
      }

      > span:first-of-type {
        flex: 0 1 @size-248;
      }

      > span:last-of-type {
        flex: 1 0 @size-104;
      }

      @media @breakpoint-mobile {
        border-bottom: @size-1 solid var(--color-dark-grey);
        height: @size-32;
        margin: 0 -@size-16 @size-4;
        padding: @size-10 @size-16;
        grid-template-columns: repeat(4, 1fr);
        display: grid;

        > span {
          .mono-9;

          flex: 0 0 @size-60;
        }

        > span:first-of-type,
        > span:last-of-type {
          display: none;
        }
      }
    }

    > section {
      border-bottom: @size-1 solid var(--color-dark-grey);
      color: var(--color-primary-text);
      margin-bottom: @size-24;
      max-height: 450px;
      overflow-y: auto;

      > div {
        align-items: center;
        background: var(--color-module-background);
        border-top: @size-1 solid var(--color-dark-grey);
        color: var(--color-primary-text);
        display: flex;
        flex-flow: row nowrap;
        height: @size-32;
        justify-content: space-between;
        padding: @size-8 @size-24;

        > span:first-of-type {
          .mono-12-bold;

          flex: 0 1 @size-248;
          text-transform: capitalize;

          > span {
            max-width: fit-content;
            margin-left: auto;
            margin-right: auto;
          }
        }

        > span:nth-of-type(2) {
          .mono-12-bold;

          text-transform: uppercase;
        }

        > span {
          .mono-12;

          flex: 0 0 @size-88;
        }

        > div {
          align-items: center;
          display: flex;
          flex: 1 0 @size-104;

          > button:first-of-type {
            margin-left: auto;
            margin-right: @size-16;
          }
        }
      }

      @media @breakpoint-mobile {
        margin: 0 -@size-16 @size-24;

        > div {
          flex-flow: row wrap;
          height: @size-116;
          padding: @size-12 @size-16;
          grid-template-columns: repeat(4, 1fr);
          display: grid;

          > span:first-of-type {
            .mono-11;

            flex: 1 100%;
            margin-bottom: @size-8;
            grid-column: 1 / span 5;
          }

          > span {
            .mono-10;

            flex: 0 1 auto;
          }

          > span:nth-of-type(2) {
            .mono-11-bold;
          }

          > div {
            flex: 1 100%;
            margin: @size-24 0;
            grid-column: 3 / span 3;
          }
        }
      }
    }

    > div:first-of-type > div > div {
      background: var(--color-module-background);
      min-height: unset;
    }

    > div:last-of-type {
      margin-top: @size-16;
    }
  }

  > span:last-of-type {
    display: flex;
    flex-flow: row-reverse;
    padding: 0 @size-24 @size-24;
  }
}

.Subheader {
  display: flex;
  flex-direction: column;

  > span:first-of-type {
    .text-16-medium;

    color: var(--color-primary-text);
  }

  > ol {
    margin: 0;
    padding-left: @size-14;
  }

  > span:not(:first-of-type),
  > ol > li {
    .text-14;

    color: var(--color-secondary-text);
    line-height: @size-18;
    margin-top: @size-4;
  }

  &:nth-of-type(1) {
    margin-top: @size-8;
  }

  &:nth-of-type(2) {
    margin-top: @size-24;
    margin-bottom: @size-8;
  }
}

.Content {
  > h5 {
    .text-16-medium;

    color: var(--color-primary-text);
    line-height: @size-19;
  }

  > p {
    .text-14-paragraph;

    color: var(--color-secondary-text);
  }
}

.MigrateRep {
  .Message;
  max-width: 614px;

  > main {
    margin: @size-22 0;
    display: flex;
    flex-direction: column;
    align-items: center;

    > h1 {
      .text-16-medium;

      color: var(--color-primary-text);
      text-transform: unset;
    }

    > h2 {
      .text-14;

      color: var(--color-secondary-text);
      margin: @size-6 0 0;
      padding: 0 @size-50;

      @media @breakpoint-mobile {
        padding: 0;
      }

      > button {
        .text-10;

        background: none;
        border: none;
        margin-left: @size-3;
        text-transform: uppercase;
      }
    }

    > div:first-of-type {
      align-items: center;
      background: var(--color-secondary-action);
      border-radius: @size-6;
      display: flex;
      flex-direction: column;
      padding: @size-22 0;
      margin: @size-35 0;
      width: @size-222;

      > div {
        padding: @size-12 0;
        background: var(--color-secondary-action);
        border-radius: @size-6;
        display: flex;
        flex-direction: column;
        align-items: center;
        width: @size-222;

        > span:first-of-type {
          .text-14;

          color: var(--color-secondary-text);
          margin-bottom: @size-4;
          line-height: @size-16;
        }

        > span:nth-of-type(2) {
          .mono-24-bold;

          color: var(--color-primary-text);
          margin-bottom: @size-4;
          line-height: @size-28;
        }
      }
    }

    > div:nth-of-type(2),
    > div:nth-of-type(3) {
      width: 330px;
    }

    > div:nth-of-type(2) {
      display: grid;
      grid-template-columns: 1fr 1fr;

      > label {
        .mono-10;

        color: var(--color-secondary-text);
      }

      > button {
        .mono-10;

        color: var(--color-outcome-seven);
        display: flex;
        justify-content: flex-end;
      }

      > div {
        > span:last-of-type {
          .mono-12;
        }
      }
    }

    > div:last-of-type {
      .text-11;

      color: var(--color-secondary-text);
      margin-top: @size-24;
      display: flex;
      align-items: center;
      justify-content: center;

      > span {
        .text-11-bold;

        margin: 0 @size-3;
      }

      > svg {
        width: @size-10;
        height: @size-10;
        margin-right: @size-3;

        > path {
          fill: var(--color-secondary-text);
        }

        > circle {
          stroke: var(--color-secondary-text);
        }
      }
    }
  }

  > div {
    border-top: @size-1 solid var(--color-secondary-action-outline);
  }
}

.MigrateRepInfo {
  .Message;
  max-width: 614px;

  > span {
    margin: 0;
  }

  > main {
    margin: @size-22 0;
    display: flex;
    flex-direction: column;
    align-items: center;

    > h1 {
      .text-16-medium;

      color: var(--color-primary-text);
      margin: 0 0 @size-16 0;
      text-transform: unset;
    }

    > h2 {
      .text-14;

      color: var(--color-secondary-text);
      line-height: 140%;
      margin-bottom: @size-28;
      padding: 0 @size-50;
      text-align: center;
      @media @breakpoint-mobile {
        padding: 0;
      }

      > button {
        .text-10;

        background: none;
        border: none;
        text-transform: uppercase;
      }
    }

    > h3 {
      margin-bottom: @size-4;
      text-transform: uppercase;
    }

    > span {
      margin-bottom: @size-16;
    }

    > button {
      .text-10;

      background: none;
      border: none;
      text-transform: uppercase;
    }
  }

  > div {
    border-top: @size-1 solid var(--color-secondary-action-outline);
  }
}

.WithdrawForm {
  .Message;

  background: var(--color-module-background);
  border-radius: @border-radius-extra-rounded;
  max-width: 432px;

  @media @breakpoint-mobile {
    height: 100vh;
    max-height: 100vh;
    max-width: 100vw;
  }

  > header {
    margin: @size-32 @size-32 0;

    @media @breakpoint-mobile {
      margin: @size-24 @size-24 0;
    }

    > div:first-of-type {
      > button {
        position: absolute;
        top: @size-24;
        right: @size-24;
      }
    }

    > div:last-of-type {
      margin-bottom: @size-24;

      > h1 {
        .text-24-bold;

        color: var(--color-primary-text);
        text-transform: none;
        margin: 0;
      }

      > h2 {
        .text-14;

        color: var(--color-secondary-text);
        margin-top: @size-4;
      }
    }
  }

  > main {
    padding: 0 @size-32;

    @media @breakpoint-mobile {
      padding: 0 @size-24;
    }

    > div:first-of-type {
      border: 0;
      margin: 0;

      > div > label {
        .mono-11-bold;

        color: var(--color-primary-text);
        text-transform: uppercase;
      }

      > div > div > div > input {
        background: var(--color-dark-grey);
        border: @size-1 solid var(--color-secondary-action);
      }
    }

    > div:last-of-type {
      margin-bottom: @size-24;
    }
  }

  > div:last-of-type {
    padding: 0;
    margin: @size-24 @size-32 @size-32;

    @media @breakpoint-mobile {
      margin: @size-24;
    }
  }
}

.GroupedForm {
  border-bottom: @size-1 solid var(--color-dark-grey);
  display: flex;
  flex-flow: column nowrap;
  justify-content: space-between;
  margin-bottom: @size-24;

  > div {
    > span {
      .text-10;

      align-content: center;
      color: var(--color-error);
      display: flex;
      flex-flow: row nowrap;
      margin-top: @size-8;

      > svg {
        fill: none;
        height: @size-12;
        margin-right: @size-8;
        width: @size-12;

        > circle {
          stroke: var(--color-error);
        }

        > rect,
        > path {
          fill: var(--color-error);
        }
      }
    }

    > label {
      .mono-10;

      color: var(--color-inactive-text);
      margin-bottom: @size-8;
      text-transform: capitalize;
    }

    > div:last-of-type {
      margin-bottom: @size-24;
    }

    > button {
      .mono-12;

      color: var(--color-primary-text);
    }

    > input {
      .text-14;

      background: var(--color-secondary-action);
      border: @size-1 solid var(--color-secondary-action-outline);
      border-radius: @border-radius-default;
      color: var(--color-primary-text);
      height: @size-40;
      line-height: @size-16;

      &::placeholder {
        color: var(--color-inactive-text);
      }
    }

    > input[type='number']::-webkit-outer-spin-button,
    > input[type='number']::-webkit-inner-spin-button {
      appearance: none;
      margin: 0;
    }

    > input[type='number'] {
      appearance: textfield;
    }
  }

  > div:nth-of-type(2) {
    display: flex;
    flex-flow: column;

    > div:first-of-type {
      align-items: flex-end;
      display: flex;
      justify-content: space-between;
      margin-bottom: @size-8;
    }

    > div {
      > label {
        .mono-11-bold;

        text-transform: uppercase;
        color: var(--color-primary-text);
        margin-bottom: 0;
      }

      > span {
        .mono-9-bold;

        color: var(--color-dark-text);
        margin-left: auto;
        text-transform: uppercase;
      }

      > button {
        padding: @size-10 @size-12;
      }

      > button,
      > div > button {
        .text-14;

        line-height: @size-16;
      }
    }
  }

  > div:last-of-type {
    align-content: start;
    display: grid;
    grid-template-columns: 1fr 1fr;

    > button {
      .mono-11-bold;

      height: @size-16;
      margin-left: auto;
    }

    > div {
      grid-column: 1 / span 2;
    }
  }

  > div:first-of-type {
    flex: 1;
  }
}

.Gas {
  .Container;

  max-width: @size-480;
  @media @breakpoint-mobile-mid {
    max-width: @size-340;
  }

  > main {
    > h2 {
      .text-12;

      color: var(--color-primary-text);
      margin-top: @size-16;
    }

    > p:first-of-type {
      .text-12;

      color: var(--color-primary-text);
      margin: 0 0 @size-24;

      @media @breakpoint-mobile-mid {
        margin: 0 0 @size-16;
      }
    }

    > p:last-of-type {
      .text-10;

      color: var(--color-dark-text);
      margin-top: @size-12;

      @media @breakpoint-mobile-mid {
        margin-top: @size-20;
      }
    }

    > button {
      border: @size-1 solid var(--color-secondary-action-outline);
      color: var(--color-primary-text);
      max-height: @button-height-default;
      padding: @size-8 @size-12;

      &:disabled {
        background: var(--color-inactive-text);
      }

      &:hover:enabled {
        background: var(--color-primary-action-5);
      }

      &:focus:enabled {
        background: var(--color-primary-action-10);
      }

      &:active:enabled {
        background: var(--color-primary-action-15);
      }

      .mono-10-bold;

      align-items: center;
      background: var(--color-secondary-action);
      display: flex;
      text-transform: uppercase;
      margin-left: auto;
      min-height: unset;
      min-width: unset;

      > span {
        > svg {
          margin-left: @size-4;

          path {
            stroke: var(--color-secondary-text);
          }
        }
      }
    }

    > div:first-of-type {
      display: flex;
      align-items: center;
      justify-content: space-between;
      margin-bottom: @size-12;

      @media @breakpoint-mobile-mid {
        flex-direction: column;
        margin-bottom: @size-16;
      }

      > div {
        background-color: var(--color-secondary-action);
        cursor: pointer;
        padding: @size-4 @size-8;
        color: var(--color-primary-text);
        border-radius: @size-3;
        border: @size-1 solid var(--color-secondary-action-outline);
        width: 100%;

        > div:first-of-type {
          font-weight: @weight-bold;

          > span:first-of-type {
            .mono-10-bold;
            color: var(--color-secondary-text);
            text-transform: uppercase;
          }

          > span:nth-of-type(2) {
            .mono-10;
            color: var(--color-dark-text);
          }
        }

        > div:nth-of-type(2) {
          font-size: @size-10;

          > span:first-of-type {
            color: var(--color-secondary-text);
            font-family: @Inter;
          }

          > span:nth-of-type(2) {
            color: var(--color-dark-text);
            font-family: @Inter;
          }
        }
      }

      > div:nth-of-type(2) {
        margin: 0 @size-5;

        @media @breakpoint-mobile-mid {
          margin: @size-8 0;
        }
      }

      div.GasCheckedButton {
        background-color: var(--color-secondary-action);
        color: var(--color-primary-text);
        border: @size-1 solid var(--color-primary-action);

        > div:first-of-type {
          > span:first-of-type {
            .mono-11-bold;
            color: var(--color-primary-text);
            text-transform: uppercase;
          }
        }
      }
    }

    > div:nth-of-type(2) {
      display: grid;
      grid-template-columns: 4fr 3fr 3fr;
      grid-template-rows: auto;
      grid-gap: @size-16;
      align-items: flex-end;
      justify-content: space-between;
      background-color: var(--color-table-header);
      border-radius: @size-3;
      padding: @size-12;
      margin-top: @size-12;

      > div {
        width: 100%;
      }

      > div:first-of-type {
        label {
          .mono-9-bold;

          color: var(--color-secondary-text);
          text-transform: uppercase;
        }

        input[type='number'] {
          .mono-11;

          border: @size-1 solid var(--color-secondary-action-outline);
          color: var(--color-primary-text);
          padding: @size-6 @size-16;
          -moz-appearance: textfield;
        }

        input::-webkit-outer-spin-button,
        input::-webkit-inner-spin-button {
          -webkit-appearance: none;
        }
      }

      > div:nth-of-type(2) {
        margin: 0 @size-5;
        border-right: @size-1 solid var(--color-secondary-action-outline);
        padding-left: @size-12;

        > div {
          > span:first-of-type {
            .mono-10-bold;

            color: var(--color-primary-text);
          }

          > span:last-of-type {
            .text-10-bold;

            color: var(--color-dark-text);
          }
        }

        > span {
          .text-10;

          color: var(--color-dark-text);
        }
      }

      > div:nth-of-type(3) {
        .text-14-bold;

        color: var(--color-primary-text);
        padding: 0 0 @size-10 @size-5;
      }

      @media @breakpoint-mobile-mid {
        grid-template-columns: 1fr 1fr;
        grid-template-rows: auto auto;
        background-color: transparent;
        padding: 0;

        > div:first-of-type {
          grid-row: 1;
          grid-column: 1 / span 2;

          input[type='number'] {
            .mono-14;

            padding: @size-13 @size-16;
          }
        }

        > div:nth-of-type(2) {
          grid-row: 2;
          grid-column: 1;
          padding-left: @size-30;
        }

        > div:nth-of-type(3) {
          grid-row: 2;
          grid-column: 2;
        }
      }
    }

    > div:nth-of-type(3) {
      margin-top: @size-12;
    }
  }
}

.Proceeds {
  .Container;

  background-color: var(--color-module-background);
  max-height: 80vh;
  max-width: 842px;

  > main {
    border-bottom: @size-1 solid var(--color-secondary-action-outline);

    > section {
      background-color: var(--color-active-background);
    }

    > section:not(:first-of-type) {
      margin-top: 0;
    }

    > section:first-of-type {
      margin-top: @size-22;
    }

    > section:last-of-type {
      margin-bottom: @size-26;
    }
  }

  > div:first-of-type:not(:last-of-type) {
    margin-top: @size-24;
  }

  @media @breakpoint-mobile {
    > main {
      > h1,
      > div:first-of-type,
      > button {
        padding: 0 @size-8;
      }

      > section:first-of-type {
        margin-top: @size-16;
      }

      > section:last-of-type {
        margin-bottom: @size-18;
      }
    }

    > div:first-of-type:not(:last-of-type) {
      margin-top: @size-16;
    }
  }

  > span:last-of-type {
    display: flex;
    flex-flow: row-reverse;
    padding: 0 @size-24 @size-24;
  }
}

.DescriptionMessage {
  .text-12;

  color: var(--color-primary-text);
  line-height: @size-20;
  margin: 0;
}

.TransactionsTable {
  align-items: center;
  border: @size-1 solid var(--color-dark-grey);
  display: grid;
  grid-template-columns:
    200px minmax(320px, 2fr) minmax(125px, 1fr) minmax(125px, 150px)
    repeat(2, 100px) 50px repeat(2, 100px) 100px;
  grid-template-rows: auto;
}

.NullTransactionsRow {
  grid-column: span 10;
  text-align: center;
}

@supports (-moz-appearance: none) {
  .Transactions {
    > div:first-of-type {
      // firefox doesn't support overlay. need auto
      overflow-y: auto;
    }
  }
}

.Transactions {
  .Container;

  max-width: 95vw;
  min-height: 500px;
  overflow: hidden;
  padding: 0 @size-20 @size-20;

  > header {
    border-bottom: @size-1 solid var(--color-secondary-action-outline);
    margin: 0 -@size-24 @size-24;

    @media @breakpoint-mobile {
      margin: 0 -@size-16 @size-16;
    }
  }

  @media @breakpoint-mobile {
    margin: 0;
    padding: @size-16;
  }

  > section:first-of-type {
    display: grid;
    grid-gap: @size-4;
    grid-template-columns: repeat(4, 135px) 130px 1fr;
    grid-template-rows: @size-14 @size-32;

    @media @breakpoint-mobile {
      grid-gap: @size-8 @size-4;
      grid-template-columns: 1fr 1fr;
      grid-template-rows: @size-32 @size-24 @size-32 @size-24 @size-32 @size-32;
      height: auto;
      margin-bottom: @size-8;

      > span:first-of-type {
        order: 2;
      }

      > span:nth-of-type(2) {
        order: 3;
      }

      > span:nth-of-type(3) {
        order: 6;
      }

      > div[role='button'] {
        > div {
          left: 0;
          max-height: 40vh;
          overflow: auto;
          right: 0;

          > button {
            overflow: hidden;
            text-overflow: ellipsis;
            white-space: nowrap;
          }
        }
      }

      > div[class*='FormDropdown'] > div[class*='Normal'] {
        min-width: 100%;
        max-width: 100%;
      }

      > div:nth-of-type(2) {
        order: 4;
      }

      > div:nth-of-type(3) {
        order: 5;
      }

      > div:nth-of-type(4) {
        order: 8;
      }

      > div:nth-of-type(5) {
        order: 9;
      }

      > div:last-of-type {
        display: flex;
        flex-flow: row nowrap;
        order: 11;

        > button {
          padding: @size-8 @size-16;
        }

        > button:last-of-type {
          margin-left: @size-4;
        }
      }

      > button {
        grid-column: span 2;
        order: 1;
        width: 100%;
      }
    }

    > span {
      .mono-10-bold;

      color: var(--color-inactive-text);
      text-transform: uppercase;

      @media @breakpoint-mobile {
        margin-top: auto;
      }
    }

    > span:last-of-type {
      grid-column: span 3;

      @media @breakpoint-mobile {
        grid-column: span 1;
        order: 7;
      }
    }

    > div[class*='FormDropdown'] {
      > div {
        border: @size-1 solid var(--color-secondary-action-outline);
        max-height: @size-32;
        min-height: @size-32;
        min-width: 0;
        width: 100%;

        @media @breakpoint-mobile {
          max-height: none;
          max-width: none;
          min-height: 100%;
          min-width: 100%;
        }

        > button {
          > span {
            .text-14;

            padding: @size-3 0;
            text-align: left;
          }

          > svg {
            height: @size-6;
            width: @size-10;

            > path {
              fill: var(--color-secondary-text);
              stroke: var(--color-secondary-text);
            }
          }
        }
      }
    }

    > div[class*='DatePicker'] {
      :global {
        .DateInput_input_1,
        .DateInput_input__focused,
        .DateInput_input__focused_2 {
          min-height: @size-32;
          max-height: @size-32;
          min-width: 0;

          @media @breakpoint-mobile {
            min-width: 0;
          }
        }

        .SingleDatePickerInput_calendarIcon,
        .SingleDatePickerInput_calendarIcon_1 {
          padding: 0;
          margin-top: @size-6;
          margin-bottom: @size-3;
        }
      }
    }

    > div:first-of-type {
      display: none;

      @media @breakpoint-mobile {
        display: flex;
        order: 10;
      }
    }

    > div[role='button'] {
      height: @size-40;
      max-width: 100%;

      > div > button,
      > button {
        .text-12;
      }
    }

    > div:last-of-type {
      > button:last-of-type {
        margin-left: @size-3;
      }
    }

    > button:last-of-type {
      margin-left: auto;
    }
  }

  > section:nth-of-type(2) {
    width: fit-content;
    margin-top: @size-12;

    @media @breakpoint-mobile {
      margin-bottom: @size-12;
    }
  }

  > div:first-of-type {
    max-height: 650px;
    overflow: overlay;
  }

  > div:first-of-type > div:first-of-type {
    .TransactionsTable;
    .text-12;

    background: var(--color-table-header);
    border-bottom: 0;
    color: var(--color-secondary-text);
    margin: @size-24 0 0;
    min-height: @size-32;
    text-transform: uppercase;
    min-width: fit-content;

    @media @breakpoint-mobile {
      margin: 0;
    }

    > span {
      padding: 0 @size-12;
    }

    > span:first-of-type {
      padding-left: @size-24;
    }

    > span:nth-of-type(5),
    > span:nth-of-type(6),
    > span:nth-of-type(8),
    > span:nth-of-type(9) {
      text-align: right;

      > button {
        width: 100%;
      }
    }

    > span:last-of-type {
      padding-right: @size-24;
    }
  }

  > div:first-of-type > section:last-of-type {
    .TransactionsTable;

    border-top: 0;
    color: var(--color-primary-text);
    max-height: 650px;
    overflow: overlay;
    margin-bottom: @size-32;
    min-width: fit-content;

    @media @breakpoint-mobile {
      max-height: 600px;
      margin-bottom: @size-16;
    }

    > span {
      .mono-11;

      border-top: @size-1 solid var(--color-dark-grey);
      height: @size-32;
      line-height: @size-13;
      overflow: hidden;
      padding: @size-10 @size-12;
      text-overflow: ellipsis;
      white-space: nowrap;
    }

    > span:nth-of-type(9n + 1) {
      .mono-12;

      line-height: @size-15;
      padding: @size-8 @size-12 @size-8 @size-24;
    }

    > span:nth-of-type(9n + 2),
    > span:nth-of-type(9n + 3) {
      .text-11;
    }

    > span:nth-of-type(9n + 4) {
      .mono-11-bold;

      text-transform: capitalize;
    }

    > span:nth-of-type(9n + 5),
    > span:nth-of-type(9n + 6),
    > span:nth-of-type(9n + 8),
    > span:nth-of-type(9n + 9) {
      text-align: right;
    }

    > div:nth-of-type(1n) {
      background: none;
      border: 0;
      border-radius: 0;
      border-top: @size-1 solid var(--color-dark-grey);
      display: flex;
      height: @size-32;
      justify-content: flex-end;
      padding: @size-12 @size-24 @size-10 0;

      &:hover {
        color: var(--color-primary-text);
      }
    }
  }

  > div:last-of-type {
    align-items: center;
    display: grid;
    grid-gap: @size-16;
    grid-template-columns: 130px 1fr 130px;
    grid-template-rows: @size-24;
    margin: auto 0 0;

    > div:first-of-type {
      grid-column: 2 / span 1;
      margin: 0 auto;

      @media @breakpoint-mobile {
        grid-column: 1 / span 3;
        margin: 0;
        width: 100%;
      }

      > section > button {
        height: @size-24;
        width: @size-24;
        padding: 0;
      }
    }

    > div:last-of-type {
      @media @breakpoint-mobile {
        display: none;
      }

      > div {
        border: @size-1 solid var(--color-secondary-action-outline);
        min-height: @size-24;
        max-height: @size-24;
        min-width: 0;

        > button {
          > span {
            .mono-9;

            padding: @size-3 0;
            text-align: left;
          }

          > svg {
            height: @size-6;
            width: @size-10;

            > path {
              fill: var(--color-secondary-text);
              stroke: var(--color-secondary-text);
            }
          }
        }
      }
    }
  }
}

.AlertMessage {
  .text-12;

  color: var(--color-resolved);
  margin: 0 0 @size-8;
}

.Breakdown {
  > h4 {
    .mono-10;

    color: var(--color-primary-text);
    margin-top: @size-24;
    margin-bottom: @size-24;
    text-transform: uppercase;
  }
}

.ShortBreakdown {
  .Breakdown;

  margin-left: auto;
  max-width: @size-240;

  @media @breakpoint-mobile {
    margin-left: 0;
    max-width: 100%;
  }
}

.ReverseBreakdown {
  .Breakdown;

  margin-right: auto;
  max-width: @size-240;
}

.ReadableAddress {
  align-items: center;
  display: flex;
  flex-flow: column nowrap;
  margin-top: @size-16;

  > h4 {
    .mono-10;

    color: var(--color-inactive-text);
    line-height: @size-14;
    margin-bottom: @size-14;
    text-transform: uppercase;
  }

  > canvas {
    border: @size-4 solid var(--color-primary-text);
  }
}

.AccountAddressDisplay {
  .mono-12;

  align-items: center;
  background: var(--color-page-background);
  border: @size-1 solid var(--color-secondary-action-outline);
  color: var(--color-secondary-text);
  display: flex;
  flex-flow: row nowrap;
  justify-content: space-between;
  line-height: @size-14;
  margin: @size-8 0;
  padding: @size-12 @size-9;
  padding-right: 0;
  width: fit-content;
  position: relative;

  > div {
    font-size: @size-12;
    margin-right: @size-12;
<<<<<<< HEAD
    max-width: @size-153;
=======
    max-width: 166px;
>>>>>>> 682b422b
    word-break: break-all;
  }

  > button {
    align-items: center;
    color: var(--color-inactive-text);
    display: flex;
    font-size: @size-12;
    margin-left: @size-8;
    margin-right: @size-12;
    padding: @size-6;
    text-transform: uppercase;
    color: var(--color-primary-text);
    background: var(--color-secondary-action);
    border: @size-1 solid var(--color-secondary-action-outline);
    border-radius: @border-radius-default;

    @media @breakpoint-mobile {
      margin-left: @size-4;
      padding: @size-6;
    }
  }

  > button:hover {
    background: var(--color-secondary-action-5-light);
  }
}

.ShowConfirmaiton:after {
  content: '';

  border-top: solid @size-12 var(--color-primary-text);
  border-left: solid @size-12 transparent;
  border-right: solid @size-12 transparent;
  position: absolute;
  right: @size-16;
  top: -@size-6;
}

.ShowConfirmaiton:before {
  .text-10;
  content: 'Copied!';
  color: var(--color-inactive-text);
  position: absolute;
  bottom: 100%;
  background: var(--color-primary-text);
  padding: @size-8 @size-12;
  border-radius: @border-radius-default;
  display: flex;
  align-items: center;
  justify-content: center;
  right: 0;
  text-transform: capitalize;
}

.ActionRow {
  align-items: center;
  background: var(--color-module-background);
  border-bottom: @size-1 solid var(--color-dark-grey);
  display: flex;
  flex-flow: column nowrap;
  padding: @size-16;

  &:not(:first-of-type) {
    margin-top: @size-4;
  }

  > section {
    align-content: center;
    display: flex;
    flex: 1 100%;
    flex-flow: row nowrap;
    justify-content: stretch;
    margin-bottom: @size-16;
    width: 100%;

    > div:first-of-type {
      align-items: center;
      flex: 0 0 auto;
      flex-flow: row nowrap;
      margin-left: @size-50;
      max-width: @size-250;

      > span {
        display: flex;
        margin-bottom: @size-4;
      }
    }

    > h2 {
      .text-12-medium;

      color: var(--color-primary-text);
      flex: 1 auto;
      line-height: @size-15;
      word-break: break-word;
    }

    @media @breakpoint-mobile {
      flex-direction: column;

      > h2 {
        margin-bottom: @size-16;
        word-break: break-word;
      }

      > div:first-of-type {
        margin-left: 0;
        max-width: unset;
      }
    }
  }

  > button {
    margin-left: auto;
  }

  > div {
    display: flex;
    flex: 1;
    justify-content: flex-end;
    width: 100%;

    > span {
      margin-right: @size-12;
    }

    > div[class*='DismissableNotice'] {
      justify-content: flex-start;
      margin-top: @size-16;
    }
  }

  .SelectableTable {
    align-items: center;
    display: flex;
    flex-flow: column nowrap;
    justify-content: stretch;

    > button {
      border: @size-1 solid var(--color-dark-grey);
      border-top: 0;
      color: var(--color-primary-text);
      display: flex;
      flex: 1;
      flex-flow: row nowrap;
      width: 100%;

      > span {
        .mono-10;

        border-right: @size-1 solid var(--color-dark-grey);
        flex: 1;
        padding: @size-4 @size-8;
        text-align: left;
        white-space: nowrap;

        &:last-of-type {
          border-right: 0;
        }
      }

      &:hover {
        color: var(--color-inactive-text);
        cursor: pointer;
      }

      &:first-of-type {
        border-top: @size-1 solid var(--color-dark-grey);

        &:hover {
          color: var(--color-primary-text);
          cursor: auto;
        }
      }
    }
  }

  .DepositInfo {
    border-top: @size-1 solid var(--color-dark-grey);
    color: var(--color-primary-text);

    > h3 {
      .text-12-bold;

      margin: @size-24 0 @size-12;
    }

    > ul {
      .text-12;

      color: var(--color-primary-text);
      list-style-type: decimal;
      margin-left: @size-12;

      > li {
        margin: @size-4 0;
      }
    }
  }

  .ModalMarketReview {
    background-color: var(--color-module-background);
    margin: 0 0 @size-24;
    padding: @size-32 0 0;

    > div {
      .text-12;

      color: var(--color-primary-text);
      line-height: normal;
      margin: 0 0 @size-16;
      word-break: break-all;

      > div > button {
        .text-12;

        color: var(--color-primary-action);
        cursor: pointer;
      }

      > p {
        .mono-10;

        color: var(--color-inactive-text);
        margin: @size-4 0;
        text-transform: uppercase;
      }
    }

    > div:last-of-type {
      margin: 0;
    }
  }

  .CheckboxCTA {
    display: flex;
    flex-flow: row nowrap;
    width: 100%;

    > label {
      .text-14-medium;

      align-items: center;
      color: var(--color-primary-text);
      display: flex;
      text-transform: none;
      user-select: none;

      > div {
        margin-right: @size-40;
      }
    }

    &:active,
    &:focus {
      outline: none;
    }
  }

  .ModalMigrateMarket {
    .Message;

    max-width: @size-750;

    > main {
      display: flex;
      flex-direction: column;
      padding: 0;

      > div:first-of-type {
        border-bottom: @size-1 solid var(--color-dark-grey);
        display: flex;
        flex-direction: column;
        padding: @size-24;

        > p {
          .text-12;

          color: var(--color-secondary-text);
          margin: 0 0 @size-32;
          padding: 0;
        }

        > h2 {
          .text-12-bold;

          color: var(--color-primary-text);
          margin: 0 @size-16 @size-24;
        }

        > div:first-of-type {
          margin: @size-8 0 @size-10;
        }
      }
    }

    @media @breakpoint-mobile-mid {
      > main {
        > div:first-of-type {
          padding: 0 @size-16;
        }

        > div:nth-of-type(2) {
          padding: @size-16;
        }

        > div:last-of-type {
          padding: @size-16;
        }
      }
    }
  }

  .ModalUniverseSelector {
    .Container;

    max-width: @size-800;

    > div:first-of-type {
      align-items: flex-start;
      display: flex;
      padding: @size-24;

      > h1 {
        color: var(--color-primary-text);
        margin-bottom: 0;
      }
    }

    > p {
      .text-12;

      color: var(--color-secondary-text);
      padding: 0 @size-24;
    }

    > main {
      align-items: flex-start;
      display: flex;

      > div:first-of-type {
        flex: 1;
      }

      > div:nth-of-type(2) {
        flex: 1;
        padding-left: @size-24;
      }
    }

    @media @breakpoint-mobile-small {
      > main {
        display: block;
      }
    }
  }

  .ModalReporting {
    .Message;

    max-width: 750px;

    > main {
      display: flex;
      flex-direction: column;
      padding: @size-16 0 0;

      > section {
        margin: 0 @size-16;
      }

      > div:first-of-type,
      > div[class*='ExplainerBlock'],
      > section[class*='MigrateRepInfo'] {
        margin: @size-8 @size-16 @size-24;
        padding: @size-24;
        border: none;
        background-color: var(--color-table-header);
      }

      > section[class*='MigrateRepInfo'] {
        margin-bottom: @size-8;
      }

      > div:nth-of-type(2) {
        border-bottom: @size-1 solid var(--color-dark-grey);
        border-top: @size-1 solid var(--color-dark-grey);
        display: flex;
        flex-direction: column;
        padding: @size-24 @size-40 0;

        > section {
          max-height: @size-16;
          height: @size-16;
          display: flex;
          flex-flow: row nowrap;

          > label {
            margin-bottom: 0;
            margin-left: @size-8;
          }

          > span {
            display: flex;
            align-items: center;
            height: @size-16;
          }
        }

      > span > a > span {
        &:hover {
          text-decoration: underline;
        }
      }

      .Details {
        .text-12;

          color: var(--color-secondary-text);

          > h2 {
            .text-10;
          }
        }

        > span:nth-of-type(1) {
          .text-24-bold;

          color: var(--color-primary-text);
          margin-top: @size-14;
          margin-bottom: @size-16;
          word-break: break-word;
        }

        > div:first-of-type > div:first-of-type > div:first-of-type {
          margin: @size-12 0;
        }
        @media @breakpoint-mobile {
          div:nth-of-type(2) {
            padding: @size-12 0;
          }
        }
      }

      > div:nth-of-type(3) {
        border-bottom: @size-1 solid var(--color-dark-grey);
        display: flex;
        padding: @size-16 @size-40;

        > button {
          margin-left: @size-38;
        }
      }

      > div:last-of-type {
        padding: @size-32 @size-40;
      }

      > div[class*='DismissableNotice'] {
        margin: @size-10 @size-32 0;
        width: unset;
        padding-left: @size-16;
      }
    }

    @media @breakpoint-mobile {
      height: 100vh;
      max-height: 100vh;
      max-width: 100vw;
    }

    @media @breakpoint-mobile-mid {
      > main {
        > div:nth-of-type(2) {
          padding: 0 @size-16;
          min-height: min-content;
        }

        > div:nth-of-type(3) {
          padding: @size-16;
        }

        > div:last-of-type {
          min-height: min-content;
          padding: @size-16;
        }
      }
    }
  }
}

.ModalOrbitChat {
  background: var(--color-dark-grey);
  bottom: @size-4;
  position: fixed;
  right: @size-22;
  z-index: @mask-modal;

  // Closed global chat window
  > button {
    .mono-9-bold;

    align-items: center;
    background: var(--color-module-background);
    color: var(--color-primary-text);
    display: flex;
    flex-direction: row-reverse;
    text-transform: uppercase;

    > svg {
      fill: var(--color-primary-text);
      height: @size-12;
      margin-left: @size-8;
      transform: rotate(180deg);
      width: @size-12;
    }
  }

  // Open global chat window
  > div {
    background-color: var(--color-module-background);
    border: 1px solid var(--color-dark-grey);
    height: 100%;
    left: 0;
    position: fixed;
    top: 0;
    width: 100vw;

    // Header section
    > div:first-of-type {
      align-items: center;
      background-color: var(--color-dark-grey);
      border-bottom: 1px solid var(--color-dark-grey);
      display: flex;
      flex-direction: row;
      padding: @size-14 @size-16;

      > span {
        color: var(--color-primary-text);
        text-transform: uppercase;
      }

      > span:first-of-type {
        .mono-12-bold;
      }

      > span:nth-of-type(2) {
        .mono-9;

        background: var(--color-open-15);
        border-radius: 0.1875rem;
        color: var(--color-open);
        padding: 0 1px;
      }

      > button {
        margin: 2px 2px 0 auto;

        > svg {
          height: @size-12;
          fill: var(--color-primary-text);
          margin: 0;
          width: @size-12;
        }
      }
    }

    iframe {
      border: 0;
      height: calc(100% - 48px);
      width: 100%;
    }
  }
}

.ModalThreeBoxChat {
  background: var(--color-dark-grey);
  position: fixed;
  bottom: 0;
  right: 0;
  z-index: @mask-modal;

  // Closed global chat window
  > button {
    .mono-9-bold;

    align-items: center;
    background: var(--color-module-background);
    color: var(--color-primary-text);
    display: flex;
    flex-direction: row-reverse;
    text-transform: uppercase;

    > svg {
      fill: var(--color-primary-text);
      height: @size-12;
      margin-left: @size-8;
      transform: rotate(180deg);
      width: @size-12;
    }
  }

  // Open global chat window
  > div {
    background-color: var(--color-module-background);
    border: @size-1 solid var(--color-dark-grey);
    height: 100%;
    position: fixed;
    left: 0;
    top: 0;
    height: 100%;
    width: 100%;

    > button {
      position: absolute;
      top: calc(50% + 25px);
      left: 50%;
      transform: translate(-50%, -50%);
    }

    > div:first-of-type {
      align-items: center;
      background-color: var(--color-dark-grey);
      border-bottom: @size-1 solid var(--color-dark-grey);
      display: flex;
      flex-direction: row;
      padding: @size-14 @size-16;

      > span {
        color: var(--color-primary-text);
        text-transform: uppercase;
      }

      > span:first-of-type {
        .mono-12-bold;
      }

      > span:nth-of-type(2) {
        .mono-9;

        background: var(--color-open-15);
        border-radius: @size-3;
        color: var(--color-open);
        padding: 0 @size-1;
      }

      > button {
        margin: @size-2 @size-2 0 auto;

        > svg {
          height: @size-12;
          fill: var(--color-primary-text);
          margin: 0;
          width: @size-12;
        }
      }
    }

    > span {
      display: flex;
      height: calc(100% - 49px);
      width: 100%;
      justify-content: center;
      align-items: center;
    }
  }

  div[class*='sc-launcher'],
  div[class*='sc-chat-window'],
  div[class*='sc-header'],
  form[class*='sc-user-input'] > textarea,
  div[class*='sc-popup-window--cointainer'],
  input[class*='sc-popup-window--search'],
  form[class*='sc-user-input active'] {
    background-color: var(--color-dark-grey);
  }

  div[class*='sc-message-list'],
  div[class*='onlineList'],
  div[class*='closeOnlineList'] {
    background-color: var(--color-active-background);
  }

  div[class*='onlineList'],
  input[class*='sc-popup-window--search'],
  form[class*='sc-user-input active'],
  input[class*='sc-popup-window--search'],
  form[class*='sc-user-input'] > textarea {
    color: var(--color-primary-text);
  }

  button[class*='sc-user-input--emoji-icon-wrapper'] path,
  button[class*='sc-user-input--emoji-icon-wrapper'] circle {
    fill: var(--color-primary-text);
  }

  button[class*='sc-user-input--send-icon-wrapper'] {
    margin: 0;
  }

  div[class*='chat'] {
    height: 100%;
    min-height: unset;
  }

  div[class*='sc-launcher'] {
    bottom: @size-10;
  }

  div[class*='popupChat'] > div {
    bottom: @size-10;
  }

  div[class*='sc-chat-window'] {
    border-top: @size-1 solid var(--color-secondary-action-outline);
    border-radius: @size-3;
    height: calc(100% - 49px);
    overflow: hidden;
    width: 100%;
  }

  form[class*='sc-user-input active'] > textarea {
    &:focus {
      border: none;
    }
  }

  div[class*='sc-user-input--button'] {
    justify-content: center;
  }

  div[class*='sc-header--close-button'] svg {
    padding: @size-4;
  }

  div[class*='sc-header--close-button'] path {
    stroke: var(--color-primary-text);
  }

  input[class*='sc-popup-window--search'] {
    width: 232px;

    &:focus {
      border: none;
    }
  }

  img[class*='input_user'] {
    padding: @size-7;
  }

  div[class*='sc-message--text'] {
    .text-12;

    background-color: var(--color-dark-grey) !important;
    color: var(--color-primary-text) !important;
  }

  div[class*='sc-header--team-name'] {
    padding: 0 @size-8;
  }

  div[class*='onlineList_members'] {
    overflow: auto;
  }

  div[class*='sc-header'] {
    padding: 0 @size-10;
    min-height: unset;
  }

  h3[class*='sc-header--team-name_text'] {
    .text-16-bold;
  }

  div[class*="sc-popup-window--cointainer"] {
    width: 282px;
    bottom: @size-16;
    right: -@size-18;

    &:after {
      background-color: var(--color-dark-grey);
      right: @size-12;
    }
  }
}

.Scalar {
  .Message;

  > header {
    border-bottom: 0;
  }

  > main {
    .text-14;
    border-top: @size-1 solid var(--color-secondary-action-outline);
    border-bottom: @size-1 solid var(--color-secondary-action-outline);
    color: var(--color-primary-text);
    display: grid;
    grid-template-columns: 1fr;
    grid-template-rows: 1fr;
    grid-gap: @size-16 0;

    > h4 {
      .text-14-medium;
    }

    > ul {
      padding-left: @size-24;
      list-style: disc;
      > li {
        margin: @size-8 0;

        > button {
          background: none;
          border: 0;
        }
      }
    }
  }

  > div:last-of-type {
    align-items: center;
    display: flex;
    flex-flow: row nowrap;
    padding: @size-16 @size-24;

    > label {
      color: var(--color-secondary-text);
      display: flex;
      flex-flow: row nowrap;
      flex: 1;
      margin-bottom: 0;

      > div {
        margin-right: @size-24;
      }
    }
  }
}

.AddFundsSwap {
  margin: @size-24 0 @size-16 0;

  > ul {
    height: @size-32;

    > li {
      background: var(--color-dark-grey);
      width: 100%;

      > button {
        .text-12;

        color: var(--color-primary-text);
        cursor: default;
        text-transform: capitalize;
      }
    }
  }

  > ul > li[class*='Selected'] {
    background: var(--color-dark-grey);
  }

  > ul > li:first-of-type {
    border-bottom-left-radius: @size-24;
    border-top-left-radius: @size-24;
  }

  > ul > li:last-of-type {
    border-bottom-right-radius: @size-24;
    border-top-right-radius: @size-24;
  }
}

.AccountStatusTracker {
  display: flex;
  flex-direction: column;
  width: 346px;
  align-items: center;

  > div:first-of-type {
    display: flex;
    flex-direction: row;
    margin: 0 0 @size-4 0;

    div.AccountStep {
      display: inline-block;
      border: @size-2 solid var(--color-secondary-text);
      border-radius: 50%;
      width: @size-26;
      height: @size-26;
    }

    div.AccountStepCompleted {
      > svg {
        width: @size-14;
        height: @size-14;
        transform: translate(@size-4, @size-3);
      }
    }

    div.line {
      border-top: @size-2 solid var(--color-secondary-text);
      display: inline-block;
      margin: auto;
      width: 106px;
    }
  }

  > div:last-of-type {
    display: flex;
    text-align: center;

    width: 100%;

    > div {
      .text-10-semi-bold;

      color: var(--color-secondary-text);
      flex: 2;
    }

    > div:first-of-type,
    > div:last-of-type {
      flex: 1;
    }
  }
}

.TransferMyDai {
  align-items: center;
  display: flex;
  border: @size-2 solid var(--color-secondary-action-outline);
  border-radius: @size-3;
  justify-content: space-between;
  margin: @size-16 0 @size-24 0;
  padding: @size-12 @size-16;
  width: 100%;

  @media @breakpoint-mobile {
    flex-direction: column;
    text-align: center;

  }

  > div:first-of-type {
    display: flex;
    flex-direction: column;
    text-align: left;

    > span:first-of-type {
      .text-14-bold;

      color: var(--color-primary-text);
    }

    > span:last-of-type {
      .text-14;

      color: var(--color-secondary-text);
    }

    @media @breakpoint-mobile {
      > span {
        margin: 0 0 @size-6 0;
      }
    }
  }
}

.TransferMyDaiCondensed {
  align-items: center;
  background: var(--color-module-background);
  display: flex;
  justify-content: space-between;
  padding: @size-16;

  > div:first-of-type {
    display: flex;
    flex-direction: column;

    > span:first-of-type {
      .text-12-bold;

      color: var(--color-primary-text);
    }

    > span:last-of-type {
      .text-12;

      color: var(--color-secondary-text);
    }
  }
}<|MERGE_RESOLUTION|>--- conflicted
+++ resolved
@@ -2950,11 +2950,7 @@
   > div {
     font-size: @size-12;
     margin-right: @size-12;
-<<<<<<< HEAD
-    max-width: @size-153;
-=======
     max-width: 166px;
->>>>>>> 682b422b
     word-break: break-all;
   }
 
