@import (reference) '~assets/styles/shared';

.DefaultModalBorder {
  border: @size-3 solid var(--color-secondary-action-outline);
  border-radius: @border-radius-extra-rounded;

  @media @breakpoint-mobile {
    border: @size-2 solid var(--color-secondary-action-outline);
    border-radius: @border-radius-default;
  }
}

.Container {
  .DefaultModalBorder;

  background: var(--color-module-background);
  display: flex;
  flex-flow: column nowrap;
  max-height: 90vh;
  max-width: @size-560;
  position: relative;
  width: 100%;

  > main {
    overflow: auto;
    padding: @size-16 @size-24;
  }

  > main > h1 {
    .text-12-medium;

    color: var(--color-primary-text);
    line-height: @size-16;
    margin-bottom: @size-16;
    text-align: left;
    text-transform: uppercase;
  }

  > main > h2 {
    .text-16-medium;

    color: var(--color-primary-text);
    margin: @size-8 0 @size-24;
    word-break: break-word;
  }

  > main > h3 {
    .text-12-bold;

    color: var(--color-primary-text);
    line-height: @size-16;
    margin: 0 0 @size-14;
  }

  > div:last-of-type {
    display: flex;
    flex-flow: row-reverse nowrap;

    > button,
    > a {
      margin-left: @size-16;
    }
  }
}

.LargeSubheader {
  .text-22-bold;

  color: var(--color-primary-text);
  justify-content: center;
  display: flex;

  @media @breakpoint-mobile {
    .text-16-bold;
  }
}

.SmallSubheader {
  .text-14;

  color: var(--color-secondary-text);
  justify-content: center;
  line-height: 150%;
  margin-top: @size-4;
  display: flex;
}

.MediumSubheader {
  .text-16-bold;

  color: var(--color-primary-text);
}

.DaiGraphic {
  margin: @size-42 0 @size-36;
  display: flex;
  align-items: center;
  justify-content: center;

  > div {
    display: flex;
    flex-direction: column;
    > span {
      .text-18-bold;

      color: var(--color-primary-text);
      margin-top: @size-14;
      text-transform: uppercase;
    }
  }

  > div:first-of-type {
    > svg {
      height: @size-64;
      width: @size-64;

      > path {
        fill: var(--color-secondary-text);
      }
    }
  }

  > div:last-of-type {
    > svg {
      height: @size-64;
      width: @size-52;

      > path {
        fill: var(--color-secondary-text);
      }
    }
  }

  > span {
    .text-28-bold;

    color: var(--color-primary-text);
    margin: 0 @size-32;
  }
}

.LinkContentSection {
  .text-14;

  margin: @size-8 0 @size-28;
  color: var(--color-secondary-text);
  line-height: 150%;
  text-align: center;

  > div {
    margin-top: @size-4;

    > a {
      color: var(--color-primary-action);

      > button {
        .text-12;
      }
    }
  }
}

div.Onboarding {
  .Message;

  align-items: center;
<<<<<<< HEAD
  border: 3px solid var(--color-secondary-action-outline);
  min-height: 487px;
=======
  border: 3px solid @color-secondary-action-outline;
  height: 598px;
>>>>>>> 33e208ac
  justify-content: center;
  padding: @size-32 @size-28 @size-32;
  width: 568px;

  @media @breakpoint-mobile {
<<<<<<< HEAD
    align-items: center;
    border: 2px solid var(--color-secondary-action-outline);
=======
    border: 2px solid @color-secondary-action-outline;
>>>>>>> 33e208ac
    height: 100%;
    margin: @size-32 @size-8;
    max-width: 100%;
    padding: 0;
    justify-content: space-between;
  }

  > div {
    display: flex;
    flex-flow: column nowrap;
    align-items: center;
    height: 100%;

    @media @breakpoint-mobile {
      display: flex;
      flex-direction: column;
      overflow: auto;
      height: 75%;
      padding: @size-16 @size-22 0 @size-22;

<<<<<<< HEAD
      > svg {
        height: @size-64;
        fill: var(--color-primary-text);
      }
    }

    > div:nth-of-type(2) {
      text-align: center;
      margin-top: @size-56;
    }
=======
      > div:first-of-type {
        margin: 0 0 1rem 0;
      }
    }

    > main {
      display: flex;
      flex: 2;
      flex-direction: column;
      justify-content: center;
>>>>>>> 33e208ac

      @media @breakpoint-mobile {
        margin: 0 @size-16;
      }

      > div {
        text-align: center;
      }

      > div:nth-of-type(1) {
        > svg {
          height: 62px;
          fill: @color-primary-text;
        }
      }

      > div[class*='LargeSubheader'] {
        margin: @size-16 0 0 0;
      }


      > div[class*="LinkContentSection"] {
        margin: @size-12 0 0 0;
        text-align: center;

        > div {
          margin: @size-16 0 0 0;
        }

        button {
          .text-10-semi-bold;

          color: @color-primary-text;
          background: none;
          border: none;

          > svg path:first-of-type {
            fill: @color-primary-text;
          }

          > svg path:last-of-type {
            stroke: @color-primary-text;
          }
        }
      }
    }

    > div.OnboardingNav {
      display: flex;
      align-items: center;
      flex-direction: column;

      @media @breakpoint-mobile {
        display: none;
      }

      > div:first-of-type {
        display: flex;
        flex-direction: row;

        > div:first-of-type {
          display: flex;
          flex-direction: row-reverse;
          padding: 0;

          > button:first-of-type {
            margin-left: @size-16;
          }

          > button:only-of-type {
            margin: 0;
          }
        }

        > button {
          margin-left: @size-16;
        }
      }
    }
  }

  > div.OnboardingMobileNav {
    display: none;

    @media @breakpoint-mobile {
      border-top: 1px solid @color-secondary-action-outline;
      display: flex;
      flex-direction: row;
      justify-content: space-between;
      max-height: 100px;
      width: 100%;
    }

    > div:first-of-type,
    > div:last-of-type {
      height: @size-6;
      width: @size-6;
      margin: 0;

      > svg {
        stroke: @color-secondary-text;
      }
    }

    > div:last-of-type > svg {
      transform: rotate(-180deg);
    }

    > div:nth-of-type(2) {
      align-items: center;
      display: flex;
      flex-direction: column;

      div[class*="ButtonsRow"] {
        display: flex;
        flex-direction: row-reverse;
      }
    }

    button[class*="SecondaryButton"] {
      margin: 0 @size-12 0 0;
    }

    div[class*="Stepper"] {
      margin-top: @size-6;
    }
  }

  &.Condensed {
    min-height: 200px;
    width: 445px;
    padding: @size-32 @size-24 @size-12;

    > main {
      > div:nth-of-type(1) {
        .text-18-bold;
      }

      > div:nth-of-type(2) {
        .text-12;

        margin-top: @size-16;
        line-height: 140%;
      }
    }
  }
}


.Stepper {
  align-items: center;
  display: flex;
  height: @size-12;
  margin-top: @size-32;

  > span {
    background: var(--color-inactive-text);
    border-radius: 50%;
    cursor: pointer;
    height: @size-8;
    margin: @size-4;
    width: @size-8;

    &:hover {
      background: @color-dark-text;
      height: @size-12;
      margin: @size-2;
      width: @size-12;
    }

    &.Current {
      background: var(--color-primary-text);
    }
  }

  > span:last-of-type {
    &:hover {
      margin-left: @size-2;
    }
  }
}

.TitleHeader {
  align-items: center;
  border-bottom: @size-1 solid var(--color-secondary-action-outline);
  display: flex;
  flex-flow: row nowrap;
  justify-content: space-between;
  padding: @size-24;
  display: grid;
  grid-template-columns: 2fr 1fr;

  &.Bright {
    > h1 {
      color: var(--color-reporting);
    }
  }

  &.ShortBorder {
    padding: 0 0 @size-24;
    margin: @size-24 @size-24 0;
  }

  @media @breakpoint-mobile {
    padding: @size-8 @size-16 @size-16;
  }

  > h1 {
    .text-12-medium;

    color: var(--color-primary-text);
    line-height: @size-16;
    margin-bottom: 0;
    text-align: left;
    text-transform: uppercase;
  }

  > h2 {
    .text-12;

    color: var(--color-primary-text);
    margin-top: @size-16;
    grid-row: 2;
  }

  > button:first-of-type {
    display: flex;
    justify-content: flex-end;
    > svg {
      height: @size-12;
      width: @size-12;

      > path {
        stroke: var(--color-primary-text);
      }
    }
  }
}

:root[theme='BETTING'],
:root[theme='SPORTS'] {
  .TitleHeader {
    padding: @size-16 @size-21;
  }
}

div.ButtonsRow:last-of-type {
  padding: @size-12 @size-24;

  @media @breakpoint-mobile {
    padding: @size-8 @size-16;
  }
}

:root[theme='BETTING'],
:root[theme='SPORTS'] {
  div.ButtonsRow:last-of-type {
    background: var(--color-table-header-50);
    padding: @size-14 @size-16;
  }
}

.FundsHelp {
  > p {
    .text-12-bold;

    color: var(--color-primary-text);
    margin: @size-50 0 @size-8;
  }

  > div {
    .text-12;

    color: var(--color-secondary-text);
    line-height: 140%;

    > span {
      width: @size-16;
      height: @size-16;
      margin: 0 @size-2;

      > span svg {
        height: @size-12;
        transform: translateY(@size-2);
        width: @size-12;
      }
    }

    > button {
      .text-10-bold;

      background: none;
      border: none;
      padding: 0 0 0 @size-2;

      @media @breakpoint-mobile {
        padding: 0;
      }

      > svg {
        height: @size-10;
        width: @size-10;
      }
    }
  }
}

.AddFunds {
  &.hideOnMobile {
    @media @breakpoint-mobile {
      display: none;
    }
  }

  &.hideOnDesktop {
    display: none;

    @media @breakpoint-mobile {
      display: flex;
      margin: @size-48 0;
    }

    @media all and (max-width: 320px) {
      // iPhone 5
      margin: @size-2;
    }
  }

  .Container;

  flex-direction: row;
  max-width: 800px;
  min-height: @add-funds-height;

  > div {
    flex: 1;
  }

  > div:first-of-type {
    background: var(--color-module-background);
    padding: @size-32;

    > div:first-of-type {
      > button {
        display: none;
      }
    }

    > div:last-of-type {
      > h1 {
        .text-24-bold;

        color: var(--color-primary-text);
        margin: 0;
      }

      > h2 {
        .text-14;

        margin: @size-4 0 @size-24;
        color: var(--color-secondary-text);
      }

      > div:first-of-type {
        min-height: 242px;
      }
    }
  }

  > div:last-of-type {
    background: var(--color-page-background);
    padding: @size-16 @size-16 @size-32 @size-32;
    flex-direction: column;
    justify-content: space-between;

    @media @breakpoint-mobile {
      justify-content: flex-start;
    }

    > div:first-of-type {
      display: flex;

      > button:first-of-type {
        display: none;
      }
    }

    > div:last-of-type {
      align-items: flex-end;
      display: flex;
      justify-content: flex-end;

      > button {
        .text-12-bold;

        align-items: center;
        border: @size-1 solid var(--color-secondary-action-outline);
        border-radius: @border-radius-default;
        color: var(--color-secondary-text);
        display: flex;
        padding: @size-9 @size-12;

        @media all and (max-width: 320px) {
          // iPhone 5
          display: none;
        }
      }
    }

    > div:nth-of-type(2) {
      padding-right: @size-16;
      > h1 {
        .text-16-bold;

        color: var(--color-primary-text);
        margin: 0;
      }

      > h2 {
        .text-12;

        color: var(--color-secondary-text);
      }

      > h3 {
        .mono-10-bold;

        color: var(--color-primary-text);
        text-transform: uppercase;
        margin-bottom: @size-8;
      }

      > h4 {
        .text-12;

        @media @breakpoint-mobile {
          .text-14;
        }

        color: var(--color-dark-text);
        line-height: 140%;
        display: flex;
        margin-top: @size-12;
      }

      > ol {
        margin: 0 0 @size-24;
        padding: 0;
        list-style: none;
        counter-reset: custom-counter;

        > li {
          .text-14;

          line-height: 140%;
          color: var(--color-secondary-text);
          counter-increment: custom-counter;

          &:not(:first-of-type) {
            margin-top: @size-12;
          }

          > a {
            color: var(--color-primary-action);
          }

          &::before {
            .text-14-bold;

            color: var(--color-primary-text);
            content: counter(custom-counter) '. ';
          }
        }
      }
    }

    > div:nth-of-type(3) {
      visibility: hidden;

      @media @breakpoint-mobile {
        visibility: visible;

        > span:first-of-type {
          margin: @size-24 0 @size-8;
        }
      }

      @media all and (max-width: 320px) {
        // iPhone 5
        visibility: hidden;
      }
    }
  }

  @media @breakpoint-mobile {
    flex: 1;
    padding: 0;
    max-width: unset;
    max-height: unset;

    > div:first-of-type {
      display: flex;
      flex-direction: column;
      padding: @size-24;
      flex: 1;

      > div:first-of-type {
        justify-content: flex-end;
        display: flex;

        > button {
          display: flex;
        }
      }

      > div:nth-of-type(2) {
        flex: 1;
        display: flex;
        flex-direction: column;
      }
    }

    > div:last-of-type {
      display: none;
      flex-direction: column;
      padding: @size-16 @size-16 @size-24 @size-24;

      > div:first-of-type {
        flex-direction: row;
        margin-bottom: @size-16;

        > button:last-of-type {
          justify-content: flex-end;
        }

        > button:first-of-type,
        > button:last-of-type {
          display: flex;
        }

        > span:first-of-type {
          flex: 1;
          align-items: flex-end;
        }
      }

      > div:nth-of-type(2) {
        flex-direction: column;
      }

      > div:last-of-type {
        display: flex;
      }
    }

    &.ShowSelected {
      > div:first-of-type {
        display: none;
      }

      > div:last-of-type {
        display: flex;
      }
    }
  }
}

.AddFundsToolTip {
  > label {
    display: inline;
  }

  svg > path {
    fill: var(--color-secondary-text);
  }
}

.AddFundsCoinbase,
.AddFundsCreditDebit {
  > h2 {
    margin: @size-4 0 @size-24 0;

    svg {
      height: @size-12;
      transform: translateY(2px);
      width: @size-12;
    }
  }
}

.AddFundsCreditDebit {
  > button {
    margin-top: @size-8;
  }
}

.AddFundsCoinbase {
  > button {
    .text-10-bold;

    background: none;
    border: none;

    > svg {
      height: @size-10;
      width: @size-10;
    }
  }
}

.AddFundsTransfer {
  > h2 {
    margin: @size-4 0 @size-24;
  }

  > ol svg {
    height: @size-12;
    transform: translateY(2px);
    width: @size-12;
  }

  > button:last-of-type {
    .text-10-bold;

    background: none;
    border: none;

    > svg {
      height: @size-10;
      width: @size-10;
    }
  }
}

.AddFundsError {
  .text-12;

  color: var(--color-error);
}

.DaiEthSelector {
  display: flex;

  > div {
    .text-16-bold;

    align-items: center;
    background: var(--color-secondary-action);
    border: @size-2 solid var(--color-secondary-action-outline);
    border-radius: @border-radius-rounded;
    cursor: pointer;
    color: var(--color-primary-text);
    display: flex;
    height: @size-48;
    justify-content: center;
    padding: @size-14 @size-12 @size-14 @size-4;
    width: @size-87;

    &.selected {
      border: @size-2 solid var(--color-primary-action);
    }

    > svg {
      height: @size-28;
      width: @size-28;
      fill: var(--color-primary-text);
    }
  }

  > div:last-of-type {
    margin-left: @size-12;

    > svg {
      height: @size-21;
      width: @size-21;
    }
  }
}

.DescriptionWithLink {
  > p {
    .text-14-paragraph;

    @media @breakpoint-mobile {
      .text-12-paragraph;
    }

    color: var(--color-primary-text);
    line-height: 150%;
    margin: 0 0 @size-2 0;
  }

  > a {
    color: var(--color-primary-action);
  }
}

.Message {
  .Container;

  > header > h1 {
    .text-16;
    text-transform: capitalize;

    @media @breakpoint-mobile {
      .text-14;
    }
  }

  > main > p {
    .text-14-paragraph;

    @media @breakpoint-mobile {
      .text-12-paragraph;
    }

    color: var(--color-primary-text);
    line-height: 150%;
    margin: 0 0 @size-16 0;
  }

  > main > ol {
    .text-14;

    color: var(--color-primary-text);
    line-height: 150%;

    @media @breakpoint-mobile {
      .text-12-paragraph;
    }

    > li > span {
      color: var(--color-primary-action);
      cursor: pointer;
    }

    > li:first-of-type {
      margin-bottom: @size-16;
    }
  }

  > div:last-of-type {
    padding-bottom: @size-24;
  }

  &.Help {
    > main {
      padding: 0;
      > div {
        position: static;
        border: 0;
        width: 100%;

        > span:first-of-type {
          display: none;
        }

        > span:nth-of-type(2) {
          border-top: 0;
        }
      }
    }
  }
}

:root[theme='BETTING'],
:root[theme='SPORTS'] {
  .Message {
    > main {
      padding: @size-24 @size-24 @size-8;
      border-bottom: @size-1 solid var(--color-secondary-action-outline);
    }

    > header > h1 {
      .text-16-bold;

      color: var(--color-primary-text);
    }

    > div:last-of-type {
      > button,
      > a {
        margin-left: @size-8;
      }

      > button {
        .text-14-bold;

        height: @size-44;
        padding: 0 @size-24;
      }
    }

    &.Help {
      > main {
        padding: 0;

        > ul {
          width: unset;
        }
        
        > div {
          position: static;
          border: 0;
          width: 100%;
  
          > span:first-of-type {
            display: none;
          }
  
          > span:nth-of-type(2) {
            border-top: 0;
          }
        }
      }
    }
  }
}

.SignIn,
.HardwareWallet,
.Loading {
  .Container;

  background: var(--color-module-background);
  box-shadow: 0px @size-4 @size-4 rgba(0, 0, 0, 0.25);
  max-width: @login-signup-modal-width;
  padding: @size-48 @size-56;

  @media @breakpoint-mobile {
    padding: @size-24;
    flex: 1;
    max-width: unset;
    max-height: unset;
  }
}

.CloseButton {
  cursor: pointer;
  height: @size-12;
  position: absolute;
  right: @size-17;
  top: @size-17;
  width: @size-12;

  @media @breakpoint-mobile {
    height: @size-16;
    width: @size-16;
  }

  > svg {
    fill: var(--color-primary-text);
  }
}

.SignIn {
  @media @breakpoint-mobile {
    margin: @size-48 0;
    margin: @size-48 0;
    padding-top: @size-57;
  }

  > div:first-of-type {
    .CloseButton;

    > svg {
      fill: var(--color-secondary-text);
    }
  }

  > header {
    align-items: flex-end;
    display: flex;
    justify-content: space-between;
    margin-bottom: @size-32;

    @media @breakpoint-mobile {
      align-items: flex-end;
      flex-direction: column;
    }

    > div:first-of-type {
      .text-24-bold;

      color: var(--color-primary-text);

      @media @breakpoint-mobile {
        margin-bottom: @size-4;
      }
    }

    > div:last-of-type {
      .text-12;

      color: var(--color-secondary-text);
      margin-bottom: @size-5;

      > span {
        color: var(--color-primary-action);
        cursor: pointer;
      }
    }
  }

  > footer {
    align-items: center;
    display: flex;
    justify-content: space-between;

    > div:first-of-type {
      .text-12;

      display: flex;
      flex-flow: row nowrap;
      justify-content: space-evenly;
      color: var(--color-secondary-text);

      > span {
        color: var(--color-primary-action);
        cursor: pointer;
      }
    }

    > div:last-of-type {
      .text-12;

      color: var(--color-secondary-text);
      cursor: pointer;
      text-align: center;
    }
  }

  > div:nth-of-type(2) {
    .text-12;

    align-items: center;
    color: var(--color-secondary-text);
    display: flex;
    justify-content: center;
    margin: @size-32 0;

    &:before,
    &:after {
      content: '';

      border: @size-1 solid var(--color-secondary-action-outline);
      width: 100%;
    }

    &:before {
      margin: 0 0 0 @size-21;
    }

    &:after {
      margin: 0 @size-21 0 0;
    }
  }

  > button {
    .text-14-bold;

    margin: 0 0 @size-8 0;
    text-align: left;
  }

  > button:first-of-type {
    margin: 0;
    background: var(--color-primary-action-15-dark);
  }

  > button:first-of-type:hover {
    background: var(--color-primary-action-5-dark);
  }

  > button:last-of-type {
    margin: 0 0 @size-32 0;
  }

  > footer {
    align-items: center;
    display: flex;
    justify-content: space-between;

    > div:first-of-type {
      .text-12;

      color: var(--color-secondary-text);

      > span {
        color: var(--color-primary-action);
        cursor: pointer;
      }
    }

    > div:last-of-type {
      .text-12;

      color: var(--color-secondary-text);
      cursor: pointer;
      text-align: center;
    }
  }
}

.HardwareWallet {
  @media @breakpoint-mobile {
    margin: @size-48 0;
    padding-top: 57px;
  }

  > div:first-of-type {
    .mono-12;

    color: var(--color-primary-text);
    cursor: pointer;
    position: absolute;
    top: 23px;

    > svg {
      height: @size-7;
      fill: var(--color-primary-text);
    }
  }

  > div:last-of-type {
    .CloseButton;

    display: block;

    > svg {
      fill: var(--color-secondary-text);
    }
  }

  > section {
    margin: 0 0 @size-16 0;

    > div:first-of-type {
      .text-24-bold;

      color: var(--color-primary-text);
      margin-bottom: @size-8;
    }

    > div:last-of-type {
      .text-14;

      color: var(--color-secondary-text);
      line-height: @size-20;
    }
  }

  > button {
    > a {
      .text-10;

      color: var(--color-primary-text);
      margin: 0 0 @size-8 0;
      min-height: 52px;
      text-align: left;
    }

    > svg {
      margin-top: 0;
    }

    path {
      &:nth-child(odd) {
        fill: var(--color-primary-action);
        stroke: none;
      }

      &:nth-child(even) {
        stroke: var(--color-primary-action);
      }
    }
  }
}

.Loading {
  .Container;

  align-items: center;
  flex-direction: column;
  justify-content: center;
  max-width: @login-signup-modal-height;
  min-height: @login-signup-modal-width;

  > svg {
    animation-duration: 1s;
    animation-iteration-count: infinite;
    animation-name: spin;
    animation-timing-function: linear;
    height: @size-32;
    width: @size-32;

    LinearGradient > stop {
      stop-color: var(--color-primary-text);
    }
  }

  > article {
    right: 50px;
  }

  > div {
    .text-14;

    color: var(--color-secondary-text);
    text-align: center;
    margin-top: @size-28;
  }

  > div:last-of-type {
    flex-direction: column;

    > button {
      margin: @size-8 auto;
      max-width: fit-content;
    }
  }

  > button {
    position: absolute;
    right: @size-12;
    top: @size-12;
  }
}

:root[theme='BETTING'],
:root[theme='SPORTS'] {
  .Loading {
    > svg {
      LinearGradient > stop {
        stop-color: var(--color-reporting);
      }
    }
  }
}

@keyframes spin {
  from {
    transform: rotate(0deg);
  }
  to {
    transform: rotate(360deg);
  }
}

.CreateMarketMessage {
  .Container;

  max-width: @size-720;
}

.NoScroll {
  > main {
    overflow: visible;
  }
}

.CategorySelection {
  min-height: @size-44;
  max-height: @size-108;
  padding: 0 @size-16;

  @media @breakpoint-mobile {
    padding: 0 0 @size-8;
  }

  > div {
    align-items: center;
    background: var(--color-module-background);
    border: @size-1 solid var(--color-dark-grey);
    border-radius: @border-radius-default;
    height: @size-44;

    > span:first-of-type {
      .text-14;

      color: var(--color-primary-text);
    }

    > span:last-of-type > svg > g > g > polyline {
      color: var(--color-primary-text);
    }

    > select,
    > select[class$='selected'] {
      color: var(--color-primary-text);
    }

    > span[class$='selected']:first-of-type {
      color: var(--color-primary-text);
    }
  }

  > input {
    margin-top: @size-16;
  }
}

.Examples {
  > h5 {
    .text-16-medium;

    color: var(--color-primary-text);
    margin-bottom: @size-4;
  }

  > div {
    background: var(--color-module-background);
    border: @size-1 solid var(--color-dark-grey);
    border-radius: @border-radius-default;
    height: @size-82;
    margin-top: @size-8;
    padding: @size-20 @size-24;
    width: 100%;

    @media @breakpoint-mobile {
      height: @size-111;
      padding: @size-16;
    }

    > h6 {
      .text-14-medium;

      color: var(--color-primary-text);
      margin-bottom: @size-4;
      overflow-x: hidden;
      text-overflow: ellipsis;
      white-space: nowrap;

      @media @breakpoint-mobile {
        margin-bottom: @size-8;
        overflow-x: unset;
        text-overflow: unset;
        white-space: normal;
      }
    }

    > p {
      .text-14;

      color: var(--color-secondary-text);
      margin: 0;
      overflow-x: hidden;
      text-overflow: ellipsis;
      white-space: nowrap;

      @media @breakpoint-mobile {
        .text-12;

        overflow-x: unset;
        text-overflow: unset;
        white-space: normal;
      }
    }
  }
}

.bid {
  color: var(--color-positive);
}

.ask {
  color: var(--color-negative);
}

.Orders {
  .Message;

  background: var(--color-dark-grey);
  min-width: 842px;

  @media @breakpoint-mobile {
    min-width: 328px;
  }

  > main {
    > .Orders__header {
      align-items: center;
      background: var(--color-module-background);
      border-top: @size-1 solid var(--color-dark-grey);
      display: flex;
      flex-flow: row nowrap;
      height: @size-40;
      justify-content: space-between;
      padding: @size-12 @size-24;

      > span {
        .text-10-medium;

        color: var(--color-inactive-text);
        flex: 0 0 @size-88;
        text-transform: uppercase;
      }

      > span:first-of-type {
        flex: 0 1 @size-248;
      }

      > span:last-of-type {
        flex: 1 0 @size-104;
      }

      @media @breakpoint-mobile {
        border-bottom: @size-1 solid var(--color-dark-grey);
        height: @size-32;
        margin: 0 -@size-16 @size-4;
        padding: @size-10 @size-16;
        grid-template-columns: repeat(4, 1fr);
        display: grid;

        > span {
          .mono-9;

          flex: 0 0 @size-60;
        }

        > span:first-of-type,
        > span:last-of-type {
          display: none;
        }
      }
    }

    > section {
      border-bottom: @size-1 solid var(--color-dark-grey);
      color: var(--color-primary-text);
      margin-bottom: @size-24;
      max-height: 450px;
      overflow-y: auto;

      > div {
        align-items: center;
        background: var(--color-module-background);
        border-top: @size-1 solid var(--color-dark-grey);
        color: var(--color-primary-text);
        display: flex;
        flex-flow: row nowrap;
        height: @size-32;
        justify-content: space-between;
        padding: @size-8 @size-24;

        > span:first-of-type {
          .mono-12-bold;

          flex: 0 1 @size-248;
          text-transform: capitalize;

          > span {
            max-width: fit-content;
            margin-left: auto;
            margin-right: auto;
          }
        }

        > span:nth-of-type(2) {
          .mono-12-bold;

          text-transform: uppercase;
        }

        > span {
          .mono-12;

          flex: 0 0 @size-88;
        }

        > div {
          align-items: center;
          display: flex;
          flex: 1 0 @size-104;

          > button:first-of-type {
            margin-left: auto;
            margin-right: @size-16;
          }
        }
      }

      @media @breakpoint-mobile {
        margin: 0 -@size-16 @size-24;

        > div {
          flex-flow: row wrap;
          height: @size-116;
          padding: @size-12 @size-16;
          grid-template-columns: repeat(4, 1fr);
          display: grid;

          > span:first-of-type {
            .mono-11;

            flex: 1 100%;
            margin-bottom: @size-8;
            grid-column: 1 / span 5;
          }

          > span {
            .mono-10;

            flex: 0 1 auto;
          }

          > span:nth-of-type(2) {
            .mono-11-bold;
          }

          > div {
            flex: 1 100%;
            margin: @size-24 0;
            grid-column: 3 / span 3;
          }
        }
      }
    }

    > div:first-of-type > div > div {
      background: var(--color-module-background);
      min-height: unset;
    }

    > div:last-of-type {
      margin-top: @size-16;
    }
  }

  > span:last-of-type {
    display: flex;
    flex-flow: row-reverse;
    padding: 0 @size-24 @size-24;
  }
}

.Subheader {
  display: flex;
  flex-direction: column;

  > span:first-of-type {
    .text-16-medium;

    color: var(--color-primary-text);
  }

  > ol {
    margin: 0;
    padding-left: @size-14;
  }

  > span:not(:first-of-type),
  > ol > li {
    .text-14;

    color: var(--color-secondary-text);
    line-height: @size-18;
    margin-top: @size-4;
  }

  &:nth-of-type(1) {
    margin-top: @size-8;
  }

  &:nth-of-type(2) {
    margin-top: @size-24;
    margin-bottom: @size-8;
  }
}

.Content {
  > h5 {
    .text-16-medium;

    color: var(--color-primary-text);
    line-height: @size-19;
  }

  > p {
    .text-14-paragraph;

    color: var(--color-secondary-text);
  }
}

.MigrateRep {
  .Message;
  max-width: 614px;

  > main {
    margin: @size-22 0;
    display: flex;
    flex-direction: column;
    align-items: center;

    > h1 {
      .text-16-medium;

      color: var(--color-primary-text);
      text-transform: unset;
    }

    > h2 {
      .text-14;

      color: var(--color-secondary-text);
      margin: @size-6 0 0;
      padding: 0 @size-50;

      @media @breakpoint-mobile {
        padding: 0;
      }

      > button {
        .text-10;

        background: none;
        border: none;
        margin-left: @size-3;
        text-transform: uppercase;
      }
    }

    > div:first-of-type {
      align-items: center;
      background: var(--color-secondary-action);
      border-radius: @size-6;
      display: flex;
      flex-direction: column;
      padding: @size-22 0;
      margin: @size-35 0;
      width: @size-222;

      > div {
        padding: @size-12 0;
        background: var(--color-secondary-action);
        border-radius: @size-6;
        display: flex;
        flex-direction: column;
        align-items: center;
        width: @size-222;

        > span:first-of-type {
          .text-14;

          color: var(--color-secondary-text);
          margin-bottom: @size-4;
          line-height: @size-16;
        }

        > span:nth-of-type(2) {
          .mono-24-bold;

          color: var(--color-primary-text);
          margin-bottom: @size-4;
          line-height: @size-28;
        }
      }
    }

    > div:nth-of-type(2),
    > div:nth-of-type(3) {
      width: 330px;
    }

    > div:nth-of-type(2) {
      display: grid;
      grid-template-columns: 1fr 1fr;

      > label {
        .mono-10;

        color: var(--color-secondary-text);
      }

      > button {
        .mono-10;

        color: var(--color-outcome-seven);
        display: flex;
        justify-content: flex-end;
      }

      > div {
        > span:last-of-type {
          .mono-12;
        }
      }
    }

    > div:last-of-type {
      .text-11;

      color: var(--color-secondary-text);
      margin-top: @size-24;
      display: flex;
      align-items: center;
      justify-content: center;

      > span {
        .text-11-bold;

        margin: 0 @size-3;
      }

      > svg {
        width: @size-10;
        height: @size-10;
        margin-right: @size-3;

        > path {
          fill: var(--color-secondary-text);
        }

        > circle {
          stroke: var(--color-secondary-text);
        }
      }
    }
  }

  > div {
    border-top: @size-1 solid var(--color-secondary-action-outline);
  }
}

.MigrateRepInfo {
  .Message;
  max-width: 614px;

  > span {
    margin: 0;
  }

  > main {
    margin: @size-22 0;
    display: flex;
    flex-direction: column;
    align-items: center;

    > h1 {
      .text-16-medium;

      color: var(--color-primary-text);
      margin: 0 0 @size-16 0;
      text-transform: unset;
    }

    > h2 {
      .text-14;

      color: var(--color-secondary-text);
      line-height: 140%;
      margin-bottom: @size-28;
      padding: 0 @size-50;
      text-align: center;
      @media @breakpoint-mobile {
        padding: 0;
      }

      > button {
        .text-10;

        background: none;
        border: none;
        text-transform: uppercase;
      }
    }

    > h3 {
      margin-bottom: @size-4;
      text-transform: uppercase;
    }

    > span {
      margin-bottom: @size-16;
    }

    > button {
      .text-10;

      background: none;
      border: none;
      text-transform: uppercase;
    }
  }

  > div {
    border-top: @size-1 solid var(--color-secondary-action-outline);
  }
}

.WithdrawForm {
  .Message;

  background: var(--color-module-background);
  border-radius: @border-radius-extra-rounded;
  max-width: 432px;

  @media @breakpoint-mobile {
    height: 100vh;
    max-height: 100vh;
    max-width: 100vw;
  }

  > header {
    margin: @size-32 @size-32 0;

    @media @breakpoint-mobile {
      margin: @size-24 @size-24 0;
    }

    > div:first-of-type {
      > button {
        position: absolute;
        top: @size-24;
        right: @size-24;
      }
    }

    > div:last-of-type {
      margin-bottom: @size-24;

      > h1 {
        .text-24-bold;

        color: var(--color-primary-text);
        text-transform: none;
        margin: 0;
      }

      > h2 {
        .text-14;

        color: var(--color-secondary-text);
        margin-top: @size-4;
      }
    }
  }

  > main {
    padding: 0 @size-32;

    @media @breakpoint-mobile {
      padding: 0 @size-24;
    }

    > div:first-of-type {
      border: 0;
      margin: 0;

      > div > label {
        .mono-11-bold;

        color: var(--color-primary-text);
        text-transform: uppercase;
      }

      > div > div > div > input {
        background: var(--color-dark-grey);
        border: @size-1 solid var(--color-secondary-action);
      }
    }

    > div:last-of-type {
      margin-bottom: @size-24;
    }
  }

  > div:last-of-type {
    padding: 0;
    margin: @size-24 @size-32 @size-32;

    @media @breakpoint-mobile {
      margin: @size-24;
    }
  }
}

.GroupedForm {
  border-bottom: @size-1 solid var(--color-dark-grey);
  display: flex;
  flex-flow: column nowrap;
  justify-content: space-between;
  margin-bottom: @size-24;

  > div {
    > span {
      .text-10;

      align-content: center;
      color: var(--color-error);
      display: flex;
      flex-flow: row nowrap;
      margin-top: @size-8;

      > svg {
        fill: none;
        height: @size-12;
        margin-right: @size-8;
        width: @size-12;

        > circle {
          stroke: var(--color-error);
        }

        > rect,
        > path {
          fill: var(--color-error);
        }
      }
    }

    > label {
      .mono-10;

      color: var(--color-inactive-text);
      margin-bottom: @size-8;
      text-transform: capitalize;
    }

    > div:last-of-type {
      margin-bottom: @size-24;
    }

    > button {
      .mono-12;

      color: var(--color-primary-text);
    }

    > input {
      .text-14;

      background: var(--color-secondary-action);
      border: @size-1 solid var(--color-secondary-action-outline);
      border-radius: @border-radius-default;
      color: var(--color-primary-text);
      height: @size-40;
      line-height: @size-16;

      &::placeholder {
        color: var(--color-inactive-text);
      }
    }

    > input[type='number']::-webkit-outer-spin-button,
    > input[type='number']::-webkit-inner-spin-button {
      appearance: none;
      margin: 0;
    }

    > input[type='number'] {
      appearance: textfield;
    }
  }

  > div:nth-of-type(2) {
    display: flex;
    flex-flow: column;

    > div:first-of-type {
      align-items: flex-end;
      display: flex;
      justify-content: space-between;
      margin-bottom: @size-8;
    }

    > div {
      > label {
        .mono-11-bold;

        text-transform: uppercase;
        color: var(--color-primary-text);
        margin-bottom: 0;
      }

      > span {
        .mono-9-bold;

        color: var(--color-dark-text);
        margin-left: auto;
        text-transform: uppercase;
      }

      > button {
        padding: @size-10 @size-12;
      }

      > button,
      > div > button {
        .text-14;

        line-height: @size-16;
      }
    }
  }

  > div:last-of-type {
    align-content: start;
    display: grid;
    grid-template-columns: 1fr 1fr;

    > button {
      .mono-11-bold;

      height: @size-16;
      margin-left: auto;
    }

    > div {
      grid-column: 1 / span 2;
    }
  }

  > div:first-of-type {
    flex: 1;
  }
}

.Gas {
  .Container;

  max-width: @size-480;
  @media @breakpoint-mobile-mid {
    max-width: @size-340;
  }

  > main {
    > h2 {
      .text-12;

      color: var(--color-primary-text);
      margin-top: @size-16;
    }

    > p:first-of-type {
      .text-12;

      color: var(--color-primary-text);
      margin: 0 0 @size-24;

      @media @breakpoint-mobile-mid {
        margin: 0 0 @size-16;
      }
    }

    > p:last-of-type {
      .text-10;

      color: var(--color-dark-text);
      margin-top: @size-12;

      @media @breakpoint-mobile-mid {
        margin-top: @size-20;
      }
    }

    > button {
      border: @size-1 solid var(--color-secondary-action-outline);
      color: var(--color-primary-text);
      max-height: @button-height-default;
      padding: @size-8 @size-12;

      &:disabled {
        background: var(--color-inactive-text);
      }

      &:hover:enabled {
        background: var(--color-primary-action-5);
      }

      &:focus:enabled {
        background: var(--color-primary-action-10);
      }

      &:active:enabled {
        background: var(--color-primary-action-15);
      }

      .mono-10-bold;

      align-items: center;
      background: var(--color-secondary-action);
      display: flex;
      text-transform: uppercase;
      margin-left: auto;
      min-height: unset;
      min-width: unset;

      > span {
        > svg {
          margin-left: @size-4;

          path {
            stroke: var(--color-secondary-text);
          }
        }
      }
    }

    > div:first-of-type {
      display: flex;
      align-items: center;
      justify-content: space-between;
      margin-bottom: @size-12;

      @media @breakpoint-mobile-mid {
        flex-direction: column;
        margin-bottom: @size-16;
      }

      > div {
        background-color: var(--color-secondary-action);
        cursor: pointer;
        padding: @size-4 @size-8;
        color: var(--color-primary-text);
        border-radius: @size-3;
        border: @size-1 solid var(--color-secondary-action-outline);
        width: 100%;

        > div:first-of-type {
          font-weight: @weight-bold;

          > span:first-of-type {
            .mono-10-bold;
            color: var(--color-secondary-text);
            text-transform: uppercase;
          }

          > span:nth-of-type(2) {
            .mono-10;
            color: var(--color-dark-text);
          }
        }

        > div:nth-of-type(2) {
          font-size: @size-10;

          > span:first-of-type {
            color: var(--color-secondary-text);
            font-family: @Inter;
          }

          > span:nth-of-type(2) {
            color: var(--color-dark-text);
            font-family: @Inter;
          }
        }
      }

      > div:nth-of-type(2) {
        margin: 0 @size-5;

        @media @breakpoint-mobile-mid {
          margin: @size-8 0;
        }
      }

      div.GasCheckedButton {
        background-color: var(--color-secondary-action);
        color: var(--color-primary-text);
        border: @size-1 solid var(--color-primary-action);

        > div:first-of-type {
          > span:first-of-type {
            .mono-11-bold;
            color: var(--color-primary-text);
            text-transform: uppercase;
          }
        }
      }
    }

    > div:nth-of-type(2) {
      display: grid;
      grid-template-columns: 4fr 3fr 3fr;
      grid-template-rows: auto;
      grid-gap: @size-16;
      align-items: flex-end;
      justify-content: space-between;
      background-color: var(--color-table-header);
      border-radius: @size-3;
      padding: @size-12;
      margin-top: @size-12;

      > div {
        width: 100%;
      }

      > div:first-of-type {
        label {
          .mono-9-bold;

          color: var(--color-secondary-text);
          text-transform: uppercase;
        }

        input[type='number'] {
          .mono-11;

          border: @size-1 solid var(--color-secondary-action-outline);
          color: var(--color-primary-text);
          padding: @size-6 @size-16;
          -moz-appearance: textfield;
        }

        input::-webkit-outer-spin-button,
        input::-webkit-inner-spin-button {
          -webkit-appearance: none;
        }
      }

      > div:nth-of-type(2) {
        margin: 0 @size-5;
        border-right: @size-1 solid var(--color-secondary-action-outline);
        padding-left: @size-12;

        > div {
          > span:first-of-type {
            .mono-10-bold;

            color: var(--color-primary-text);
          }

          > span:last-of-type {
            .text-10-bold;

            color: var(--color-dark-text);
          }
        }

        > span {
          .text-10;

          color: var(--color-dark-text);
        }
      }

      > div:nth-of-type(3) {
        .text-14-bold;

        color: var(--color-primary-text);
        padding: 0 0 @size-10 @size-5;
      }

      @media @breakpoint-mobile-mid {
        grid-template-columns: 1fr 1fr;
        grid-template-rows: auto auto;
        background-color: transparent;
        padding: 0;

        > div:first-of-type {
          grid-row: 1;
          grid-column: 1 / span 2;

          input[type='number'] {
            .mono-14;

            padding: @size-13 @size-16;
          }
        }

        > div:nth-of-type(2) {
          grid-row: 2;
          grid-column: 1;
          padding-left: @size-30;
        }

        > div:nth-of-type(3) {
          grid-row: 2;
          grid-column: 2;
        }
      }
    }

    > div:nth-of-type(3) {
      margin-top: @size-12;
    }
  }
}

.Proceeds {
  .Container;

  background-color: var(--color-module-background);
  max-height: 80vh;
  max-width: 842px;

  > main {
    border-bottom: @size-1 solid var(--color-secondary-action-outline);

    > section {
      background-color: var(--color-active-background);
    }

    > section:not(:first-of-type) {
      margin-top: 0;
    }

    > section:first-of-type {
      margin-top: @size-22;
    }

    > section:last-of-type {
      margin-bottom: @size-26;
    }
  }

  > div:first-of-type:not(:last-of-type) {
    margin-top: @size-24;
  }

  @media @breakpoint-mobile {
    > main {
      > h1,
      > div:first-of-type,
      > button {
        padding: 0 @size-8;
      }

      > section:first-of-type {
        margin-top: @size-16;
      }

      > section:last-of-type {
        margin-bottom: @size-18;
      }
    }

    > div:first-of-type:not(:last-of-type) {
      margin-top: @size-16;
    }
  }

  > span:last-of-type {
    display: flex;
    flex-flow: row-reverse;
    padding: 0 @size-24 @size-24;
  }
}

.DescriptionMessage {
  .text-12;

  color: var(--color-primary-text);
  line-height: @size-20;
  margin: 0;
}

.TransactionsTable {
  align-items: center;
  border: @size-1 solid var(--color-dark-grey);
  display: grid;
  grid-template-columns:
    200px minmax(320px, 2fr) minmax(125px, 1fr) minmax(125px, 150px)
    repeat(2, 100px) 50px repeat(2, 100px) 100px;
  grid-template-rows: auto;
}

.NullTransactionsRow {
  grid-column: span 10;
  text-align: center;
}

@supports (-moz-appearance: none) {
  .Transactions {
    > div:first-of-type {
      // firefox doesn't support overlay. need auto
      overflow-y: auto;
    }
  }
}

.Transactions {
  .Container;

  max-width: 95vw;
  min-height: 500px;
  overflow: hidden;
  padding: 0 @size-20 @size-20;

  > header {
    border-bottom: @size-1 solid var(--color-secondary-action-outline);
    margin: 0 -@size-24 @size-24;

    @media @breakpoint-mobile {
      margin: 0 -@size-16 @size-16;
    }
  }

  @media @breakpoint-mobile {
    margin: 0;
    padding: @size-16;
  }

  > section:first-of-type {
    display: grid;
    grid-gap: @size-4;
    grid-template-columns: repeat(4, 135px) 130px 1fr;
    grid-template-rows: @size-14 @size-32;

    @media @breakpoint-mobile {
      grid-gap: @size-8 @size-4;
      grid-template-columns: 1fr 1fr;
      grid-template-rows: @size-32 @size-24 @size-32 @size-24 @size-32 @size-32;
      height: auto;
      margin-bottom: @size-8;

      > span:first-of-type {
        order: 2;
      }

      > span:nth-of-type(2) {
        order: 3;
      }

      > span:nth-of-type(3) {
        order: 6;
      }

      > div[role='button'] {
        > div {
          left: 0;
          max-height: 40vh;
          overflow: auto;
          right: 0;

          > button {
            overflow: hidden;
            text-overflow: ellipsis;
            white-space: nowrap;
          }
        }
      }

      > div[class*='FormDropdown'] > div[class*='Normal'] {
        min-width: 100%;
        max-width: 100%;
      }

      > div:nth-of-type(2) {
        order: 4;
      }

      > div:nth-of-type(3) {
        order: 5;
      }

      > div:nth-of-type(4) {
        order: 8;
      }

      > div:nth-of-type(5) {
        order: 9;
      }

      > div:last-of-type {
        display: flex;
        flex-flow: row nowrap;
        order: 11;

        > button {
          padding: @size-8 @size-16;
        }

        > button:last-of-type {
          margin-left: @size-4;
        }
      }

      > button {
        grid-column: span 2;
        order: 1;
        width: 100%;
      }
    }

    > span {
      .mono-10-bold;

      color: var(--color-inactive-text);
      text-transform: uppercase;

      @media @breakpoint-mobile {
        margin-top: auto;
      }
    }

    > span:last-of-type {
      grid-column: span 3;

      @media @breakpoint-mobile {
        grid-column: span 1;
        order: 7;
      }
    }

    > div[class*='FormDropdown'] {
      > div {
        border: @size-1 solid var(--color-secondary-action-outline);
        max-height: @size-32;
        min-height: @size-32;
        min-width: 0;
        width: 100%;

        @media @breakpoint-mobile {
          max-height: none;
          max-width: none;
          min-height: 100%;
          min-width: 100%;
        }

        > button {
          > span {
            .text-14;

            padding: @size-3 0;
            text-align: left;
          }

          > svg {
            height: @size-6;
            width: @size-10;

            > path {
              fill: var(--color-secondary-text);
              stroke: var(--color-secondary-text);
            }
          }
        }
      }
    }

    > div[class*='DatePicker'] {
      :global {
        .DateInput_input_1,
        .DateInput_input__focused,
        .DateInput_input__focused_2 {
          min-height: @size-32;
          max-height: @size-32;
          min-width: 0;

          @media @breakpoint-mobile {
            min-width: 0;
          }
        }

        .SingleDatePickerInput_calendarIcon,
        .SingleDatePickerInput_calendarIcon_1 {
          padding: 0;
          margin-top: @size-6;
          margin-bottom: @size-3;
        }
      }
    }

    > div:first-of-type {
      display: none;

      @media @breakpoint-mobile {
        display: flex;
        order: 10;
      }
    }

    > div[role='button'] {
      height: @size-40;
      max-width: 100%;

      > div > button,
      > button {
        .text-12;
      }
    }

    > div:last-of-type {
      > button:last-of-type {
        margin-left: @size-3;
      }
    }

    > button:last-of-type {
      margin-left: auto;
    }
  }

  > section:nth-of-type(2) {
    width: fit-content;
    margin-top: @size-12;

    @media @breakpoint-mobile {
      margin-bottom: @size-12;
    }
  }

  > div:first-of-type {
    max-height: 650px;
    overflow: overlay;
  }

  > div:first-of-type > div:first-of-type {
    .TransactionsTable;
    .text-12;

    background: var(--color-table-header);
    border-bottom: 0;
    color: var(--color-secondary-text);
    margin: @size-24 0 0;
    min-height: @size-32;
    text-transform: uppercase;
    min-width: fit-content;

    @media @breakpoint-mobile {
      margin: 0;
    }

    > span {
      padding: 0 @size-12;
    }

    > span:first-of-type {
      padding-left: @size-24;
    }

    > span:nth-of-type(5),
    > span:nth-of-type(6),
    > span:nth-of-type(8),
    > span:nth-of-type(9) {
      text-align: right;

      > button {
        width: 100%;
      }
    }

    > span:last-of-type {
      padding-right: @size-24;
    }
  }

  > div:first-of-type > section:last-of-type {
    .TransactionsTable;

    border-top: 0;
    color: var(--color-primary-text);
    max-height: 650px;
    overflow: overlay;
    margin-bottom: @size-32;
    min-width: fit-content;

    @media @breakpoint-mobile {
      max-height: 600px;
      margin-bottom: @size-16;
    }

    > span {
      .mono-11;

      border-top: @size-1 solid var(--color-dark-grey);
      height: @size-32;
      line-height: @size-13;
      overflow: hidden;
      padding: @size-10 @size-12;
      text-overflow: ellipsis;
      white-space: nowrap;
    }

    > span:nth-of-type(9n + 1) {
      .mono-12;

      line-height: @size-15;
      padding: @size-8 @size-12 @size-8 @size-24;
    }

    > span:nth-of-type(9n + 2),
    > span:nth-of-type(9n + 3) {
      .text-11;
    }

    > span:nth-of-type(9n + 4) {
      .mono-11-bold;

      text-transform: capitalize;
    }

    > span:nth-of-type(9n + 5),
    > span:nth-of-type(9n + 6),
    > span:nth-of-type(9n + 8),
    > span:nth-of-type(9n + 9) {
      text-align: right;
    }

    > div:nth-of-type(1n) {
      background: none;
      border: 0;
      border-radius: 0;
      border-top: @size-1 solid var(--color-dark-grey);
      display: flex;
      height: @size-32;
      justify-content: flex-end;
      padding: @size-12 @size-24 @size-10 0;

      &:hover {
        color: var(--color-primary-text);
      }
    }
  }

  > div:last-of-type {
    align-items: center;
    display: grid;
    grid-gap: @size-16;
    grid-template-columns: 130px 1fr 130px;
    grid-template-rows: @size-24;
    margin: auto 0 0;

    > div:first-of-type {
      grid-column: 2 / span 1;
      margin: 0 auto;

      @media @breakpoint-mobile {
        grid-column: 1 / span 3;
        margin: 0;
        width: 100%;
      }

      > section > button {
        height: @size-24;
        width: @size-24;
        padding: 0;
      }
    }

    > div:last-of-type {
      @media @breakpoint-mobile {
        display: none;
      }

      > div {
        border: @size-1 solid var(--color-secondary-action-outline);
        min-height: @size-24;
        max-height: @size-24;
        min-width: 0;

        > button {
          > span {
            .mono-9;

            padding: @size-3 0;
            text-align: left;
          }

          > svg {
            height: @size-6;
            width: @size-10;

            > path {
              fill: var(--color-secondary-text);
              stroke: var(--color-secondary-text);
            }
          }
        }
      }
    }
  }
}

.AlertMessage {
  .text-12;

  color: var(--color-resolved);
  margin: 0 0 @size-8;
}

.Breakdown {
  > h4 {
    .mono-10;

    color: var(--color-primary-text);
    margin-top: @size-24;
    margin-bottom: @size-24;
    text-transform: uppercase;
  }
}

.ShortBreakdown {
  .Breakdown;

  margin-left: auto;
  max-width: @size-240;

  @media @breakpoint-mobile {
    margin-left: 0;
    max-width: 100%;
  }
}

.ReverseBreakdown {
  .Breakdown;

  margin-right: auto;
  max-width: @size-240;
}

.ReadableAddress {
  align-items: center;
  display: flex;
  flex-flow: column nowrap;
  margin-top: @size-16;

  > h4 {
    .mono-10;

    color: var(--color-inactive-text);
    line-height: @size-14;
    margin-bottom: @size-14;
    text-transform: uppercase;
  }

  > canvas {
    border: @size-4 solid var(--color-primary-text);
  }
}

.AccountAddressDisplay {
  .mono-12;

  align-items: center;
  background: var(--color-page-background);
  border: @size-1 solid var(--color-secondary-action-outline);
  color: var(--color-secondary-text);
  display: flex;
  font-family: monospace;
  flex-flow: row nowrap;
  justify-content: space-between;
  line-height: @size-14;
  margin: @size-8 0;
  padding: @size-12 @size-9;
  padding-right: 0;
  width: fit-content;
  position: relative;

  > div {
    font-size: @size-12;
    margin-right: @size-12;
    max-width: @size-153;
    word-break: break-all;
  }

  > button {
    align-items: center;
    color: var(--color-inactive-text);
    display: flex;
    font-size: @size-12;
    margin-left: @size-8;
    margin-right: @size-12;
    padding: @size-6;
    text-transform: uppercase;
    color: var(--color-primary-text);
    background: var(--color-secondary-action);
    border: @size-1 solid var(--color-secondary-action-outline);
    border-radius: @border-radius-default;

    @media @breakpoint-mobile {
      margin-left: @size-4;
      padding: @size-6;
    }
  }

  > button:hover {
    background: var(--color-secondary-action-5-light);
  }
}

.ShowConfirmaiton:after {
  content: '';

  border-top: solid @size-12 var(--color-primary-text);
  border-left: solid @size-12 transparent;
  border-right: solid @size-12 transparent;
  position: absolute;
  right: @size-16;
  top: -@size-6;
}

.ShowConfirmaiton:before {
  .text-10;
  content: 'Copied!';
  color: var(--color-inactive-text);
  position: absolute;
  bottom: 100%;
  background: var(--color-primary-text);
  padding: @size-8 @size-12;
  border-radius: @border-radius-default;
  display: flex;
  align-items: center;
  justify-content: center;
  right: 0;
  text-transform: capitalize;
}

.ActionRow {
  align-items: center;
  background: var(--color-module-background);
  border-bottom: @size-1 solid var(--color-dark-grey);
  display: flex;
  flex-flow: column nowrap;
  padding: @size-16;

  &:not(:first-of-type) {
    margin-top: @size-4;
  }

  > section {
    align-content: center;
    display: flex;
    flex: 1 100%;
    flex-flow: row nowrap;
    justify-content: stretch;
    margin-bottom: @size-16;
    width: 100%;

    > div:first-of-type {
      align-items: center;
      flex: 0 0 auto;
      flex-flow: row nowrap;
      margin-left: @size-50;
      max-width: @size-250;

      > span {
        display: flex;
        margin-bottom: @size-4;
      }
    }

    > h2 {
      .text-12-medium;

      color: var(--color-primary-text);
      flex: 1 auto;
      line-height: @size-15;
      word-break: break-word;
    }

    @media @breakpoint-mobile {
      flex-direction: column;

      > h2 {
        margin-bottom: @size-16;
        word-break: break-word;
      }

      > div:first-of-type {
        margin-left: 0;
        max-width: unset;
      }
    }
  }

  > button {
    margin-left: auto;
  }

  > div {
    display: flex;
    flex: 1;
    justify-content: flex-end;
    width: 100%;

    > span {
      margin-right: @size-12;
    }

    > div[class*='DismissableNotice'] {
      justify-content: flex-start;
      margin-top: @size-16;
    }
  }

  .SelectableTable {
    align-items: center;
    display: flex;
    flex-flow: column nowrap;
    justify-content: stretch;

    > button {
      border: @size-1 solid var(--color-dark-grey);
      border-top: 0;
      color: var(--color-primary-text);
      display: flex;
      flex: 1;
      flex-flow: row nowrap;
      width: 100%;

      > span {
        .mono-10;

        border-right: @size-1 solid var(--color-dark-grey);
        flex: 1;
        padding: @size-4 @size-8;
        text-align: left;
        white-space: nowrap;

        &:last-of-type {
          border-right: 0;
        }
      }

      &:hover {
        color: var(--color-inactive-text);
        cursor: pointer;
      }

      &:first-of-type {
        border-top: @size-1 solid var(--color-dark-grey);

        &:hover {
          color: var(--color-primary-text);
          cursor: auto;
        }
      }
    }
  }

  .DepositInfo {
    border-top: @size-1 solid var(--color-dark-grey);
    color: var(--color-primary-text);

    > h3 {
      .text-12-bold;

      margin: @size-24 0 @size-12;
    }

    > ul {
      .text-12;

      color: var(--color-primary-text);
      list-style-type: decimal;
      margin-left: @size-12;

      > li {
        margin: @size-4 0;
      }
    }
  }

  .ModalMarketReview {
    background-color: var(--color-module-background);
    margin: 0 0 @size-24;
    padding: @size-32 0 0;

    > div {
      .text-12;

      color: var(--color-primary-text);
      line-height: normal;
      margin: 0 0 @size-16;
      word-break: break-all;

      > div > button {
        .text-12;

        color: var(--color-primary-action);
        cursor: pointer;
      }

      > p {
        .mono-10;

        color: var(--color-inactive-text);
        margin: @size-4 0;
        text-transform: uppercase;
      }
    }

    > div:last-of-type {
      margin: 0;
    }
  }

  .CheckboxCTA {
    display: flex;
    flex-flow: row nowrap;
    width: 100%;

    > label {
      .text-14-medium;

      align-items: center;
      color: var(--color-primary-text);
      display: flex;
      text-transform: none;
      user-select: none;

      > div {
        margin-right: @size-40;
      }
    }

    &:active,
    &:focus {
      outline: none;
    }
  }

  .ModalMigrateMarket {
    .Message;

    max-width: @size-750;

    > main {
      display: flex;
      flex-direction: column;
      padding: 0;

      > div:first-of-type {
        border-bottom: @size-1 solid var(--color-dark-grey);
        display: flex;
        flex-direction: column;
        padding: @size-24;

        > p {
          .text-12;

          color: var(--color-secondary-text);
          margin: 0 0 @size-32;
          padding: 0;
        }

        > h2 {
          .text-12-bold;

          color: var(--color-primary-text);
          margin: 0 @size-16 @size-24;
        }

        > div:first-of-type {
          margin: @size-8 0 @size-10;
        }
      }
    }

    @media @breakpoint-mobile-mid {
      > main {
        > div:first-of-type {
          padding: 0 @size-16;
        }

        > div:nth-of-type(2) {
          padding: @size-16;
        }

        > div:last-of-type {
          padding: @size-16;
        }
      }
    }
  }

  .ModalUniverseSelector {
    .Container;

    max-width: @size-800;

    > div:first-of-type {
      align-items: flex-start;
      display: flex;
      padding: @size-24;

      > h1 {
        color: var(--color-primary-text);
        margin-bottom: 0;
      }
    }

    > p {
      .text-12;

      color: var(--color-secondary-text);
      padding: 0 @size-24;
    }

    > main {
      align-items: flex-start;
      display: flex;

      > div:first-of-type {
        flex: 1;
      }

      > div:nth-of-type(2) {
        flex: 1;
        padding-left: @size-24;
      }
    }

    @media @breakpoint-mobile-small {
      > main {
        display: block;
      }
    }
  }

  .ModalReporting {
    .Message;

    max-width: 750px;

    > main {
      display: flex;
      flex-direction: column;
      padding: @size-16 0 0;

      > section {
        margin: 0 @size-16;
      }

      > div:first-of-type,
      > div[class*='ExplainerBlock'],
      > section[class*='MigrateRepInfo'] {
        margin: @size-8 @size-16 @size-24;
        padding: @size-24;
        border: none;
        background-color: var(--color-table-header);
      }

      > section[class*='MigrateRepInfo'] {
        margin-bottom: @size-8;
      }

      > div:nth-of-type(2) {
        border-bottom: @size-1 solid var(--color-dark-grey);
        border-top: @size-1 solid var(--color-dark-grey);
        display: flex;
        flex-direction: column;
        padding: @size-24 @size-40 0;

        > section {
          max-height: @size-16;
          height: @size-16;
          display: flex;
          flex-flow: row nowrap;

          > label {
            margin-bottom: 0;
            margin-left: @size-8;
          }

          > span {
            display: flex;
            align-items: center;
            height: @size-16;
          }
        }

      > span > a > span {
        &:hover {
          text-decoration: underline;
        }
      }

      .Details {
        .text-12;

          color: var(--color-secondary-text);

          > h2 {
            .text-10;
          }
        }

        > span:nth-of-type(1) {
          .text-24-bold;

          color: var(--color-primary-text);
          margin-top: @size-14;
          margin-bottom: @size-16;
          word-break: break-word;
        }

        > div:first-of-type > div:first-of-type > div:first-of-type {
          margin: @size-12 0;
        }
        @media @breakpoint-mobile {
          div:nth-of-type(2) {
            padding: @size-12 0;
          }
        }
      }

      > div:nth-of-type(3) {
        border-bottom: @size-1 solid var(--color-dark-grey);
        display: flex;
        padding: @size-16 @size-40;

        > button {
          margin-left: @size-38;
        }
      }

      > div:last-of-type {
        padding: @size-32 @size-40;
      }

      > div[class*='DismissableNotice'] {
        margin: @size-10 @size-32 0;
        width: unset;
        padding-left: @size-16;
      }
    }

    @media @breakpoint-mobile {
      height: 100vh;
      max-height: 100vh;
      max-width: 100vw;
    }

    @media @breakpoint-mobile-mid {
      > main {
        > div:nth-of-type(2) {
          padding: 0 @size-16;
          min-height: min-content;
        }

        > div:nth-of-type(3) {
          padding: @size-16;
        }

        > div:last-of-type {
          min-height: min-content;
          padding: @size-16;
        }
      }
    }
  }
}

.ModalOrbitChat {
  background: var(--color-dark-grey);
  bottom: @size-4;
  position: fixed;
  right: @size-22;
  z-index: @mask-modal;

  // Closed global chat window
  > button {
    .mono-9-bold;

    align-items: center;
    background: var(--color-module-background);
    color: var(--color-primary-text);
    display: flex;
    flex-direction: row-reverse;
    text-transform: uppercase;

    > svg {
      fill: var(--color-primary-text);
      height: @size-12;
      margin-left: @size-8;
      transform: rotate(180deg);
      width: @size-12;
    }
  }

  // Open global chat window
  > div {
    background-color: var(--color-module-background);
    border: 1px solid var(--color-dark-grey);
    height: 100%;
    left: 0;
    position: fixed;
    top: 0;
    width: 100vw;

    // Header section
    > div:first-of-type {
      align-items: center;
      background-color: var(--color-dark-grey);
      border-bottom: 1px solid var(--color-dark-grey);
      display: flex;
      flex-direction: row;
      padding: @size-14 @size-16;

      > span {
        color: var(--color-primary-text);
        text-transform: uppercase;
      }

      > span:first-of-type {
        .mono-12-bold;
      }

      > span:nth-of-type(2) {
        .mono-9;

        background: var(--color-open-15);
        border-radius: 0.1875rem;
        color: var(--color-open);
        padding: 0 1px;
      }

      > button {
        margin: 2px 2px 0 auto;

        > svg {
          height: @size-12;
          fill: var(--color-primary-text);
          margin: 0;
          width: @size-12;
        }
      }
    }

    iframe {
      border: 0;
      height: calc(100% - 48px);
      width: 100%;
    }
  }
}

.ModalThreeBoxChat {
  background: var(--color-dark-grey);
  position: fixed;
  bottom: 0;
  right: 0;
  z-index: @mask-modal;

  // Closed global chat window
  > button {
    .mono-9-bold;

    align-items: center;
    background: var(--color-module-background);
    color: var(--color-primary-text);
    display: flex;
    flex-direction: row-reverse;
    text-transform: uppercase;

    > svg {
      fill: var(--color-primary-text);
      height: @size-12;
      margin-left: @size-8;
      transform: rotate(180deg);
      width: @size-12;
    }
  }

  // Open global chat window
  > div {
    background-color: var(--color-module-background);
    border: @size-1 solid var(--color-dark-grey);
    height: 100%;
    position: fixed;
    left: 0;
    top: 0;
    height: 100%;
    width: 100%;

    > button {
      position: absolute;
      top: calc(50% + 25px);
      left: 50%;
      transform: translate(-50%, -50%);
    }

    > div:first-of-type {
      align-items: center;
      background-color: var(--color-dark-grey);
      border-bottom: @size-1 solid var(--color-dark-grey);
      display: flex;
      flex-direction: row;
      padding: @size-14 @size-16;

      > span {
        color: var(--color-primary-text);
        text-transform: uppercase;
      }

      > span:first-of-type {
        .mono-12-bold;
      }

      > span:nth-of-type(2) {
        .mono-9;

        background: var(--color-open-15);
        border-radius: @size-3;
        color: var(--color-open);
        padding: 0 @size-1;
      }

      > button {
        margin: @size-2 @size-2 0 auto;

        > svg {
          height: @size-12;
          fill: var(--color-primary-text);
          margin: 0;
          width: @size-12;
        }
      }
    }

    > span {
      display: flex;
      height: calc(100% - 49px);
      width: 100%;
      justify-content: center;
      align-items: center;
    }
  }

  div[class*='sc-launcher'],
  div[class*='sc-chat-window'],
  div[class*='sc-header'],
  form[class*='sc-user-input'] > textarea,
  div[class*='sc-popup-window--cointainer'],
  input[class*='sc-popup-window--search'],
  form[class*='sc-user-input active'] {
    background-color: var(--color-dark-grey);
  }

  div[class*='sc-message-list'],
  div[class*='onlineList'],
  div[class*='closeOnlineList'] {
    background-color: var(--color-active-background);
  }

  div[class*='onlineList'],
  input[class*='sc-popup-window--search'],
  form[class*='sc-user-input active'],
  input[class*='sc-popup-window--search'],
  form[class*='sc-user-input'] > textarea {
    color: var(--color-primary-text);
  }

  button[class*='sc-user-input--emoji-icon-wrapper'] path,
  button[class*='sc-user-input--emoji-icon-wrapper'] circle {
    fill: var(--color-primary-text);
  }

  button[class*='sc-user-input--send-icon-wrapper'] {
    margin: 0;
  }

  div[class*='chat'] {
    height: 100%;
    min-height: unset;
  }

  div[class*='sc-launcher'] {
    bottom: @size-10;
  }

  div[class*='popupChat'] > div {
    bottom: @size-10;
  }

  div[class*='sc-chat-window'] {
    border-top: @size-1 solid var(--color-secondary-action-outline);
    border-radius: @size-3;
    height: calc(100% - 49px);
    overflow: hidden;
    width: 100%;
  }

  form[class*='sc-user-input active'] > textarea {
    &:focus {
      border: none;
    }
  }

  div[class*='sc-user-input--button'] {
    justify-content: center;
  }

  div[class*='sc-header--close-button'] svg {
    padding: @size-4;
  }

  div[class*='sc-header--close-button'] path {
    stroke: var(--color-primary-text);
  }

  input[class*='sc-popup-window--search'] {
    width: 232px;

    &:focus {
      border: none;
    }
  }

  img[class*='input_user'] {
    padding: @size-7;
  }

  div[class*='sc-message--text'] {
    .text-12;

    background-color: var(--color-dark-grey) !important;
    color: var(--color-primary-text) !important;
  }

  div[class*='sc-header--team-name'] {
    padding: 0 @size-8;
  }

  div[class*='onlineList_members'] {
    overflow: auto;
  }

  div[class*='sc-header'] {
    padding: 0 @size-10;
    min-height: unset;
  }

  h3[class*='sc-header--team-name_text'] {
    .text-16-bold;
  }

  div[class*="sc-popup-window--cointainer"] {
    width: 282px;
    bottom: @size-16;
    right: -@size-18;

    &:after {
      background-color: var(--color-dark-grey);
      right: @size-12;
    }
  }
}

.Scalar {
  .Message;

  > header {
    border-bottom: 0;
  }

  > main {
    .text-14;
    border-top: @size-1 solid var(--color-secondary-action-outline);
    border-bottom: @size-1 solid var(--color-secondary-action-outline);
    color: var(--color-primary-text);
    display: grid;
    grid-template-columns: 1fr;
    grid-template-rows: 1fr;
    grid-gap: @size-16 0;

    > h4 {
      .text-14-medium;
    }

    > ul {
      padding-left: @size-24;
      list-style: disc;
      > li {
        margin: @size-8 0;

        > button {
          background: none;
          border: 0;
        }
      }
    }
  }

  > div:last-of-type {
    align-items: center;
    display: flex;
    flex-flow: row nowrap;
    padding: @size-16 @size-24;

    > label {
      color: var(--color-secondary-text);
      display: flex;
      flex-flow: row nowrap;
      flex: 1;
      margin-bottom: 0;

      > div {
        margin-right: @size-24;
      }
    }
  }
}

.AddFundsSwap {
  margin: @size-24 0 @size-16 0;

  > ul {
    height: @size-32;

    > li {
      background: var(--color-dark-grey);
      width: 100%;

      > button {
        .text-12;

        color: var(--color-primary-text);
        cursor: default;
        text-transform: capitalize;
      }
    }
  }

  > ul > li[class*='Selected'] {
    background: var(--color-dark-grey);
  }

  > ul > li:first-of-type {
    border-bottom-left-radius: @size-24;
    border-top-left-radius: @size-24;
  }

  > ul > li:last-of-type {
    border-bottom-right-radius: @size-24;
    border-top-right-radius: @size-24;
  }
}

.AccountStatusTracker {
  display: flex;
  flex-direction: column;
  width: 346px;
  align-items: center;

  > div:first-of-type {
    display: flex;
    flex-direction: row;
    margin: 0 0 @size-4 0;

    div.AccountStep {
      display: inline-block;
      border: @size-2 solid @color-secondary-text;
      border-radius: 50%;
      width: @size-26;
      height: @size-26;
    }

    div.AccountStepCompleted {
      > svg {
        width: @size-14;
        height: @size-14;
        transform: translate(@size-4, @size-3);
      }
    }

    div.line {
      border-top: @size-2 solid @color-secondary-text;
      display: inline-block;
      margin: auto;
      width: 106px;
    }
  }

  > div:last-of-type {
    display: flex;
    text-align: center;

    width: 100%;

    > div {
      .text-10-semi-bold;

      color: @color-secondary-text;
      flex: 2;
    }

    > div:first-of-type,
    > div:last-of-type {
      flex: 1;
    }
  }
}

.TransferMyDai {
  align-items: center;
  display: flex;
  border: @size-2 solid @color-secondary-action-outline;
  border-radius: @size-3;
  justify-content: space-between;
  margin: @size-16 0 @size-24 0;
  padding: @size-12 @size-16;
  width: 100%;

  @media @breakpoint-mobile {
    flex-direction: column;
    text-align: center;

  }

  > div:first-of-type {
    display: flex;
    flex-direction: column;
    text-align: left;

    > span:first-of-type {
      .text-14-bold;

      color: @color-primary-text;
    }

    > span:last-of-type {
      .text-14;

      color: @color-secondary-text;
    }

    @media @breakpoint-mobile {
      > span {
        margin: 0 0 @size-6 0;
      }
    }
  }
}

.TransferMyDaiCondensed {
  align-items: center;
  background: @color-module-background;
  display: flex;
  justify-content: space-between;
  padding: @size-16;

  > div:first-of-type {
    display: flex;
    flex-direction: column;

    > span:first-of-type {
      .text-12-bold;

      color: @color-primary-text;
    }

    > span:last-of-type {
      .text-12;

      color: @color-secondary-text;
    }
  }
}<|MERGE_RESOLUTION|>--- conflicted
+++ resolved
@@ -164,25 +164,14 @@
   .Message;
 
   align-items: center;
-<<<<<<< HEAD
   border: 3px solid var(--color-secondary-action-outline);
-  min-height: 487px;
-=======
-  border: 3px solid @color-secondary-action-outline;
   height: 598px;
->>>>>>> 33e208ac
   justify-content: center;
   padding: @size-32 @size-28 @size-32;
   width: 568px;
 
   @media @breakpoint-mobile {
-<<<<<<< HEAD
-    align-items: center;
     border: 2px solid var(--color-secondary-action-outline);
-=======
-    border: 2px solid @color-secondary-action-outline;
->>>>>>> 33e208ac
-    height: 100%;
     margin: @size-32 @size-8;
     max-width: 100%;
     padding: 0;
@@ -202,7 +191,6 @@
       height: 75%;
       padding: @size-16 @size-22 0 @size-22;
 
-<<<<<<< HEAD
       > svg {
         height: @size-64;
         fill: var(--color-primary-text);
@@ -213,18 +201,6 @@
       text-align: center;
       margin-top: @size-56;
     }
-=======
-      > div:first-of-type {
-        margin: 0 0 1rem 0;
-      }
-    }
-
-    > main {
-      display: flex;
-      flex: 2;
-      flex-direction: column;
-      justify-content: center;
->>>>>>> 33e208ac
 
       @media @breakpoint-mobile {
         margin: 0 @size-16;
@@ -237,7 +213,7 @@
       > div:nth-of-type(1) {
         > svg {
           height: 62px;
-          fill: @color-primary-text;
+          fill: var(--color-primary-text);
         }
       }
 
@@ -257,16 +233,16 @@
         button {
           .text-10-semi-bold;
 
-          color: @color-primary-text;
+          color: var(--color-primary-text);
           background: none;
           border: none;
 
           > svg path:first-of-type {
-            fill: @color-primary-text;
+            fill: var(--color-primary-text);
           }
 
           > svg path:last-of-type {
-            stroke: @color-primary-text;
+            stroke: var(--color-primary-text);
           }
         }
       }
@@ -310,7 +286,7 @@
     display: none;
 
     @media @breakpoint-mobile {
-      border-top: 1px solid @color-secondary-action-outline;
+      border-top: 1px solid var(--color-secondary-action-outline);
       display: flex;
       flex-direction: row;
       justify-content: space-between;
@@ -325,7 +301,7 @@
       margin: 0;
 
       > svg {
-        stroke: @color-secondary-text;
+        stroke: var(--color-secondary-text);
       }
     }
 
@@ -389,7 +365,7 @@
     width: @size-8;
 
     &:hover {
-      background: @color-dark-text;
+      background: var(--color-dark-text);
       height: @size-12;
       margin: @size-2;
       width: @size-12;
@@ -3863,7 +3839,7 @@
 
     div.AccountStep {
       display: inline-block;
-      border: @size-2 solid @color-secondary-text;
+      border: @size-2 solid var(--color-secondary-text);
       border-radius: 50%;
       width: @size-26;
       height: @size-26;
@@ -3878,7 +3854,7 @@
     }
 
     div.line {
-      border-top: @size-2 solid @color-secondary-text;
+      border-top: @size-2 solid var(--color-secondary-text);
       display: inline-block;
       margin: auto;
       width: 106px;
@@ -3894,7 +3870,7 @@
     > div {
       .text-10-semi-bold;
 
-      color: @color-secondary-text;
+      color: var(--color-secondary-text);
       flex: 2;
     }
 
@@ -3908,7 +3884,7 @@
 .TransferMyDai {
   align-items: center;
   display: flex;
-  border: @size-2 solid @color-secondary-action-outline;
+  border: @size-2 solid var(--color-secondary-action-outline);
   border-radius: @size-3;
   justify-content: space-between;
   margin: @size-16 0 @size-24 0;
@@ -3929,13 +3905,13 @@
     > span:first-of-type {
       .text-14-bold;
 
-      color: @color-primary-text;
+      color: var(--color-primary-text);
     }
 
     > span:last-of-type {
       .text-14;
 
-      color: @color-secondary-text;
+      color: var(--color-secondary-text);
     }
 
     @media @breakpoint-mobile {
@@ -3948,7 +3924,7 @@
 
 .TransferMyDaiCondensed {
   align-items: center;
-  background: @color-module-background;
+  background: var(--color-module-background);
   display: flex;
   justify-content: space-between;
   padding: @size-16;
@@ -3960,13 +3936,13 @@
     > span:first-of-type {
       .text-12-bold;
 
-      color: @color-primary-text;
+      color: var(--color-primary-text);
     }
 
     > span:last-of-type {
       .text-12;
 
-      color: @color-secondary-text;
+      color: var(--color-secondary-text);
     }
   }
 }