--- conflicted
+++ resolved
@@ -1817,7 +1817,6 @@
     > div:last-of-type {
       .text-11;
 
-<<<<<<< HEAD
       color: var(--color-secondary-text);
       margin-top: @size-24;
       display: flex;
@@ -1842,12 +1841,6 @@
         > circle {
           stroke: var(--color-secondary-text);
         }
-=======
-      margin-top: @size-21;
-
-      > button {
-        margin-left: auto;
->>>>>>> 0dae5ac9
       }
     }
   }
@@ -3984,7 +3977,6 @@
   max-width: 432px;
   height: 565px;
 
-<<<<<<< HEAD
   @media @breakpoint-mobile {
     height: 100vh;
     max-height: 100vh;
@@ -4019,8 +4011,6 @@
     }
   }
 
-=======
->>>>>>> 0dae5ac9
   > main {
     display: flex;
     flex-grow: 1;
