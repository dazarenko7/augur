--- conflicted
+++ resolved
@@ -3569,23 +3569,14 @@
     height: @size-32;
 
     > li {
-<<<<<<< HEAD
-      background: var(--color-secondary-action);
-      width: 50%;
-=======
-      background: @color-dark-grey;
+      background: var(--color-dark-grey);
       width: 100%;
->>>>>>> a5091a7a
 
       > button {
         .text-12;
 
-<<<<<<< HEAD
         color: var(--color-primary-text);
-=======
-        color: @color-primary-text;
         cursor: default;
->>>>>>> a5091a7a
         text-transform: capitalize;
       }
     }
