import { connect } from 'react-redux';
import { withRouter } from 'react-router-dom';
import { AddFunds } from 'modules/modal/add-funds';
import { AppState } from 'appStore';
import { closeModal } from 'modules/modal/actions/close-modal';
import { ThunkDispatch } from 'redux-thunk';
import { Action } from 'redux';
import { ADD_FUNDS, track } from 'services/analytics/helpers';
import { AppStatus } from 'modules/app/store/app-status';

const mapStateToProps = (state: AppState) => {
<<<<<<< HEAD
  const { loginAccount, modal } = AppStatus.get();
=======
  const ethToDaiRate = state.appStatus.ethToDaiRate;
  const repToDaiRate = state.appStatus.repToDaiRate;
  const ETH_RATE = createBigNumber(1).dividedBy(
    ethToDaiRate?.value || createBigNumber(1)
  );
  const REP_RATE = createBigNumber(1).dividedBy(
    repToDaiRate?.value || createBigNumber(1)
  );

>>>>>>> 33e208ac
  return {
    modal,
    loginAccount,
    isRelayDown: false, // TODO XXX Need to have some suitable status update for when relayer is down. No longer related to wallets
  };
};

const addFundsPortis = async amount => {
  // TODO
};

const addFundsFortmatic = async (amount, crypto, address) => {
  await fm.user.deposit({
    amount: amount.toNumber(),
    crypto,
    address,
  });
};

const addFundsTorus = async (amount, address) => {
  await window.torus.initiateTopup('wyre', {
    selectedCurrency: 'USD',
    selectedAddress: address,
    fiatValue: amount.toNumber(),
    selectedCryptoCurrency: 'DAI',
  });
};

const mapDispatchToProps = (dispatch: ThunkDispatch<void, any, Action>) => ({
  closeModal: () => closeModal(),
  track: (eventName, payload) => track(eventName, payload),
  addFundsTorus: (amount, address) => addFundsTorus(amount, address),
  addFundsFortmatic: (amount, crypto, address) =>
    addFundsFortmatic(amount, crypto, address),
});

const mergeProps = (sP, dP, oP) => {
  return {
    fundType: sP.modal.fundType,
    addFundsTorus: dP.addFundsTorus,
    addFundsFortmatic: dP.addFundsFortmatic,
    analyticsEvent: () => dP.track(ADD_FUNDS, {}),
    closeAction: () => {
      if (sP.modal.cb) {
        sP.modal.cb();
      }
      dP.closeModal();
    },
    showTransfer: sP.modal.showTransfer || false,
    ...oP,
    ...sP,
  };
};

export default withRouter(
  connect(mapStateToProps, mapDispatchToProps, mergeProps)(AddFunds)
);<|MERGE_RESOLUTION|>--- conflicted
+++ resolved
@@ -9,19 +9,7 @@
 import { AppStatus } from 'modules/app/store/app-status';
 
 const mapStateToProps = (state: AppState) => {
-<<<<<<< HEAD
   const { loginAccount, modal } = AppStatus.get();
-=======
-  const ethToDaiRate = state.appStatus.ethToDaiRate;
-  const repToDaiRate = state.appStatus.repToDaiRate;
-  const ETH_RATE = createBigNumber(1).dividedBy(
-    ethToDaiRate?.value || createBigNumber(1)
-  );
-  const REP_RATE = createBigNumber(1).dividedBy(
-    repToDaiRate?.value || createBigNumber(1)
-  );
-
->>>>>>> 33e208ac
   return {
     modal,
     loginAccount,
