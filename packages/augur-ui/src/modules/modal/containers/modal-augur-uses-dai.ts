--- conflicted
+++ resolved
@@ -16,16 +16,9 @@
 const mapStateToProps = (state: AppState) => ({});
 
 const mapDispatchToProps = (dispatch: ThunkDispatch<void, any, Action>) => ({
-<<<<<<< HEAD
   buyDaiModal: () => AppStatus.actions.setModal({ type: MODAL_BUY_DAI }),
   track: (eventName, payload) => track(eventName, payload),
   gotoOnboardingStep: (step) => AppStatus.actions.setModal({ type: getOnboardingStep(step) })
-=======
-  buyDaiModal: () => dispatch(updateModal({ type: MODAL_BUY_DAI })),
-  track: (eventName, payload) => dispatch(track(eventName, payload)),
-  gotoOnboardingStep: step =>
-    dispatch(updateModal({ type: getOnboardingStep(step) })),
->>>>>>> 33e208ac
 });
 
 const mergeProps = (sP: any, dP: any, oP: any) => ({
