import { connect } from 'react-redux';
import { withRouter } from 'react-router-dom';
import { Onboarding } from 'modules/modal/onboarding';
import { closeModal } from 'modules/modal/actions/close-modal';
import { AppState } from 'appStore';
import { ThunkDispatch } from 'redux-thunk';
import { Action } from 'redux';
import {
  MODAL_ADD_FUNDS,
  MODAL_AUGUR_P2P,
  HELP_CENTER_ADD_FUNDS,
  MODAL_BUY_DAI,
} from 'modules/common/constants';
import { OnboardingPaymentIcon } from 'modules/common/icons';
import { BUY_DAI, track } from 'services/analytics/helpers';
import { AppStatus } from 'modules/app/store/app-status';
import { getOnboardingStep } from './modal-p2p-trading';

const mapStateToProps = (state: AppState) => ({
  authStatus: state.authStatus,
  signerHasDAI: state.loginAccount.balances.signerBalances.dai !== "0",
});

<<<<<<< HEAD
const mapDispatchToProps = (dispatch: ThunkDispatch<void, any, Action>) => {
  const { setModal } = AppStatus.actions;
  return ({
    closeModal: () => closeModal(),
    addFunds: callback =>
      setModal({ type: MODAL_ADD_FUNDS, cb: callback }),
    showAugurP2PModal: () =>
      setModal({ type: MODAL_AUGUR_P2P }),
    track: (eventName, payload) => track(eventName, payload),
    gotoOnboardingStep: step => setModal({ type: getOnboardingStep(step) }),
  });
}
=======
const mapDispatchToProps = (dispatch: ThunkDispatch<void, any, Action>) => ({
  closeModal: () => dispatch(closeModal()),
  addFunds: callback =>
    dispatch(updateModal({ type: MODAL_ADD_FUNDS, cb: callback })),
  showAugurP2PModal: () => dispatch(updateModal({ type: MODAL_AUGUR_P2P })),
  track: (eventName, payload) => dispatch(track(eventName, payload)),
  gotoOnboardingStep: step =>
    dispatch(updateModal({ type: getOnboardingStep(step) })),
  showBuyDaiModal: () => dispatch(updateModal({ type: MODAL_BUY_DAI })),
});

>>>>>>> 33e208ac
const mergeProps = (sP: any, dP: any, oP: any) => ({
  icon: sP.signerHasDAI ? null : OnboardingPaymentIcon,
  largeHeader: 'Add Dai to your trading account',
  showAccountStatus: true,
  currentStep: 3,
  changeCurrentStep: step => {
    dP.gotoOnboardingStep(step);
  },
  analyticsEvent: () => dP.track(BUY_DAI, {}),
  showTransferMyDai: sP.signerHasDAI,
  showBuyDaiModal: () => dP.showBuyDaiModal(),
  linkContent: [
    {
      content:
        'Buy Dai ($) directly or transfer Dai ($) to your trading account to start placing bets.',
    },
    {
      content:
        'Adding more than 40 Dai ($) allows for 0.04 ETH will be converted for your Fee reserve resulting in cheaper transaction fees.',
    },
    {
      content: 'Your Fee reserve can easily be cashed out at anytime.',
    },
    {
      content: 'LEARN MORE',
      link: HELP_CENTER_ADD_FUNDS,
    },
  ],
  buttons: [
    {
      text: 'Add Dai',
      action: () => {
        dP.addFunds(() => setTimeout(() => dP.showAugurP2PModal()));
      },
    },
    {
      text: 'Do it later',
      action: () => {
        dP.showAugurP2PModal();
      },
    },
  ],
});

export default withRouter(
  connect(mapStateToProps, mapDispatchToProps, mergeProps)(Onboarding)
);<|MERGE_RESOLUTION|>--- conflicted
+++ resolved
@@ -16,37 +16,28 @@
 import { AppStatus } from 'modules/app/store/app-status';
 import { getOnboardingStep } from './modal-p2p-trading';
 
-const mapStateToProps = (state: AppState) => ({
-  authStatus: state.authStatus,
-  signerHasDAI: state.loginAccount.balances.signerBalances.dai !== "0",
-});
+const mapStateToProps = (state: AppState) => {
+  const {
+    loginAccount: {
+      balances: {
+        signerBalances: { dai },
+      },
+    },
+  } = AppStatus.get();
+  return { signerHasDAI: dai !== '0' };
+};
 
-<<<<<<< HEAD
 const mapDispatchToProps = (dispatch: ThunkDispatch<void, any, Action>) => {
   const { setModal } = AppStatus.actions;
-  return ({
+  return {
     closeModal: () => closeModal(),
-    addFunds: callback =>
-      setModal({ type: MODAL_ADD_FUNDS, cb: callback }),
-    showAugurP2PModal: () =>
-      setModal({ type: MODAL_AUGUR_P2P }),
+    addFunds: callback => setModal({ type: MODAL_ADD_FUNDS, cb: callback }),
+    showAugurP2PModal: () => setModal({ type: MODAL_AUGUR_P2P }),
     track: (eventName, payload) => track(eventName, payload),
     gotoOnboardingStep: step => setModal({ type: getOnboardingStep(step) }),
-  });
-}
-=======
-const mapDispatchToProps = (dispatch: ThunkDispatch<void, any, Action>) => ({
-  closeModal: () => dispatch(closeModal()),
-  addFunds: callback =>
-    dispatch(updateModal({ type: MODAL_ADD_FUNDS, cb: callback })),
-  showAugurP2PModal: () => dispatch(updateModal({ type: MODAL_AUGUR_P2P })),
-  track: (eventName, payload) => dispatch(track(eventName, payload)),
-  gotoOnboardingStep: step =>
-    dispatch(updateModal({ type: getOnboardingStep(step) })),
-  showBuyDaiModal: () => dispatch(updateModal({ type: MODAL_BUY_DAI })),
-});
+  };
+};
 
->>>>>>> 33e208ac
 const mergeProps = (sP: any, dP: any, oP: any) => ({
   icon: sP.signerHasDAI ? null : OnboardingPaymentIcon,
   largeHeader: 'Add Dai to your trading account',
