--- conflicted
+++ resolved
@@ -20,7 +20,6 @@
   MODAL_ERROR,
   MODAL_HARDWARE_WALLET,
   HELP_CENTER_THIRD_PARTY_COOKIES,
-  WALLET_STATUS_VALUES,
 } from 'modules/common/constants';
 import { loginWithInjectedWeb3 } from 'modules/auth/actions/login-with-injected-web3';
 import { loginWithPortis } from 'modules/auth/actions/login-with-portis';
@@ -36,12 +35,8 @@
 import { AppStatus } from 'modules/app/store/app-status';
 
 const mapStateToProps = (state: AppState) => ({
-<<<<<<< HEAD
   modal: AppStatus.get().modal,
-=======
-  modal: state.modal,
-  walletStatus: state.appStatus.walletStatus,
->>>>>>> 33e208ac
+  walletStatus: AppStatus.get().walletStatus
 });
 
 const mapDispatchToProps = (dispatch: ThunkDispatch<void, any, Action>) => {
