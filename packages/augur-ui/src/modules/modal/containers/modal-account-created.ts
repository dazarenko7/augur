--- conflicted
+++ resolved
@@ -14,16 +14,9 @@
 
 const mapDispatchToProps = (dispatch: ThunkDispatch<void, any, Action>) => ({
   augurUsesDaiModal: () =>
-<<<<<<< HEAD
     AppStatus.actions.setModal({ type: MODAL_AUGUR_USES_DAI }),
   track: (eventName, payload) => track(eventName, payload),
   gotoOnboardingStep: (step) => AppStatus.actions.setModal({ type: getOnboardingStep(step) }),
-=======
-    dispatch(updateModal({ type: MODAL_AUGUR_USES_DAI })),
-  track: (eventName, payload) => dispatch(track(eventName, payload)),
-  gotoOnboardingStep: step =>
-    dispatch(updateModal({ type: getOnboardingStep(step) })),
->>>>>>> 33e208ac
 });
 
 const mergeProps = (sP: any, dP: any, oP: any) => ({
