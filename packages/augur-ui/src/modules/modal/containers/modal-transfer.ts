--- conflicted
+++ resolved
@@ -72,7 +72,6 @@
   balances: sP.balances,
   account: sP.account,
   gasPrice: sP.gasPrice,
-<<<<<<< HEAD
   useSigner: sP.modal?.useSigner ? true : false,
   closeAction: () => {
     if (sP.modal.cb) {
@@ -80,10 +79,7 @@
     }
     dP.closeModal();
   },
-=======
   transactionLabel: sP.transactionLabel,
-  closeAction: () => dP.closeModal(),
->>>>>>> 07b51fed
   transferFundsGasEstimate: (amount: string, asset: string, to: string) => dP.transferFundsGasEstimate(amount, asset, to),
   transferFunds: (amount: string, asset: string, to: string, useSigner: boolean) =>
     dP.transferFunds(amount, asset, to, useSigner),
