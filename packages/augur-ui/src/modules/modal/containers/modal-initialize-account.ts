--- conflicted
+++ resolved
@@ -10,26 +10,25 @@
 import { AppStatus } from 'modules/app/store/app-status';
 
 const mapStateToProps = (state: AppState) => {
-<<<<<<< HEAD
-  const { modal, ethToDaiRate: { roundedValue: ethToDaiRate } } = AppStatus.get();
-  const desiredSignerEthBalance = formatAttoEth(Number(DESIRED_SIGNER_ETH_BALANCE)).value;
-  const reserveAmount: FormattedNumber = formatDai(ethToDaiRate.multipliedBy(desiredSignerEthBalance));
-=======
-  const { appStatus, modal, env } = state;
-  const ethToDaiRate = appStatus.ethToDaiRate.roundedValue;
+  const {
+    modal,
+    env: {
+      gsn: { desiredSignerBalanceInETH },
+    },
+    ethToDaiRate: { roundedValue: ethToDaiRate },
+  } = AppStatus.get();
   const desiredSignerEthBalance = formatAttoEth(
-    env.gsn.desiredSignerBalanceInETH * 10**18
+    desiredSignerBalanceInETH * 10 ** 18
   ).value;
   const reserveAmount: FormattedNumber = formatDai(
     ethToDaiRate.multipliedBy(desiredSignerEthBalance)
   );
->>>>>>> 766909a2
 
   return {
     modal,
     reserveAmount,
-  }
-}
+  };
+};
 
 const mapDispatchToProps = (dispatch: any) => ({
   closeModal: () => {
@@ -79,9 +78,5 @@
 });
 
 export default withRouter(
-  connect(
-    mapStateToProps,
-    mapDispatchToProps,
-    mergeProps
-  )(Message)
+  connect(mapStateToProps, mapDispatchToProps, mergeProps)(Message)
 );