/* eslint react/prop-types: 0 */
import React, { useState } from 'react';

import {
  CancelTextButton,
  DefaultButtonProps,
  SubmitTextButton,
} from 'modules/common/buttons';
import {
  Breakdown,
  ButtonsRow,
  Description,
  DescriptionProps,
  MarketTitle,
  Title,
} from 'modules/modal/common';
import {
<<<<<<< HEAD
  LinearPropertyLabelProps, PendingLabel, BulkTxLabel, ModalLabelNotice,
} from "modules/common/labels";
import { BUY, MAX_BULK_ORDER_COUNT } from "modules/common/constants";
import { formatDai, formatMarketShares } from "utils/format-number";
import Styles from "modules/modal/modal.styles.less";
import OpenOrdersTable from "modules/market/components/market-orders-positions-table/open-orders-table";
import { LiquidityOrder } from "modules/types";
import { TXEventName } from "@augurproject/sdk";
import { DISMISSABLE_NOTICE_BUTTON_TYPES } from "modules/reporting/common";
import { useAppStatusStore } from 'modules/app/store/app-status';
=======
  BulkTxLabel,
  LinearPropertyLabelProps,
  ModalLabelNotice,
  PendingLabel,
} from 'modules/common/labels';
import { BUY } from 'modules/common/constants';
import { formatDai, formatMarketShares } from 'utils/format-number';
import Styles from 'modules/modal/modal.styles.less';
import OpenOrdersTable from 'modules/market/components/market-orders-positions-table/open-orders-table';
import { LiquidityOrder } from 'modules/types';
import { TXEventName } from '@augurproject/sdk';
import { DISMISSABLE_NOTICE_BUTTON_TYPES } from 'modules/reporting/common';
>>>>>>> e47aa56f

interface UnsignedOrdersProps {
  closeAction: Function;
  title: string;
  buttons: Array<DefaultButtonProps>;
  description: DescriptionProps;
  breakdown: Array<LinearPropertyLabelProps>;
  loginAccount: object;
  bnAllowance: object;
  needsApproval: boolean;
  header: Array<string>;
  liquidity: object;
  marketTitle: string;
  marketId: string;
  transactionHash: string;
  numTicks: string;
  minPrice: object;
  maxPrice: object;
  outcomes: Array<string>;
  marketType: string;
  sendLiquidityOrder: Function;
  removeLiquidityOrder: Function;
  scalarDenomination: string;
  numberOfTransactions: number;
  openOrders: boolean;
  insufficientFunds: boolean;
  orders: any;
  zeroXEnabled?: boolean;
}

<<<<<<< HEAD
const orderRow = (
  order: LiquidityOrder, 
  {
=======
const orderRow = (order: LiquidityOrder, props: UnsignedOrdersProps) => {
  const {
    outcomeId,
    outcomeName,
    type,
    quantity,
    price,
    orderEstimate,
    index,
    status,
  } = order;
  const {
>>>>>>> e47aa56f
    removeLiquidityOrder,
    sendLiquidityOrder,
    marketType,
    numTicks,
    maxPrice,
    minPrice,
    outcomes,
    bnAllowance,
    loginAccount,
    transactionHash,
    marketId,
    zeroXEnabled,
  }: UnsignedOrdersProps) => {
  const { outcomeId, outcomeName, type, quantity, price, orderEstimate, index, status } = order;
  const buttons = [
    {
      text: 'cancel',
      action: () =>
        removeLiquidityOrder({
          transactionHash,
          outcomeId,
          orderId: index,
        }),
    },
    {
      text: 'submit',
      action: () =>
        sendLiquidityOrder({
          zeroXEnabled,
          marketId,
          marketType,
          order,
          marketOutcomesArray: outcomes,
          minPrice,
          maxPrice,
          numTicks,
          orderId: index,
          bnAllowance,
          loginAccount,
          orderCB: () => {},
          seriesCB: () => {},
          outcome: outcomeId,
        }),
    },
  ];
  return (
    <div key={`${outcomeName}-${price}-${index}`}>
      <span>{outcomeName}</span>
      <span className={type === BUY ? Styles.bid : Styles.ask}>{type}</span>
      <span>{formatMarketShares(marketType, quantity).formatted}</span>
      <span>{formatDai(Number(price)).formatted}</span>
      <span>{formatDai(Number(orderEstimate)).formatted}</span>
      <span>{status && <PendingLabel status={status} />}</span>
      <div>
        {buttons.map((Button: DefaultButtonProps, index: number) => {
          if (index === 0)
            return (
              <CancelTextButton
                key={Button.text}
                {...Button}
                disabled={status && status !== TXEventName.Failure}
              />
            );
          return (
            <SubmitTextButton
              key={Button.text}
              {...Button}
              disabled={status && status !== TXEventName.Failure}
            />
          );
        })}
      </div>
    </div>
  );
};

<<<<<<< HEAD
export const UnsignedOrders = ({
  removeLiquidityOrder,
  sendLiquidityOrder,
  marketType,
  numTicks,
  maxPrice,
  minPrice,
  outcomes,
  bnAllowance,
  loginAccount,
  transactionHash,
  marketId,
  title,
  closeAction,
  liquidity,
  openOrders,
  orders,
  breakdown,
  numberOfTransactions,
  needsApproval,
  insufficientFunds,
  buttons,
  marketTitle,
  header,
  description,
}: UnsignedOrdersProps) => {
  const { zeroXEnabled } = useAppStatusStore();
  const submitAllTxCount = !zeroXEnabled ? Math.ceil(
    numberOfTransactions / MAX_BULK_ORDER_COUNT
  ) : numberOfTransactions;
  return (
    <div className={Styles.Orders}>
      <Title title={title} closeAction={closeAction} />
      <main>
        {/*
          // @ts-ignore */}
        <Description description={description} />
        <MarketTitle title={marketTitle} />
        {header && (
          <div className={Styles.Orders__header}>
            {header.map((headerLabel: string, index) => (
              <span key={headerLabel+index}>{headerLabel}</span>
            ))}
          </div>
        )}
        {outcomes && (
          <section>
            {outcomes.map((outcome: string) =>
              (liquidity[outcome] || []).map((order: LiquidityOrder) =>
                orderRow(order, {
                  removeLiquidityOrder,
                  sendLiquidityOrder,
                  marketType,
                  numTicks,
                  maxPrice,
                  minPrice,
                  outcomes,
                  bnAllowance,
                  loginAccount,
                  transactionHash,
                  marketId,
                  zeroXEnabled,
                })
=======
export const UnsignedOrders = (props: UnsignedOrdersProps) => {
  const [processing, setProcessing] = useState(false);

  const actionForSubmitAllButton = async () => {
    setProcessing(true);
    await props.buttons[0].action();
    setProcessing(false);
  };

  const newButtons = [
    {
      ...props.buttons[0],
      text: processing ? 'Processing...' : props.buttons[0].text,
      disabled: props.buttons[0].disabled || processing,
      action: actionForSubmitAllButton,
    },
    {
      ...props.buttons[1],
    },
  ];

  return (
    <div className={Styles.Orders}>
      <Title title={props.title} closeAction={props.closeAction} />
      <main>
        {/*
        // @ts-ignore */}
        <Description description={props.description} />
        <MarketTitle title={props.marketTitle} />
        {props.header && (
          <div className={Styles.Orders__header}>
            {props.header.map((headerLabel: string, index) => (
              <span key={headerLabel + index}>{headerLabel}</span>
            ))}
          </div>
        )}
        {props.outcomes && (
          <section>
            {props.outcomes.map((outcome: string) =>
              props.liquidity[outcome].map((order: LiquidityOrder) =>
                orderRow(order, props)
>>>>>>> e47aa56f
              )
            )}
          </section>
        )}
<<<<<<< HEAD
        {openOrders && (
          // @ts-ignore
          <OpenOrdersTable relative openOrders={orders} marketId={marketId} />
        )}
        {breakdown && <Breakdown rows={breakdown} short />}
      </main>
      <BulkTxLabel buttonName={"Submit All"} count={submitAllTxCount} needsApproval={needsApproval}/>
      {insufficientFunds && <ModalLabelNotice
        show
        buttonType={DISMISSABLE_NOTICE_BUTTON_TYPES.NONE}
        title={`You do not have enough DAI to place ${submitAllTxCount > 1 ? 'these orders' : 'this order'}`}
      />}
      <ButtonsRow buttons={buttons} />
    </div>
  );
}
=======
        {props.openOrders && (
          // @ts-ignore
          <OpenOrdersTable
            relative
            openOrders={props.orders}
            marketId={props.marketId}
          />
        )}
        {props.breakdown && <Breakdown rows={props.breakdown} short />}
      </main>
      <BulkTxLabel
        buttonName={'Submit All'}
        count={props.submitAllTxCount}
        needsApproval={props.needsApproval}
      />
      {props.insufficientFunds && (
        <ModalLabelNotice
          show
          buttonType={DISMISSABLE_NOTICE_BUTTON_TYPES.NONE}
          title={`You do not have enough DAI to place ${
            props.submitAllTxCount > 1 ? 'these orders' : 'this order'
          }`}
        />
      )}
      <ButtonsRow buttons={newButtons} />
    </div>
  );
};
>>>>>>> e47aa56f
<|MERGE_RESOLUTION|>--- conflicted
+++ resolved
@@ -1,5 +1,5 @@
 /* eslint react/prop-types: 0 */
-import React, { useState } from 'react';
+import React from 'react';
 
 import {
   CancelTextButton,
@@ -15,7 +15,6 @@
   Title,
 } from 'modules/modal/common';
 import {
-<<<<<<< HEAD
   LinearPropertyLabelProps, PendingLabel, BulkTxLabel, ModalLabelNotice,
 } from "modules/common/labels";
 import { BUY, MAX_BULK_ORDER_COUNT } from "modules/common/constants";
@@ -26,20 +25,6 @@
 import { TXEventName } from "@augurproject/sdk";
 import { DISMISSABLE_NOTICE_BUTTON_TYPES } from "modules/reporting/common";
 import { useAppStatusStore } from 'modules/app/store/app-status';
-=======
-  BulkTxLabel,
-  LinearPropertyLabelProps,
-  ModalLabelNotice,
-  PendingLabel,
-} from 'modules/common/labels';
-import { BUY } from 'modules/common/constants';
-import { formatDai, formatMarketShares } from 'utils/format-number';
-import Styles from 'modules/modal/modal.styles.less';
-import OpenOrdersTable from 'modules/market/components/market-orders-positions-table/open-orders-table';
-import { LiquidityOrder } from 'modules/types';
-import { TXEventName } from '@augurproject/sdk';
-import { DISMISSABLE_NOTICE_BUTTON_TYPES } from 'modules/reporting/common';
->>>>>>> e47aa56f
 
 interface UnsignedOrdersProps {
   closeAction: Function;
@@ -70,24 +55,9 @@
   zeroXEnabled?: boolean;
 }
 
-<<<<<<< HEAD
 const orderRow = (
   order: LiquidityOrder, 
   {
-=======
-const orderRow = (order: LiquidityOrder, props: UnsignedOrdersProps) => {
-  const {
-    outcomeId,
-    outcomeName,
-    type,
-    quantity,
-    price,
-    orderEstimate,
-    index,
-    status,
-  } = order;
-  const {
->>>>>>> e47aa56f
     removeLiquidityOrder,
     sendLiquidityOrder,
     marketType,
@@ -164,7 +134,6 @@
   );
 };
 
-<<<<<<< HEAD
 export const UnsignedOrders = ({
   removeLiquidityOrder,
   sendLiquidityOrder,
@@ -228,54 +197,10 @@
                   marketId,
                   zeroXEnabled,
                 })
-=======
-export const UnsignedOrders = (props: UnsignedOrdersProps) => {
-  const [processing, setProcessing] = useState(false);
-
-  const actionForSubmitAllButton = async () => {
-    setProcessing(true);
-    await props.buttons[0].action();
-    setProcessing(false);
-  };
-
-  const newButtons = [
-    {
-      ...props.buttons[0],
-      text: processing ? 'Processing...' : props.buttons[0].text,
-      disabled: props.buttons[0].disabled || processing,
-      action: actionForSubmitAllButton,
-    },
-    {
-      ...props.buttons[1],
-    },
-  ];
-
-  return (
-    <div className={Styles.Orders}>
-      <Title title={props.title} closeAction={props.closeAction} />
-      <main>
-        {/*
-        // @ts-ignore */}
-        <Description description={props.description} />
-        <MarketTitle title={props.marketTitle} />
-        {props.header && (
-          <div className={Styles.Orders__header}>
-            {props.header.map((headerLabel: string, index) => (
-              <span key={headerLabel + index}>{headerLabel}</span>
-            ))}
-          </div>
-        )}
-        {props.outcomes && (
-          <section>
-            {props.outcomes.map((outcome: string) =>
-              props.liquidity[outcome].map((order: LiquidityOrder) =>
-                orderRow(order, props)
->>>>>>> e47aa56f
               )
             )}
           </section>
         )}
-<<<<<<< HEAD
         {openOrders && (
           // @ts-ignore
           <OpenOrdersTable relative openOrders={orders} marketId={marketId} />
@@ -291,34 +216,4 @@
       <ButtonsRow buttons={buttons} />
     </div>
   );
-}
-=======
-        {props.openOrders && (
-          // @ts-ignore
-          <OpenOrdersTable
-            relative
-            openOrders={props.orders}
-            marketId={props.marketId}
-          />
-        )}
-        {props.breakdown && <Breakdown rows={props.breakdown} short />}
-      </main>
-      <BulkTxLabel
-        buttonName={'Submit All'}
-        count={props.submitAllTxCount}
-        needsApproval={props.needsApproval}
-      />
-      {props.insufficientFunds && (
-        <ModalLabelNotice
-          show
-          buttonType={DISMISSABLE_NOTICE_BUTTON_TYPES.NONE}
-          title={`You do not have enough DAI to place ${
-            props.submitAllTxCount > 1 ? 'these orders' : 'this order'
-          }`}
-        />
-      )}
-      <ButtonsRow buttons={newButtons} />
-    </div>
-  );
-};
->>>>>>> e47aa56f
+}