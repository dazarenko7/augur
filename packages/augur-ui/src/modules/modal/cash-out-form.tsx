--- conflicted
+++ resolved
@@ -40,12 +40,9 @@
   totalDaiFormatted: FormattedNumber;
   tradingAccountEthFormatted: FormattedNumber;
   totalDai: string;
-<<<<<<< HEAD
   accountFunds: any;
   ethReserveAmount: any;
-=======
   signerEth: string;
->>>>>>> a2ca7364
 }
 
 const GAS_EST_MULTIPLIER = 4;
