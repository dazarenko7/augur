import { connect } from 'react-redux';
import { withRouter } from 'react-router-dom';
import MarketView from 'modules/market/components/market-view/market-view';
import { loadFullMarket } from 'modules/markets/actions/load-full-market';
import { selectMarket, selectSortedMarketOutcomes } from 'modules/markets/selectors/market';
import parseQuery from 'modules/routes/helpers/parse-query';
import { MARKET_ID_PARAM_NAME } from 'modules/routes/constants/param-names';
import {
  MODAL_MARKET_REVIEW,
  MARKET_REVIEW_SEEN,
  MODAL_MARKET_LOADING,
  TRADING_TUTORIAL,
} from 'modules/common/constants';
import { windowRef } from 'utils/window-ref';
import { selectCurrentTimestampInSeconds } from 'store/select-state';
import { updateModal } from 'modules/modal/actions/update-modal';
import { closeModal } from 'modules/modal/actions/close-modal';
import { loadMarketTradingHistory } from 'modules/markets/actions/market-trading-history-management';
<<<<<<< HEAD
import { EMPTY_STATE } from 'modules/create-market/constants';
import { NewMarket } from 'modules/types';
import deepClone from 'utils/deep-clone';
import { formatDai, formatShares } from 'utils/format-number';
import { createBigNumber } from 'utils/create-big-number';
import { removePendingOrder } from 'modules/orders/actions/pending-orders-management';
import { addAlert } from 'modules/alerts/actions/alerts';
=======
import { hotloadMarket } from 'modules/markets/actions/load-markets';
>>>>>>> 845f3aeb

const mapStateToProps = (state, ownProps) => {
  const { connection, universe } = state;
  const marketId = parseQuery(ownProps.location.search)[MARKET_ID_PARAM_NAME];
  let market = {};
  const tradingTutorial = marketId === TRADING_TUTORIAL;
  if (tradingTutorial) {
    market = {
      ...deepClone<NewMarket>(EMPTY_STATE),
      id: TRADING_TUTORIAL,
      description: 'Which NFL team will win?',
      numOutcomes: 3,
      orderBook: {
        2: [
          {
            avgPrice: formatDai(.3),
            cumulativeShares: "1"
            id: 1
            mySize: "1"
            orderEstimate: createBigNumber(.3),
            outcomeId: 2
            outcomeName: "Yes"
            price: "0.3"
            quantity: "1"
            shares: "1"
            sharesEscrowed: formatShares(.3),
            tokensEscrowed: formatDai(.3),
            type: "buy"
            unmatchedShares: formatShares(.3)
          }
        ]
      }
    };
  } else {
    market = ownProps.market || selectMarket(marketId)
  }

  const marketReviewSeen =
   tradingTutorial ||
    (windowRef &&
    windowRef.localStorage &&
    Boolean(windowRef.localStorage.getItem(MARKET_REVIEW_SEEN)));

  if (market === null || !connection.isConnected) {
    return {
      tradingTutorial,
      isMarketLoading: true,
      isConnected: connection.isConnected && universe.id != null,
      canHotload: connection.canHotload,
      marketId,
      marketReviewSeen,
    };
  }


  return {
    preview: tradingTutorial,
    tradingTutorial,
    currentTimestamp: selectCurrentTimestampInSeconds(state),
    outcomes: market.outcomes || [],
    isConnected: connection.isConnected && universe.id != null,
    marketType: market.marketType,
    description: market.description || '',
    market,
    marketId,
    universe,
    marketReviewSeen,
    sortedOutcomes: selectSortedMarketOutcomes(
      market.marketType,
      market.outcomesFormatted
    ),
  };
};

const mapDispatchToProps = (dispatch, ownProps) => ({
  hotloadMarket: marketId => hotloadMarket(marketId),
  loadFullMarket: marketId => dispatch(loadFullMarket(marketId)),
  updateModal: modal => dispatch(updateModal(modal)),
  loadMarketTradingHistory: marketId =>
    dispatch(loadMarketTradingHistory(marketId)),
  marketReviewModal: modal =>
    dispatch(
      updateModal({
        type: MODAL_MARKET_REVIEW,
        ...modal,
      })
    ),
  showMarketLoadingModal: () =>
    dispatch(
      updateModal({
        type: MODAL_MARKET_LOADING,
      })
    ),
    closeMarketLoadingModal: () => dispatch(closeModal()),
    addAlert: (alert) => dispatch(addAlert(alert));
});

const Market = withRouter(
  connect(
    mapStateToProps,
    mapDispatchToProps
  )(MarketView)
);

export default Market;<|MERGE_RESOLUTION|>--- conflicted
+++ resolved
@@ -16,7 +16,6 @@
 import { updateModal } from 'modules/modal/actions/update-modal';
 import { closeModal } from 'modules/modal/actions/close-modal';
 import { loadMarketTradingHistory } from 'modules/markets/actions/market-trading-history-management';
-<<<<<<< HEAD
 import { EMPTY_STATE } from 'modules/create-market/constants';
 import { NewMarket } from 'modules/types';
 import deepClone from 'utils/deep-clone';
@@ -24,9 +23,7 @@
 import { createBigNumber } from 'utils/create-big-number';
 import { removePendingOrder } from 'modules/orders/actions/pending-orders-management';
 import { addAlert } from 'modules/alerts/actions/alerts';
-=======
 import { hotloadMarket } from 'modules/markets/actions/load-markets';
->>>>>>> 845f3aeb
 
 const mapStateToProps = (state, ownProps) => {
   const { connection, universe } = state;
