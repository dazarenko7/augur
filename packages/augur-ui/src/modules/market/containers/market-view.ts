import { connect } from 'react-redux';
import { withRouter } from 'react-router-dom';
import MarketView from 'modules/market/components/market-view/market-view';
import { loadMarketsInfo } from 'modules/markets/actions/load-markets-info';
import {
  selectMarket,
  selectSortedMarketOutcomes,
} from 'modules/markets/selectors/market';
import parseQuery from 'modules/routes/helpers/parse-query';
import {
  MARKET_ID_PARAM_NAME,
  OUTCOME_ID_PARAM_NAME,
} from 'modules/routes/constants/param-names';
import {
  MODAL_MARKET_REVIEW,
  MARKET_REVIEW_SEEN,
  MODAL_MARKET_LOADING,
  TRADING_TUTORIAL,
  CATEGORICAL,
  TRADING_TUTORIAL_OUTCOMES,
  TUTORIAL_ORDER_BOOK,
  TUTORIAL_TRADING_HISTORY,
  SCALAR_MODAL_SEEN,
  ZEROX_STATUSES,
} from 'modules/common/constants';
import { windowRef } from 'utils/window-ref';
import { getAddress } from 'ethers/utils/address';
import { closeModal } from 'modules/modal/actions/close-modal';
import { loadMarketTradingHistory } from 'modules/markets/actions/market-trading-history-management';
import { EMPTY_STATE } from 'modules/create-market/constants';
import { NewMarket } from 'modules/types';
import deepClone from 'utils/deep-clone';
import { addAlert } from 'modules/alerts/actions/alerts';
import { hotloadMarket } from 'modules/markets/actions/load-markets';
import {
  getMarketAgeInDays,
  convertUnixToFormattedDate,
} from 'utils/format-date';
import { AppState } from 'appStore';
import {
  loadMarketOrderBook,
} from 'modules/orders/helpers/load-market-orderbook';
import { Getters } from '@augurproject/sdk/src';
import { AppStatus } from 'modules/app/store/app-status';
import { useMarketsStore } from 'modules/markets/store/markets';

const mapStateToProps = (state: AppState, ownProps) => {
<<<<<<< HEAD
  const { orderBooks } = state;
=======
  const { loginAccount } = state;
>>>>>>> 0ee61ea1
  const {
    loginAccount,
    universe,
    modal,
    zeroXStatus: zeroXstatus,
    isConnected,
    canHotload,
    blockchain: { currentAugurTimestamp },
  } = AppStatus.get();
  const queryId = parseQuery(ownProps.location.search)[MARKET_ID_PARAM_NAME];
  const marketId = queryId === TRADING_TUTORIAL ? queryId : getAddress(queryId);
  const queryOutcomeId = parseQuery(ownProps.location.search)[
    OUTCOME_ID_PARAM_NAME
  ];
  const outcomeId = queryOutcomeId ? parseInt(queryOutcomeId) : null;

  let market = null;
  const tradingTutorial = marketId === TRADING_TUTORIAL;
  if (tradingTutorial) {
    // TODO move trading tutorial market state to constants
    market = {
      ...deepClone<NewMarket>(EMPTY_STATE),
      id: TRADING_TUTORIAL,
      description:
        'Which NFL team will win: Los Angeles Rams vs New England Patriots Scheduled start time: October 27, 2019 1:00 PM ET',
      numOutcomes: 4,
      defaultSelectedOutcomeId: 1,
      marketType: CATEGORICAL,
      endTimeFormatted: convertUnixToFormattedDate(1668452763),
      creationTimeFormatted: convertUnixToFormattedDate(1573585563),
      outcomesFormatted: TRADING_TUTORIAL_OUTCOMES,
      groupedTradeHistory: TUTORIAL_TRADING_HISTORY,
      orderBook: TUTORIAL_ORDER_BOOK,
    };
  } else {
    market = ownProps.market || selectMarket(marketId);
  }

  const marketReviewSeen =
    tradingTutorial ||
    (windowRef &&
      windowRef.localStorage &&
      Boolean(windowRef.localStorage.getItem(MARKET_REVIEW_SEEN)));

  const scalarModalSeen =
    Boolean(modal.type) ||
    (windowRef &&
      windowRef.localStorage &&
      windowRef.localStorage.getItem(SCALAR_MODAL_SEEN) === 'true');

  if (market === null) {
    return {
      tradingTutorial,
      isMarketLoading: true,
      isConnected: isConnected && universe.id != null,
      canHotload,
      marketId,
      marketReviewSeen,
    };
  }

  let orderBook: Getters.Markets.OutcomeOrderBook = null;
 
  if (market && (tradingTutorial || ownProps.preview)) {
    orderBook = market.orderBook;
  }

  const daysPassed =
    market &&
    market.creationTime &&
    getMarketAgeInDays(market.creationTime, currentAugurTimestamp);

  return {
    modalShowing: modal.type,
    orderBook,
    daysPassed,
    isMarketLoading: false,
    preview: tradingTutorial || ownProps.preview,
    tradingTutorial,
    currentTimestamp: currentAugurTimestamp,
    outcomes: market.outcomes || [],
    isConnected: isConnected && universe.id != null,
    marketType: market.marketType,
    description: market.description || '',
    market,
    marketId,
    universe,
    outcomeId,
    marketReviewSeen,
    scalarModalSeen,
    sortedOutcomes: selectSortedMarketOutcomes(
      market.marketType,
      market.outcomesFormatted
    ),
    account: loginAccount.address,
    zeroXstatus,
    hasZeroXError: zeroXstatus === ZEROX_STATUSES.ERROR,
  };
};

const mapDispatchToProps = (dispatch, ownProps) => {
  const { setModal } = AppStatus.actions;
 
  
  return {
    hotloadMarket: marketId => hotloadMarket(marketId),
    loadMarketsInfo: marketId => dispatch(loadMarketsInfo([marketId])),
    loadMarketOrderBook: marketId => dispatch(loadMarketOrderBook(marketId)),
    updateModal: modal => setModal(modal),
    loadMarketTradingHistory: marketId =>
      dispatch(loadMarketTradingHistory(marketId)),
    marketReviewModal: modal =>
      setModal({
        type: MODAL_MARKET_REVIEW,
        ...modal,
      }),
    showMarketLoadingModal: () =>
      setModal({
        type: MODAL_MARKET_LOADING,
      }),
    closeMarketLoadingModalOnly: (type: string) =>
      type === MODAL_MARKET_LOADING && dispatch(closeModal()),
    addAlert: alert => dispatch(addAlert(alert)),
  };
};
const Market = withRouter(
  connect(mapStateToProps, mapDispatchToProps)(MarketView)
);

export default Market;<|MERGE_RESOLUTION|>--- conflicted
+++ resolved
@@ -42,14 +42,8 @@
 } from 'modules/orders/helpers/load-market-orderbook';
 import { Getters } from '@augurproject/sdk/src';
 import { AppStatus } from 'modules/app/store/app-status';
-import { useMarketsStore } from 'modules/markets/store/markets';
 
 const mapStateToProps = (state: AppState, ownProps) => {
-<<<<<<< HEAD
-  const { orderBooks } = state;
-=======
-  const { loginAccount } = state;
->>>>>>> 0ee61ea1
   const {
     loginAccount,
     universe,
@@ -151,12 +145,10 @@
 };
 
 const mapDispatchToProps = (dispatch, ownProps) => {
-  const { setModal } = AppStatus.actions;
- 
-  
+  const { setModal } = AppStatus.actions; 
   return {
     hotloadMarket: marketId => hotloadMarket(marketId),
-    loadMarketsInfo: marketId => dispatch(loadMarketsInfo([marketId])),
+    loadMarketsInfo: marketId => loadMarketsInfo([marketId]),
     loadMarketOrderBook: marketId => dispatch(loadMarketOrderBook(marketId)),
     updateModal: modal => setModal(modal),
     loadMarketTradingHistory: marketId =>
