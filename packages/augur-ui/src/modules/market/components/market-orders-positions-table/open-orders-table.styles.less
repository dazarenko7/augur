@import (reference) '~assets/styles/shared';

.Tabs {
  cursor: default;
}

div.Table {
  color: white;
  display: flex;
  flex-direction: column;
  flex-grow: 1;
  margin-top: 0;
  position: relative;
  width: 100%;

  > div:first-of-type {
    max-height: 30vh;
    min-height: 30vh;
    overflow-y: auto;
  }

  &.Outcomes {
    > div:first-of-type {
      max-height: unset;
      min-height: unset;
    }
  }
}

.Empty {
  background-color: @color-module-background;
}

.Footer {
<<<<<<< HEAD
  background: @color-dark-grey;
=======
>>>>>>> f9599b93
  display: flex;
  justify-content: flex-end;
  min-height: @size-32;
  padding: @size-8 @size-16;
}

@media @breakpoint-mobile-mid {
  .Footer {
<<<<<<< HEAD
    background: @color-module-background;
=======
>>>>>>> f9599b93
    margin-top: 2px;
  }

  div.Table {
    > div:first-of-type {
      max-height: calc(100vh - 300px);
      min-height: unset;
    }

    &.Outcomes {
      > div:first-of-type {
        max-height: unset;
      }
    }
  }
}<|MERGE_RESOLUTION|>--- conflicted
+++ resolved
@@ -32,10 +32,7 @@
 }
 
 .Footer {
-<<<<<<< HEAD
   background: @color-dark-grey;
-=======
->>>>>>> f9599b93
   display: flex;
   justify-content: flex-end;
   min-height: @size-32;
@@ -44,10 +41,7 @@
 
 @media @breakpoint-mobile-mid {
   .Footer {
-<<<<<<< HEAD
-    background: @color-module-background;
-=======
->>>>>>> f9599b93
+    background: @color-dark-grey;
     margin-top: 2px;
   }
 
