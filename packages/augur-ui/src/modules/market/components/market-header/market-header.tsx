import React, { Component } from 'react';
import classNames from 'classnames';
import {
  ChevronDown,
  ChevronUp,
  TwoArrowsOutline,
  LeftChevron,
  CopyAlternateIcon,
} from 'modules/common/icons';
import MarkdownRenderer from 'modules/common/markdown-renderer';
import MarketHeaderBar from 'modules/market/containers/market-header-bar';
import { BigNumber } from 'bignumber.js';
import Styles from 'modules/market/components/market-header/market-header.styles.less';
import CoreProperties from 'modules/market/components/core-properties/core-properties';
import {
  WordTrail,
  MarketTypeLabel,
  TemplateShield,
  RedFlag,
} from 'modules/common/labels';
import makeQuery from 'modules/routes/helpers/make-query';
import {
  CATEGORY_PARAM_NAME,
  TAGS_PARAM_NAME,
  SCALAR,
  PROBABLE_INVALID_MARKET,
  HEADER_TYPE,
  REPORTING_STATE,
} from 'modules/common/constants';
import MarketHeaderReporting from 'modules/market/containers/market-header-reporting';
import SocialMediaButtons from 'modules/market/containers/social-media-buttons';
import { FavoritesButton } from 'modules/common/buttons';
import ToggleHeightStyles from 'utils/toggle-height.styles.less';
import { MarketData, QueryEndpoints, TextObject } from 'modules/types';
import Clipboard from 'clipboard';
import { TutorialPopUp } from 'modules/market/components/common/tutorial-pop-up';
import MarketTitle from 'modules/market/containers/market-title';
import PreviewMarketTitle from 'modules/market/components/common/PreviewMarketTitle';
import { MARKET_PAGE } from 'services/analytics/helpers';

const OVERFLOW_DETAILS_LENGTH = 48; // in px, overflow limit to trigger MORE details

interface MarketHeaderProps {
  description: string;
  details: string;
  maxPrice: BigNumber;
  minPrice: BigNumber;
  market: MarketData;
  marketType: string;
  scalarDenomination: string;
  isLogged: boolean;
  toggleFavorite: Function;
  isFavorite: boolean;
  history: History;
  preview?: boolean;
  reportingBarShowing: boolean;
  next: Function;
  showTutorialData?: boolean;
  text: TextObject;
  step: number;
  totalSteps: number;
  showTutorialDetails?: boolean;
  marketLinkCopied: Function;
}

interface MarketHeaderState {
  showReadMore: boolean;
  detailsHeight: number;
  headerCollapsed: boolean;
  showCopied: boolean;
  notExpandedHeight: boolean | number;
  showProperties: boolean;
  clickHandler: EventListenerOrEventListenerObject;
}

export default class MarketHeader extends Component<
  MarketHeaderProps,
  MarketHeaderState
> {
  static defaultProps = {
    scalarDenomination: null,
    marketType: null,
    isFavorite: false,
    isLogged: false,
    toggleFavorite: () => {},
  };
  detailsContainer: any;
  clipboardMarketId: any = new Clipboard('#copy_marketURL');
  refTitle: any = null;
  refNotCollapsed: any = null;

  constructor(props) {
    super(props);
    this.state = {
      showReadMore: false,
      showProperties: true,
      detailsHeight: 0,
      headerCollapsed: false,
      showCopied: false,
      notExpandedHeight: false,
      clickHandler: null,
    };

    this.gotoFilter = this.gotoFilter.bind(this);
    this.toggleReadMore = this.toggleReadMore.bind(this);
    this.updateDetailsHeight = this.updateDetailsHeight.bind(this);
    this.addToFavorites = this.addToFavorites.bind(this);
    this.toggleShowProperties = this.toggleShowProperties.bind(this);
  }

  componentDidMount() {
    const notExpandedHeight =
      !this.state.headerCollapsed &&
      !!this.refNotCollapsed &&
      this.refNotCollapsed.firstChild.clientHeight;
    this.updateDetailsHeight();

    if (notExpandedHeight) {
      this.setState({ notExpandedHeight });
    }
    const clickHandler = e => {
      const ClickedOnExpandedContent = e
        .composedPath()
        .find(
          ({ className }) =>
            className === 'string' &&
            className.includes('market-header-styles_ExpandedContent')
        );
      if (!ClickedOnExpandedContent) this.toggleReadMore(true);
    };
    window.addEventListener('click', clickHandler);
    this.setState({ clickHandler });
  }

  componentWillUnmount() {
    window.removeEventListener('click', this.state.clickHandler);
  }

  componentDidUpdate(prevProps) {
    if (this.props !== prevProps) this.updateDetailsHeight();
  }

  updateDetailsHeight() {
    if (this.detailsContainer) {
      this.setState({
        detailsHeight: this.detailsContainer.scrollHeight,
      });
    }
  }

  toggleReadMore(closeOnly: boolean = false) {
    if (closeOnly) {
      this.setState({ showReadMore: false });
    } else {
      this.setState({ showReadMore: !this.state.showReadMore });
    }
  }

  toggleShowProperties() {
    this.setState({ showProperties: !this.state.showProperties });
  }

  addToFavorites() {
    const { market, toggleFavorite } = this.props;
    toggleFavorite(market.id);
  }

  gotoFilter(type, value) {
    const { history } = this.props;
    const query: QueryEndpoints =
      type === 'category'
        ? {
            [CATEGORY_PARAM_NAME]: value,
          }
        : {
            [TAGS_PARAM_NAME]: value,
          };

    history.push({
      pathname: 'markets',
      search: makeQuery(query),
    });
  }

  render() {
    const {
      description,
      marketType,
      minPrice,
      maxPrice,
      scalarDenomination,
      market,
      isLogged,
      isFavorite,
      history,
      preview,
      reportingBarShowing,
      toggleFavorite,
      showTutorialData,
      next,
      step,
      totalSteps,
      text,
      showTutorialDetails,
      marketLinkCopied,
    } = this.props;
    let { details } = this.props;
    const {
      headerCollapsed,
      showReadMore,
      showProperties,
      detailsHeight,
      showCopied,
      notExpandedHeight,
    } = this.state;
    const detailsTooLong =
      market.details && detailsHeight > OVERFLOW_DETAILS_LENGTH;
    const isScalar = marketType === SCALAR;
    if (isScalar) {
      const denomination = scalarDenomination ? ` ${scalarDenomination}` : '';
      const warningText =
        (details.length > 0 ? `\n\n` : ``) +
        `If the real-world outcome for this market is above this market's maximum value, the maximum value (${maxPrice.toString()}${denomination}) should be reported. If the real-world outcome for this market is below this market's minimum value, the minimum value (${minPrice.toString()}${denomination}) should be reported.`;
      details += warningText;
    }

    const process = arr =>
      arr.filter(Boolean).map(label => ({
        label,
        onClick: () => {
          this.gotoFilter('category', label);
        },
      }));

    const categoriesWithClick = process(market.categories) || [];
    const bigTitle =
      !!this.refTitle && this.refTitle.firstChild.scrollHeight > 64;
    const expandedDetails = detailsTooLong && showReadMore;
    const containerStyle = notExpandedHeight
      ? {
          minHeight: `${notExpandedHeight}px`,
        }
      : {};
    return (
      <section
        className={classNames(
          Styles.MarketHeader,
          ToggleHeightStyles.target,
          ToggleHeightStyles.open,
          ToggleHeightStyles.quick,
          {
            [Styles.Collapsed]: headerCollapsed,
            [ToggleHeightStyles.open]: !headerCollapsed,
          }
        )}
      >
        {!headerCollapsed && (
          <div
            ref={notCollapsed => {
              this.refNotCollapsed = notCollapsed;
            }}
          >
            <div
              className={classNames({
                [Styles.ShowTutorial]: showTutorialDetails,
              })}
              style={containerStyle}
            >
              <div
                className={classNames(Styles.HeadingBar, {
                  [Styles.ExpandedHeading]: expandedDetails,
                })}
              >
                <button
                  className={Styles.BackButton}
                  onClick={() => history.goBack()}
                >
                  {LeftChevron} Back
                </button>
                {isScalar && <MarketTypeLabel marketType={marketType} />}
                <RedFlag market={market} />
                {market.isTemplate && <TemplateShield market={market} />}
                <WordTrail items={[...categoriesWithClick]} />
                <SocialMediaButtons
                  listView={false}
                  marketAddress={market.id}
                  marketDescription={description}
                />
                <div
                  id="copy_marketURL"
                  title="Copy Market link"
                  data-clipboard-text={window.location.href}
                  onClick={() => {
                    marketLinkCopied(market.id, MARKET_PAGE);
                    this.setState({ showCopied: true }, () => {
                      setTimeout(
                        () => this.setState({ showCopied: false }),
                        4000
                      );
                    });
                  }}
                  className={Styles.CopyButton}
                >
                  {CopyAlternateIcon}
                  {showCopied && <div>Copied</div>}
                </div>
                {toggleFavorite && (
                  <FavoritesButton
                    action={() => this.addToFavorites()}
                    isFavorite={isFavorite}
                    hideText
                    disabled={!isLogged}
                  />
                )}
              </div>
              <div
                ref={title => {
                  this.refTitle = title;
                }}
                className={classNames(Styles.MarketDetails, {
                  [Styles.BigTitle]: bigTitle,
                  [Styles.ExpandedContent]: expandedDetails,
                })}
              >
                {preview ? (
                  <PreviewMarketTitle market={market} />
                ) : (
                  <MarketTitle
                    id={market.marketId}
                    noLink
                    headerType={HEADER_TYPE.H1}
                  />
                )}
                {market.mostLikelyInvalid ? (
                  <div className={Styles.ResolvingInvalid}>
                    <span>{PROBABLE_INVALID_MARKET}</span>
                  </div>
                ) : null}
                {details.length > 0 && (
                  <div className={Styles.Details}>
                    <h2>Resolution Details</h2>
                    <div>
                      <label
                        ref={detailsContainer => {
                          this.detailsContainer = detailsContainer;
                        }}
                        className={classNames(Styles.AdditionalDetails, {
                          [Styles.Tall]: expandedDetails,
                        })}
                      >
                        <MarkdownRenderer text={details} hideLabel />
                      </label>
                      {detailsTooLong && (
                        <button
                          className={classNames({
                            [Styles.Less]: showReadMore,
                          })}
                          onClick={e => {
                            e.stopPropagation();
                            this.toggleReadMore();
                          }}
                        >
                          {!showReadMore
                            ? ChevronDown
                            : ChevronUp}
                        </button>
                      )}
                    </div>
                  </div>
                )}
              </div>
            </div>
            <div
              className={classNames({
                [Styles.ShowTutorial]: showTutorialData,
              })}
            >
              <div
                className={classNames(Styles.Properties, {
                  [Styles.HideProperties]: !showProperties,
                })}
              >
                {(market.id || preview) && (
                  <MarketHeaderBar
                    reportingState={market.reportingState}
                    disputeInfo={market.disputeInfo}
                    endTimeFormatted={market.endTimeFormatted}
                  />
                )}
                <MarketHeaderReporting
                  marketId={market.id}
                  preview={preview}
                  market={preview && market}
                />
                {(market.id || preview) && (
                  <CoreProperties
                    market={market}
                    reportingBarShowing={reportingBarShowing}
                    showExtraDetailsChevron={showProperties}
                  />
                )}
<<<<<<< HEAD
                <button
                  onClick={e => {
                    e.stopPropagation();
                    this.toggleShowProperties();
                  }}
                >
                  {!showProperties
                    ? ChevronDown
                    : ChevronUp}
                </button>
=======
                {market.reportingState === REPORTING_STATE.PRE_REPORTING && (
                  <button
                    onClick={e => {
                      e.stopPropagation();
                      this.toggleShowProperties();
                    }}
                  >
                    {!showProperties
                      ? ChevronDown({ stroke: '#D7DDE0' })
                      : ChevronUp()}
                  </button>
                )}
>>>>>>> 6c6f49f0
              </div>
              {showTutorialData && (
                <TutorialPopUp
                  top
                  step={step}
                  totalSteps={totalSteps}
                  text={text}
                  next={next}
                />
              )}
            </div>
          </div>
        )}
        <div
          className={classNames(Styles.Toggle, {
            [Styles.CollapsedToggle]: headerCollapsed,
          })}
        >
          {headerCollapsed && (
            <button
              className={Styles.BackButton}
              onClick={() => history.goBack()}
            >
              {LeftChevron} Back
            </button>
          )}
          <button
            onClick={() => this.setState({ headerCollapsed: !headerCollapsed })}
          >
            {headerCollapsed && (
              <>
                <h1>{description}</h1>
                <MarketHeaderBar
                  reportingState={market.reportingState}
                  disputeInfo={market.disputeInfo}
                  endTimeFormatted={market.endTimeFormatted}
                />
              </>
            )}
            {TwoArrowsOutline}
          </button>
        </div>
      </section>
    );
  }
}<|MERGE_RESOLUTION|>--- conflicted
+++ resolved
@@ -399,18 +399,6 @@
                     showExtraDetailsChevron={showProperties}
                   />
                 )}
-<<<<<<< HEAD
-                <button
-                  onClick={e => {
-                    e.stopPropagation();
-                    this.toggleShowProperties();
-                  }}
-                >
-                  {!showProperties
-                    ? ChevronDown
-                    : ChevronUp}
-                </button>
-=======
                 {market.reportingState === REPORTING_STATE.PRE_REPORTING && (
                   <button
                     onClick={e => {
@@ -419,11 +407,10 @@
                     }}
                   >
                     {!showProperties
-                      ? ChevronDown({ stroke: '#D7DDE0' })
-                      : ChevronUp()}
+                      ? ChevronDown
+                      : ChevronUp}
                   </button>
                 )}
->>>>>>> 6c6f49f0
               </div>
               {showTutorialData && (
                 <TutorialPopUp
