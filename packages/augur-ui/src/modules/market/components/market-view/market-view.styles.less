@import (reference) '~assets/styles/shared';

.MarketViewBorders {
  border: @size-1 solid var(--color-dark-grey);
  border-radius: @size-1;
}

.MarketView {
  &.Inactive {
    pointer-events: none;
    min-width: 100%;
    padding-bottom: 40px;
  }

  > span:first-of-type {
    background: var(--color-dark-grey);
    opacity: 0.5;
    top: 0;
    bottom: 0;
    left: 0;
    right: 0;
    position: absolute;
    z-index: @mask-obscure;
  }
}

.BackButton {
  > svg {
    height: @size-8;
    margin-left: @size-16;
    width: @size-4;

    > path {
      stroke: var(--color-primary-text);
    }
  }
}

.PaneContainer {
  flex: 1;
  padding: @size-8 @size-4;

  > h1 {
    display: none;
  }
}

.container {
  display: grid;
  margin: @size-4 @size-6;
  min-height: calc(~'100vh - @{multi-top-bar-height}');
  grid-gap: @size-2 @size-4;
  grid-template-columns: minmax(250px, 325px) minmax(0%, 1fr) minmax(250px, 325px);
  grid-template-rows: 0fr 0fr 0fr 0fr 50vh;

  div[class*="module-tabs-style_Headers"] {
    background: var(--color-dark-grey);

    > button[class*="buttons-styles_ToggleExtendButton"] {
      margin-left: 0;
      min-width: @size-30;
      justify-content: center;
    }
  }

  @media all and (max-height: 700px) {
    min-height: 700px;
  }

  @media @breakpoint-tablet {
    grid-gap: @size-4;
    grid-template-columns: 1fr 1fr 1fr;
    grid-template-rows: 0fr 0fr 0fr 0fr 0.5fr;
    //  hide the toggle buttons because the layout doesn't allow them to do anything useful.
    button[class*="buttons-styles_ToggleExtendButton"] {
      display: none;
    }
  }

  &.Tutorial {
    min-height: calc(~'100vh - @{multi-top-bar-height} - @{tutorial-banner-height}');
  }
}

.Header {
  grid-column: 1 / span 2;
  grid-row: 1;

  @media @breakpoint-tablet {
    grid-column: 1 / span 3;
  }
}

.TradingForm {
  grid-column: 1;
  grid-row-start: 2;
  grid-row-end: -1;
  display: flex;
  flex-flow: column nowrap;

  @media @breakpoint-tablet {
    grid-row-start: 4;
    grid-row-end: 4;
  }

  > section:first-of-type {
    .MarketViewBorders;
  }
}

section[class*="OutcomesList"] {
  .MarketViewBorders;

  grid-column: 2;
  grid-row: 2;

  @media @breakpoint-tablet {
    grid-column: 1 / span 3;
  }

  @media @breakpoint-mobile {
    grid-column-start: 1;
    grid-column-end: -1;
  }

  > h3 {
    color: var(--color-primary-text);
  }
}

.ChartsPane {
  .MarketViewBorders;

  grid-column: 2;
  grid-row: 3;

  @media @breakpoint-tablet {
    grid-column: 1 / span 3;
  }
}

.OrdersPane {
  .MarketViewBorders;

  grid-column: 2;
  grid-row-start: 4;
  grid-row-end: -1;

  @media @breakpoint-tablet {
    grid-column: 1 / span 3;
    grid-row-start: 5;
    grid-row-end: 5;
  }


  > div {
    height: 100%;
  }
}

.OrderBookAndHistory {
  grid-column: 3;
  grid-row-start: 1;
  grid-row-end: -1;
  display: flex;
  flex-flow: column nowrap;
  height: 100%;

  @media @breakpoint-tablet {
    grid-column: 2 / span 2;
    grid-row: 4;
    overflow: auto;
    flex-flow: row nowrap;
  }

  > div {
    display: flex;
    flex-flow: column nowrap;
    flex: 1;

    &:not(.Hide) {
      max-height: 50%;

      @media @breakpoint-tablet {
        max-height: unset;
      }
    }
  }

  > div:first-of-type {
    margin-bottom: @size-2;

    &:not(.hide) {
      max-height: 53%;

      @media @breakpoint-tablet {
        max-height: unset;
      }
    }

    > section:first-of-type {
      .MarketViewBorders;
    }

    @media @breakpoint-tablet {
      margin-bottom: 0;
    }
  }

  > div:last-of-type {
    .MarketViewBorders;

    @media @breakpoint-tablet {
      margin-left: @size-4;
    }
  }
}

.HeaderTutorial,
.OrderBookTutorial,
.TradingFormTutorial {
  position: relative;

  > section:first-of-type {
    z-index: @mask-illuminate;
  }
}

.HeaderTutorial {
  > section:last-of-type {
    top: calc(100% - 32px);
  }
}

.TradingFormTutorial {
  > section:last-of-type {
    left: unset;
    right: -100%;
    top: 0;
    margin-right: @size-16;
  }

  &.PlaceOrderTutorial {
    > section:last-of-type {
      top: 320px;
    }

    > section:first-of-type > section > div:nth-of-type(2) {
      pointer-events: all;
    }
  }

  &.SelectOutcomeTutorial {
    > section:first-of-type > section > div:first-of-type > div > div {
      pointer-events: all;
    }

    > section:last-of-type {
      margin-top: @size-32;
    }
  }

  &.BuyingSharesTutorial {
    > section:last-of-type {
      margin-top: -@size-12;
    }
  }

  &.QuantityTutorial {
    > section:first-of-type > section > div:first-of-type > div > ul > li:first-of-type {
      pointer-events: all;
    }

    > section:last-of-type {
      margin-top: 95px;
    }
  }

  &.LimitPriceTutorial {
    > section:first-of-type > section > div:first-of-type > div > ul > li:nth-of-type(2) {
      pointer-events: all;
    }

    > section:last-of-type {
      margin-top: 155px;
    }
  }

  &.OrderValueTutorial {
    > section:last-of-type {
      margin-top: 220px;
    }
  }
}

.OrderBookTutorial {
  > section:last-of-type {
    left: -100%;
    top: 0;
  }
}

.OpenOrdersTutorial,
.FillsTutorial,
.PositionsTutorial {
  position: relative;

  > div:first-of-type {
    z-index: @mask-illuminate;
  }

  > section:last-of-type {
    top: 0;
  }
}

.OpenOrdersTutorial {
  > section:last-of-type {
    margin-top: -350px;
  }
}

.FillsTutorial {
  > section:last-of-type {
    left: 100px;
    margin-top: -180px;
  }
}

.PositionsTutorial {
  > section:last-of-type {
    left: 200px;
    margin-top: -190px;
  }
}

.Orders {
  display: flex;
  flex-direction: column;
}

.hide {
  height: 2rem !important;
  max-height: 2rem !important;
  overflow: hidden;
}

.show {
  max-height: 100% !important;
}

.History,
.Orders {
  transition: max-height 0.2s ease;
}

.PriceHistory {
  background-color: var(--color-module-background);
  border: 1px solid var(--color-dark-grey);
  border-radius: 1px;

  > h3 {
    .text-16;

    background-color: var(--color-module-background);
    border-bottom: 1px solid var(--color-dark-grey);
    color: var(--color-primary-text);
    padding: 1.125rem 1rem;
  }
}

.Comments {
  display: grid;
  margin: @size-4 @size-6;
  grid-gap: @size-2 @size-4;
  grid-template-columns: minmax(250px, 325px) minmax(0%, 1fr) minmax(250px, 325px);

  > button {
    grid-column: 2;
    margin: @size-50 auto @size-52;
  }

  > div {
    grid-column: 2;
    margin: @size-32 0 @size-24;
    max-width: 100%;
    width: 100%;

    button {
      padding: @size-1 @size-7 @size-2;
    }

    textarea {
      margin-left: 0;
      min-width: 100%;
    }

    img[class="input_user"] {
      left: @size-8;
    }

    div[class="inputPicker"] {
      right: @size-8;
    }

    div[class="context"] {
      justify-content: flex-end;

      > div {
        .text-14-bold;
      }
    }

    div[class="comment_content_context"] {
      margin-bottom: @size-8;
    }

    div[class="comment_content_context_main_user_info_username"] {
      .text-16-bold;

      color: var(--color-primary-text);
    }

    div[class="comment_content_context_main_user_info_address"] {
      .text-14;

      color: var(--color-secondary-text);
      padding-bottom: 0;
    }

    div[class="comment_content_context_main"] {

    }

    div[class="comment_content_context_time"] {
      .text-10;

      color: var(--color-secondary-text);
    }

    div[class="comment_content_text"] {
      .text-14;

      color: var(--color-primary-text);
    }

    div[class*="sc-user-input--picker-wrapper"] {
      // component is using "!important", leaving me no choice but to use it as well
      padding: 0 !important;
      width: auto;
    }

    svg,
    svg[class*="sc-user-input--emoji-icon"] path,
    svg[class*="sc-user-input--emoji-icon"] circle,
    svg[class="comment_content_context_main_user_delete_button_icon"] path {
      fill: var(--color-primary-text);
      opacity: 1;

      @media all and (max-width: 600px) {
        fill: var(--color-dark-text);
        opacity: 1;
      }
    }

    div[class*="sc-user-input--picker-wrapper inlinePicker"]:hover {
      path,
      circle {
        fill: @color-dark-text;
      }
    }

    svg[class="comment_control_mobile_icon"] circle {
      fill: var(--color-secondary-text);
      opacity: 1;
    }

    button[class*="vote_btn"]:hover {
      svg[class*="upvote"] {
        fill: var(--color-upvote);
        opacity: 1;
      }

      svg[class*="downvote"] {
        fill: var(--color-downvote);
        opacity: 1;
      }
    }

<<<<<<< HEAD
    button[class="comment_content_context_main_user_reply_button"]:hover {
      svg {
        fill: var(--color-dark-text);
=======
    button[class="sc-user-input--emoji-icon-wrapper"] svg {
      padding: @size-1 0;
    }

    button[class="comment_content_context_main_user_reply_button"] {
      .text-12;

      &:hover {
        svg {
          fill: @color-dark-text;
        }
>>>>>>> 944c1b49
      }
    }

    svg[class="comment_content_context_main_user_reply_button_icon"] {
      padding: 0 0 @size-2;
    }

    div[class*="sc-user-input--picker-wrapper"]:hover {
      svg {
        fill: var(--color-dark-text);
      }
    }

    input[class="sc-popup-window--search"] {
      color: var(--color-primary-text);
      background-color: #fff;

      &:focus {
        border: none;
      }
    }

    div[class="reactions"] div[class="emoji-bar"] div[class*="emoji-item"] {
      background-color: transparent;
      color: var(--color-upvote);
    }

    div[class="comment_vote"] {
      div[class*="positive"] {
        color: var(--color-upvote);
      }

      div[class*="negative"] {
        color: var(--color-downvote);
      }

      button[class*="vote_btn"] {
        svg[class*="vote_icon"] {
          opacity: 1;
        }

        svg[class*="vote_icon upvote voted"] {
          fill: var(--color-upvote);
        }

        svg[class*="vote_icon downvote voted"] {
          fill: var(--color-downvote);
        }
      }
    }

    div[class*="isDeletedComment"] {
      background-color: var(--color-module-background);
      border-color: var(--color-module-background);

      p {
        .text-14;

        color: var(--color-primary-text);
      }
    }

    div[class="comments_footer"] {
      margin: @size-40 auto;

      > span {
        color: var(--color-secondary-text);

        svg {
          width: auto;

          path {
            fill: var(--color-secondary-text);
          }
        }
      }
    }

    div[class="dialogue_button_container"] {
      height: auto;

      button {
        .text-14-bold;

        background-color: transparent;
        border: @size-1 solid var(--color-secondary-text);
        border-radius: @size-3;
        color: var(--color-primary-text);
        padding: @size-12 auto;
        width: 100%;
      }
    }
  }
}

.Hide {
  height: @size-32;
  max-height: @size-32;
  min-height: @size-32;
  overflow-y: hidden;
}

div.OutcomeNameDisplay {
  .text-12;

  align-items: center;
  background: var(--color-dark-grey);
  border: 1px solid var(--color-secondary-action-outline);
  border-radius: @border-radius-default;
  color: var(--color-primary-text);
  display: flex;
  flex-flow: row nowrap;
  height: @size-40;
  padding: 0 @size-16;
  z-index: @mask;
}

@media @breakpoint-mobile-tablet {
  .OutcomeSelectionArea {
    padding: @size-12;
    width: 100%;
    background: var(--color-module-background);
    position: fixed;
    z-index: @mask-above;
    left: 0;
    top: 112px;

    > h1 {
      .text-14-bold;

      color: var(--color-primary-text);
      margin-bottom: @size-8;
    }
  }

  .TradesMobile {
    padding-top: 116px;

    > div,
    > section {
      border: 1px solid var(--color-dark-grey);
      border-radius: 1px;
    }
  }

  .PaneContainer {
    display: grid;
    grid-gap: @size-8 0;
    grid-template-rows: min-content;

    > h1 {
      .text-14-bold;

      color: var(--color-primary-text);
      display: block;
      margin: 0;
      padding: @size-12;
      background: var(--color-module-background);
      border: 1px solid var(--color-dark-grey);
      border-radius: 1px;
    }

    > div:last-of-type {
      margin-top: 0;
      border: 1px solid var(--color-dark-grey);
      border-radius: 1px;
    }
  }

  .Orders {
    max-height: 50vh;
    margin-bottom: 0;
    border-bottom: 1px solid var(--color-dark-grey);
    border-left: 1px solid var(--color-dark-grey);
    border-right: 1px solid var(--color-dark-grey);
  }

  .History {
    background: var(--color-module-background);
    margin-bottom: 0;
    max-height: unset;
  }

  .MarketView {
    height: unset;
  }

  .BackButton {
    > svg {
      height: 0.75rem;
      margin-left: @size-14;
      width: 0.5rem;
    }
  }

  .PriceHistory > h3 {
    .mono-11-bold;

    text-transform: uppercase;
    padding: @size-12 @size-16;
    background: var(--color-dark-grey);
  }

  .Comments {
    padding: @size-40 @size-12 @size-12;
    grid-template-columns: 1fr;

<<<<<<< HEAD
    > span {
      background: var(--color-dark-grey);
      display: block;
      height: @size-2;
      margin: 0 @size-12 @size-8;
    }

=======
>>>>>>> 944c1b49
    > div, > button {
      grid-column: 1;
    }
  }
}

:root[theme="BETTING"],
:root[theme="SPORTS"] {
  .Comments {
    div[class*="input"] textarea {
      background-color: #fff;
    }
  }
}<|MERGE_RESOLUTION|>--- conflicted
+++ resolved
@@ -466,7 +466,7 @@
     div[class*="sc-user-input--picker-wrapper inlinePicker"]:hover {
       path,
       circle {
-        fill: @color-dark-text;
+        fill: var(--color-dark-text);
       }
     }
 
@@ -487,11 +487,6 @@
       }
     }
 
-<<<<<<< HEAD
-    button[class="comment_content_context_main_user_reply_button"]:hover {
-      svg {
-        fill: var(--color-dark-text);
-=======
     button[class="sc-user-input--emoji-icon-wrapper"] svg {
       padding: @size-1 0;
     }
@@ -501,9 +496,8 @@
 
       &:hover {
         svg {
-          fill: @color-dark-text;
+          fill: var(--color-dark-text);
         }
->>>>>>> 944c1b49
       }
     }
 
@@ -711,7 +705,6 @@
     padding: @size-40 @size-12 @size-12;
     grid-template-columns: 1fr;
 
-<<<<<<< HEAD
     > span {
       background: var(--color-dark-grey);
       display: block;
@@ -719,8 +712,6 @@
       margin: 0 @size-12 @size-8;
     }
 
-=======
->>>>>>> 944c1b49
     > div, > button {
       grid-column: 1;
     }
