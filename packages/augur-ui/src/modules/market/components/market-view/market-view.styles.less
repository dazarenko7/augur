--- conflicted
+++ resolved
@@ -528,15 +528,11 @@
 
     div[class="reactions"] div[class="emoji-bar"] div[class*="emoji-item"] {
       background-color: transparent;
-<<<<<<< HEAD
       color: var(--color-upvote);
-=======
-      color: @color-upvote;
 
       &[class*="has_reacted"] {
-        background-color: fade(@color-upvote, 20%);
-      }
->>>>>>> 1e1ff057
+        background-color: var(--color-upvote-20);
+      }
     }
 
     div[class="comment_vote"] {
