--- conflicted
+++ resolved
@@ -4,7 +4,6 @@
 import classNames from 'classnames';
 import { useLocation, useHistory } from 'react-router';
 import Media from 'react-media';
-import { augurSdkLite } from 'services/augursdklite';
 import { MarketHeader } from 'modules/market/components/market-header/market-header';
 import MarketOrdersPositionsTable from 'modules/market/components/market-orders-positions-table/market-orders-positions-table';
 import MarketOutcomesList from "modules/market/components/market-outcomes-list/market-outcomes-list";
@@ -262,7 +261,6 @@
     }
   }, []);
 
-<<<<<<< HEAD
   useEffect(() => {
     prevProps.current = {
       tradingTutorial, outcomeId, isConnected
@@ -286,19 +284,6 @@
         ...state,
         selectedOutcomeId: outcomeId,
       });
-=======
-    if (
-      typeof this.props.marketId !== 'undefined' &&
-      typeof this.props.canHotload !== 'undefined' &&
-      !tradingTutorial &&
-      // We can hotload now.
-      (prevProps.canHotload === this.props.canHotload ||
-        // The market id changed.
-        prevProps.marketId !== this.props.marketId)
-    ) {
-      // This will only be called once on the 'canHotLoad' prop change.
-      loadHotMarket(this.props.marketId);
->>>>>>> 0bfce962
     }
 
     if (tradingTutorial) {
@@ -323,7 +308,6 @@
       return;
     }
 
-<<<<<<< HEAD
     if (
       prevProps.current.isConnected !== isConnected &&
       !!marketId &&
@@ -334,12 +318,6 @@
       updateOrderBook(marketId, null, loadMarketOrderBook(marketId));
       updateMarketsData(null, loadMarketsInfo(marketId));
       bulkMarketTradingHistory(null, loadMarketTradingHistory(marketId));
-=======
-    if ((isConnected !== this.props.isConnected) && !!marketId && !tradingTutorial && !preview) {
-      this.props.loadMarketOrderBook(this.props.marketId);
-      this.props.loadMarketsInfo(this.props.marketId);
-      this.props.loadMarketTradingHistory(this.props.marketId);
->>>>>>> 0bfce962
     }
     if (market) {
       modalShowing === MODAL_MARKET_LOADING && closeModal();
