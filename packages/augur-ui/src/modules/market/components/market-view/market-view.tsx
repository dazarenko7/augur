--- conflicted
+++ resolved
@@ -178,13 +178,7 @@
     if (tradingTutorial || isPreview) {
       orderBook = market.orderBook;
     }
-  
-<<<<<<< HEAD
-    if (market && !tradingTutorial && !isPreview) {
-=======
     if (!tradingTutorial && !isPreview) {
-      const { orderBooks } = Markets.get();
->>>>>>> b2324227
       orderBook = (orderBooks[marketId] || {}).orderBook;
     }
   
