/* eslint-disable jsx-a11y/no-static-element-interaction */

<<<<<<< HEAD
import React, { useRef, useState, useEffect } from 'react';
import classNames from 'classnames';
import { useLocation, useHistory } from 'react-router';
import Media from 'react-media';

import { MarketHeader } from 'modules/market/components/market-header/market-header';
import MarketOrdersPositionsTable from 'modules/market/components/market-orders-positions-table/market-orders-positions-table';
import MarketOutcomesList from "modules/market/components/market-outcomes-list/market-outcomes-list";
import TradingForm from 'modules/trading/components/trading-form';
import MarketChartsPane from "modules/market-charts/components/market-charts-pane/market-charts-pane";
import parseMarketTitle from 'modules/markets/helpers/parse-market-title';
import MarketTradeHistory from 'modules/market/components/market-trade-history/market-trade-history';
import { MarketComments } from 'modules/market/components/common/comments/market-comments';
=======
import type { Getters } from '@augurproject/sdk';
import { HotLoadMarketInfo, TXEventName } from '@augurproject/sdk-lite';
import classNames from 'classnames';
>>>>>>> 0dae5ac9
import {
  BUY,
  CATEGORICAL,
  LONG,
  MODAL_SCALAR_MARKET,
  MODAL_TUTORIAL_INTRO,
  MODAL_TUTORIAL_OUTRO,
  PUBLICFILLORDER,
  SCALAR,
  SMALL_MOBILE,
  TRADING_TUTORIAL,
  TRADING_TUTORIAL_COPY,
  TRADING_TUTORIAL_OUTCOMES,
  TRADING_TUTORIAL_STEPS,
  TUTORIAL_OUTCOME,
<<<<<<< HEAD
  ZEROX_STATUSES,
  TUTORIAL_TRADING_HISTORY,
  TUTORIAL_ORDER_BOOK,
  SCALAR_MODAL_SEEN,
  MODAL_MARKET_LOADING,
} from 'modules/common/constants';
import ModuleTabs from 'modules/market/components/common/module-tabs/module-tabs';
import ModulePane from 'modules/market/components/common/module-tabs/module-pane';
import PriceHistory from "modules/market-charts/components/price-history/price-history";
import Styles from 'modules/market/components/market-view/market-view.styles.less';
=======
  TUTORIAL_PRICE,
  TUTORIAL_QUANTITY,
} from 'modules/common/constants';
>>>>>>> 0dae5ac9
import { LeftChevron } from 'modules/common/icons';
import { getNetworkId } from 'modules/contracts/actions/contractCalls';
import { formatOrderBook } from 'modules/create-market/helpers/format-order-book';
import MarketChartsPane
  from 'modules/market-charts/containers/market-charts-pane';
import OrderBook from 'modules/market-charts/containers/order-book';
import PriceHistory from 'modules/market-charts/containers/price-history';
import ModulePane
  from 'modules/market/components/common/module-tabs/module-pane';
import ModuleTabs
  from 'modules/market/components/common/module-tabs/module-tabs';
import Styles
  from 'modules/market/components/market-view/market-view.styles.less';
import MarketComments from 'modules/market/containers/market-comments';

import MarketHeader from 'modules/market/containers/market-header';
import MarketOrdersPositionsTable
  from 'modules/market/containers/market-orders-positions-table';
import MarketOutcomesList from 'modules/market/containers/market-outcomes-list';
import MarketTradeHistory from 'modules/market/containers/market-trade-history';
import parseMarketTitle from 'modules/markets/helpers/parse-market-title';
import { MARKETS } from 'modules/routes/constants/views';
import makePath from 'modules/routes/helpers/make-path';
import { MARKET_VIEW_HEAD_TAGS } from 'modules/seo/helmet-configs';
import { HelmetTag } from 'modules/seo/helmet-tag';
import TradingForm from 'modules/trading/components/trading-form';
import {
<<<<<<< HEAD
  MarketData,
  DefaultOrderProperties,
  IndividualOutcomeOrderBook,
=======
  DefaultOrderProperties,
  IndividualOutcomeOrderBook,
  MarketData,
  OutcomeFormatted,
  OutcomeTestTradingOrder,
>>>>>>> 0dae5ac9
  TestTradingOrder,
} from 'modules/types';
import React, { Component } from 'react';
import Media from 'react-media';
import { getDefaultOutcomeSelected } from 'utils/convert-marketInfo-marketData';
import { createBigNumber } from 'utils/create-big-number';
<<<<<<< HEAD
import makePath from 'modules/routes/helpers/make-path';
import { MARKETS } from 'modules/routes/constants/views';
import { formatOrderBook } from 'modules/create-market/helpers/format-order-book';
import type { Getters } from '@augurproject/sdk';
import { TXEventName } from '@augurproject/sdk-lite';
import { HelmetTag } from 'modules/seo/helmet-tag';
import { MARKET_VIEW_HEAD_TAGS } from 'modules/seo/helmet-configs';
import { StatusErrorMessage } from 'modules/common/labels';
import { useAppStatusStore } from 'modules/app/store/app-status';
import {
  selectSortedMarketOutcomes,
} from 'modules/markets/selectors/market';
import parseQuery from 'modules/routes/helpers/parse-query';
import {
  MARKET_ID_PARAM_NAME,
  OUTCOME_ID_PARAM_NAME,
} from 'modules/routes/constants/param-names';
import { windowRef } from 'utils/window-ref';
import { getAddress } from 'ethers/utils/address';
import { EMPTY_STATE } from 'modules/create-market/constants';
import { NewMarket } from 'modules/types';
import deepClone from 'utils/deep-clone';
import { hotloadMarket } from 'modules/markets/actions/load-markets';
import {
  getMarketAgeInDays,
} from 'utils/format-date';
import { AppStatus } from 'modules/app/store/app-status';
import { useMarketsStore } from 'modules/markets/store/markets';
import { convertMarketInfoToMarketData } from 'utils/convert-marketInfo-marketData';
import { loadMarketOrderBook } from 'modules/orders/helpers/load-market-orderbook';
import { loadMarketTradingHistory } from 'modules/markets/actions/market-trading-history-management';
import { loadMarketsInfo } from 'modules/markets/actions/load-markets-info';
import { addAlert } from 'modules/alerts/actions/alerts';
import OrderBook from 'modules/market-charts/components/order-book/order-book';
=======
import { convertUnixToFormattedDate } from 'utils/format-date';
import { formatDai, formatShares } from 'utils/format-number';
import { TutorialPopUp } from '../common/tutorial-pop-up';
>>>>>>> 0dae5ac9

interface MarketViewProps {
  history: History;
<<<<<<< HEAD
  defaultMarket: MarketData;
  isPreview?: boolean;
=======
  showMarketLoadingModal: Function;
  preview?: boolean;
  sortedOutcomes: OutcomeFormatted[];
  tradingTutorial?: boolean;
  addAlert: Function;
  hotloadMarket: Function;
  canHotload: boolean;
  modalShowing?: string;
  removeAlert: Function;
  outcomeId?: number;
  account: string;
  orderBook?: Getters.Markets.OutcomeOrderBook | OutcomeTestTradingOrder;
  loadMarketOrderBook: Function;
  clearOrderBook: Function;
  zeroXstatus: string;
  hasZeroXError: boolean;
  marketNotFound: boolean;
  showMarketNotFound: Function;
  loadHotMarket: Function;
>>>>>>> 0dae5ac9
}

export interface DefaultOrderPropertiesMap {
  [outcomeId: number]: DefaultOrderProperties;
}

const DEFAULT_ORDER_PROPERTIES = {
  orderPrice: '',
  orderQuantity: '',
  selectedNav: BUY,
};

const EmptyOrderBook: IndividualOutcomeOrderBook = {
  spread: null,
  bids: [],
  asks: [],
};

const MarketView = ({
  defaultMarket,
  isPreview
}: MarketViewProps) => {
  const {
    loginAccount,
    universe,
    modal,
    zeroXStatus: zeroXstatus,
    isConnected: connected,
    canHotload,
    blockchain: { currentAugurTimestamp },
    actions: { setModal, closeModal }
  } = useAppStatusStore();
  const { marketInfos, orderBooks, actions: { updateOrderBook, bulkMarketTradingHistory, updateMarketsData } } = useMarketsStore();
  const location = useLocation();
  const history = useHistory();
  const node = useRef(null);

  const queryId = parseQuery(location.search)[MARKET_ID_PARAM_NAME];
  const marketId = queryId === TRADING_TUTORIAL ? queryId : getAddress(queryId);
  const queryOutcomeId = parseQuery(location.search)[
    OUTCOME_ID_PARAM_NAME
  ];
  const outcomeId = queryOutcomeId ? parseInt(queryOutcomeId) : null;
  let market = null;
  let daysPassed = null;
  let modalShowing = null;
  let preview = null;
  let sortedOutcomes = null;
  let account = null;
  let hasZeroXError = null;
  let orderBook: Getters.Markets.OutcomeOrderBook = null;

  const tradingTutorial = marketId === TRADING_TUTORIAL;
  if (tradingTutorial) {
    // TODO move trading tutorial market state to constants
    market = {
      ...deepClone<NewMarket>(EMPTY_STATE),
      id: TRADING_TUTORIAL,
      description:
        'Which NFL team will win: Los Angeles Rams vs New England Patriots Scheduled start time: October 27, 2019 1:00 PM ET',
      numOutcomes: 4,
      defaultSelectedOutcomeId: 1,
      marketType: CATEGORICAL,
      endTimeFormatted: convertUnixToFormattedDate(1668452763),
      creationTimeFormatted: convertUnixToFormattedDate(1573585563),
      outcomesFormatted: TRADING_TUTORIAL_OUTCOMES,
      groupedTradeHistory: TUTORIAL_TRADING_HISTORY,
      orderBook: TUTORIAL_ORDER_BOOK,
    };
  } else {
    market = defaultMarket || marketInfos && marketInfos[marketId] && convertMarketInfoToMarketData(marketInfos[marketId], currentAugurTimestamp * 1000);
  }
  if (market) {
    if (tradingTutorial || isPreview) {
      orderBook = market.orderBook;
    }
    if (!tradingTutorial && !isPreview) {
      orderBook = (orderBooks[marketId] || {}).orderBook;
    }
  
    daysPassed =
      market &&
      market.creationTime &&
      getMarketAgeInDays(market.creationTime, currentAugurTimestamp);
    
    modalShowing = modal.type;
    preview = tradingTutorial || isPreview;
    sortedOutcomes = selectSortedMarketOutcomes(
          market.marketType,
          market.outcomesFormatted
        );
    account = loginAccount.address;
    hasZeroXError = zeroXstatus === ZEROX_STATUSES.ERROR;
  }

  const cat5 = findType();
  const [state, setState] = useState({
    pane: null,
    introShowing: false,
    tutorialStep: TRADING_TUTORIAL_STEPS.INTRO_MODAL,
    hasShownScalarModal: false,
    extendOrderBook: false,
    extendTradeHistory: false,
    extendOutcomesList: cat5 ? true : false,
    extendOrders: false,
    selectedOrderProperties: DEFAULT_ORDER_PROPERTIES,
    selectedOutcomeId:
      outcomeId !== null
        ? outcomeId
        : market
        ? market.defaultSelectedOutcomeId
        : undefined,
    tutorialError: '',
  });

  const isConnected = connected && universe.id != null;

  const scalarModalSeen =
    Boolean(modal.type) || windowRef?.localStorage?.getItem(SCALAR_MODAL_SEEN) === 'true';

  const {
    selectedOutcomeId,
    extendOrderBook,
    extendTradeHistory,
    selectedOrderProperties,
    extendOutcomesList,
    extendOrders,
    tutorialStep,
    tutorialError,
    pane,
    introShowing,
    hasShownScalarModal,
  } = state;

  let outcomeIdSet =
    selectedOutcomeId === null || selectedOutcomeId === undefined
      ? market && market.defaultSelectedOutcomeId
      : selectedOutcomeId;
  
  const prevProps = useRef();

  useEffect(() => {
    if (!preview && !hasZeroXError) {
      window.scrollTo(0, 1);
    }
    if (!market) {
      setModal({
        type: MODAL_MARKET_LOADING,
      });
    }
  }, []);

<<<<<<< HEAD
  useEffect(() => {
    // inital mount, state setting
    tradingTutorialWidthCheck();
=======
  componentDidUpdate(prevProps: MarketViewProps) {
    const {
      isConnected,
      marketId,
      tradingTutorial,
      updateModal,
      closeMarketLoadingModalOnly,
      preview,
      loadHotMarket,
    } = prevProps;
>>>>>>> 0dae5ac9
    if (
      isConnected &&
      !!marketId &&
      !tradingTutorial &&
      !preview &&
      zeroXstatus === ZEROX_STATUSES.SYNCED
    ) {
      updateMarketsData(null, loadMarketsInfo(marketId));
      updateOrderBook(marketId, null, loadMarketOrderBook(marketId));
      bulkMarketTradingHistory(null, loadMarketTradingHistory(marketId));
    }

    return () => {
      modalShowing === MODAL_MARKET_LOADING && closeModal();
    }
  }, []);

  useEffect(() => {
    prevProps.current = {
      tradingTutorial, outcomeId, isConnected
    };
  }, [tradingTutorial, outcomeId, isConnected]);

  useEffect(() => {
    outcomeIdSet = selectedOutcomeId === null || selectedOutcomeId === undefined
    ? market && market.defaultSelectedOutcomeId
    : selectedOutcomeId;
  }, [selectedOutcomeId]);

  useEffect(() => {
    
    if (outcomeId !== prevProps.current.outcomeId && outcomeId !== null) {
      setState({
        ...state,
        selectedOutcomeId: outcomeId,
      });
    }

    if (this.props.canHotload && prevProps.canHotload !== this.props.canHotload  && !tradingTutorial && marketId) {
      // This will only be called once on the 'canHotLoad' prop change.
      loadHotMarket(marketId);
    }

    if (tradingTutorial) {
      if (
        !introShowing &&
        tutorialStep === TRADING_TUTORIAL_STEPS.INTRO_MODAL
      ) {
        setModal({
          type: MODAL_TUTORIAL_INTRO,
          next: next,
        });
        setState({
          ...state,
          introShowing: true,
          selectedOrderProperties: {
            ...(tradingTutorial !== prevProps.current.tradingTutorial
              ? DEFAULT_ORDER_PROPERTIES
              : selectedOrderProperties),
          },
        });
      }
      return;
    }

    if (
      prevProps.current.isConnected !== isConnected &&
      !!marketId &&
      !tradingTutorial &&
      !preview &&
      zeroXstatus === ZEROX_STATUSES.SYNCED
    ) {
      updateOrderBook(marketId, null, loadMarketOrderBook(marketId));
      updateMarketsData(null, loadMarketsInfo(marketId));
      bulkMarketTradingHistory(null, loadMarketTradingHistory(marketId));
    }
    if (market) {
      modalShowing === MODAL_MARKET_LOADING && closeModal();
    }

    if (
      !prevProps.current.tradingTutorial &&
      !scalarModalSeen &&
      market && market.marketType === SCALAR &&
      !hasShownScalarModal
    ) {
      setModal({
        type: MODAL_SCALAR_MARKET,
        cb: () =>
          setState({
            ...state,
            hasShownScalarModal: true,
          }),
      });
    }
  }, [
    market,
    introShowing,
    preview,
    tradingTutorial,
    outcomeId,
    isConnected,
    scalarModalSeen,
    hasShownScalarModal,
  ]);

  function findType() {
    if (market) {
      const { numOutcomes, marketType } = market;

      if (marketType === CATEGORICAL && numOutcomes > 4) {
        return true;
      } else {
        return false;
      }
    } else {
      return true;
    }
  }

  function tradingTutorialWidthCheck() {
    if (tradingTutorial && window.innerWidth < 1150) {
      // tablet-max
      // Don't show tradingTutorial on mobile,
      // redirect to markets when we enter tablet breakpoints
      history.push({ pathname: makePath(MARKETS) });
    }
  }

  function toggleTradeHistory() {
    if (!extendTradeHistory && extendOrderBook) {
      setState({
        ...state,
        extendTradeHistory: false,
        extendOrderBook: false,
      });
    } else {
      setState({
        ...state,
        extendTradeHistory: !extendTradeHistory,
        extendOrderBook: false,
      });
    }
  }

  function toggleOrderBook() {
    if (!extendOrderBook && extendTradeHistory) {
      setState({
        ...state,
        extendOrderBook: false,
        extendTradeHistory: false,
      });
    } else {
      setState({
        ...state,
        extendOrderBook: !extendOrderBook,
        extendTradeHistory: false,
      });
    }
  }

  function updateSelectedOutcome(selectedOutcomeIdPassed, keepOrder) {
    if (selectedOutcomeIdPassed !== selectedOutcomeId) {
      if (keepOrder) {
        return setState({
          ...state,
          selectedOutcomeId: selectedOutcomeIdPassed,
        });
      }

      setState({
        ...state,
        selectedOutcomeId: selectedOutcomeIdPassed,
        selectedOrderProperties: {
          ...DEFAULT_ORDER_PROPERTIES,
        },
      });
    }
  }

  function updateSelectedOrderProperties(selectedOrderProperties) {
    checkTutorialErrors(selectedOrderProperties);
    if (pane === 'Market Info') {
      document
        .querySelector('.trading-form-styles_TradingForm')
        .scrollIntoView({ block: 'start', behavior: 'smooth' });
    }
    setState({
      ...state,
      selectedOrderProperties,
    });
  }

  function checkTutorialErrors(selectedOrderProperties) {
    if (tutorialStep === TRADING_TUTORIAL_STEPS.QUANTITY) {
      const invalidQuantity =
        parseFloat(selectedOrderProperties.orderQuantity) !== TUTORIAL_QUANTITY;

      setState({
        ...state,
        tutorialError:
          parseFloat(selectedOrderProperties.orderQuantity) !==
          TUTORIAL_QUANTITY
            ? 'Please enter a quantity of 100 for this order to be filled on the test market'
            : '',
      });

      return invalidQuantity;
    }

    if (tutorialStep === TRADING_TUTORIAL_STEPS.LIMIT_PRICE) {
      const invalidPrice =
        parseFloat(selectedOrderProperties.orderPrice) !== TUTORIAL_PRICE;

      setState({
        ...state,
        tutorialError: invalidPrice
          ? 'Enter a limit price of $.40 for this order to be filled on the test market'
          : '',
      });

      return invalidPrice;
    }

    return false;
  }

  function toggleMiddleColumn(show: string) {
    setState({
      ...state,
      [show]: !state[show],
    });
  }

  function back() {
    setState({
      ...state,
      tutorialStep: tutorialStep - 1,
    });
  }

  function next() {
    if (!checkTutorialErrors(selectedOrderProperties)) {
      setState({
        ...state,
        tutorialStep: tutorialStep + 1,
      });
    }

    if (tutorialStep === TRADING_TUTORIAL_STEPS.OPEN_ORDERS) {
      let outcomeId =
        selectedOutcomeId === null || selectedOutcomeId === undefined
          ? market && market.defaultSelectedOutcomeId
          : selectedOutcomeId;
      addAlert({
        name: PUBLICFILLORDER,
        toast: true,
        id: TRADING_TUTORIAL,
        uniqueId: TRADING_TUTORIAL,
        status: TXEventName.Success,
        params: {
          market: TRADING_TUTORIAL,
          amountFilled: TUTORIAL_QUANTITY,
          outcome: TRADING_TUTORIAL_OUTCOMES[outcomeId].description,
          orderCreator: '0x1',
          price: TUTORIAL_PRICE,
          amount: TUTORIAL_QUANTITY,
          orderType: BUY,
          marketInfo: {
            tickSize: market.tickSize,
            description: market.description,
            minPrice: market.minPrice,
            maxPrice: market.maxPrice,
            marketType: market.marketType,
          },
        },
      });
    } else if (tutorialStep === TRADING_TUTORIAL_STEPS.MY_FILLS) {
      AppStatus.actions.removeAlert(TRADING_TUTORIAL, PUBLICFILLORDER);
    } else if (tutorialStep === TRADING_TUTORIAL_STEPS.POSITIONS) {
      setModal({
        type: MODAL_TUTORIAL_OUTRO,
        back: () => {
          setState({
            ...state,
            tutorialStep: TRADING_TUTORIAL_STEPS.MARKET_DETAILS,
          });
        },
      });
    }
  }

<<<<<<< HEAD
  if (!market) {
    if (canHotload && !tradingTutorial) hotloadMarket(marketId);
    return <div ref={node} className={Styles.MarketView} />;
  }
=======
  render() {
    const {
      isMarketLoading,
      currentTimestamp,
      description,
      marketId,
      market,
      history,
      preview,
      tradingTutorial,
      canHotload,
      orderBook,
      zeroXstatus,
    } = this.props;
    const {
      selectedOutcomeId,
      extendOrderBook,
      extendTradeHistory,
      selectedOrderProperties,
      extendOutcomesList,
      extendOrders,
      tutorialStep,
      tutorialError,
      pane,
    } = this.state;
    if (isMarketLoading && !market) {
      return (
        <div
          ref={node => {
            this.node = node;
          }}
          className={Styles.MarketView}
        />
      );
    }
>>>>>>> 0dae5ac9

  let outcomeOrderBook = EmptyOrderBook;
  const orderbookLoading = !orderBook;
  if (orderBook && orderBook[outcomeIdSet]) {
    outcomeOrderBook = orderBook[outcomeIdSet];
  }

  if (preview && !tradingTutorial) {
    outcomeIdSet = getDefaultOutcomeSelected(market.marketType);
    outcomeOrderBook = formatOrderBook(orderBook[outcomeIdSet]);
  }

  const networkId = tradingTutorial ? null : getNetworkId();
  let orders = null;
  if (tradingTutorial) {
    outcomeOrderBook = formatOrderBook(orderBook[outcomeIdSet]);
  }
  if (tradingTutorial && tutorialStep === TRADING_TUTORIAL_STEPS.OPEN_ORDERS) {
    orders = [
      {
        pending: true,
        id: 'trading-tutorial-pending-order',
        type: BUY,
        avgPrice: formatDai(TUTORIAL_PRICE),
        outcomeName: TRADING_TUTORIAL_OUTCOMES[outcomeIdSet].description,
        unmatchedShares: formatShares(TUTORIAL_QUANTITY),
        tokensEscrowed: formatShares(0),
        sharesEscrowed: formatShares(0),
        creationTime: 0,
      },
    ];
  }

  let fills = null;
  if (tradingTutorial && tutorialStep === TRADING_TUTORIAL_STEPS.MY_FILLS) {
    fills = [
      {
        amount: createBigNumber(TUTORIAL_QUANTITY),
        logIndex: 1,
        marketDescription: market.description,
        marketId: market.id,
        originalQuantity: createBigNumber(TUTORIAL_QUANTITY),
        id: 'trading-tutorial-pending-order',
        type: BUY,
        price: createBigNumber(TUTORIAL_PRICE),
        outcome: TRADING_TUTORIAL_OUTCOMES[outcomeIdSet].description,
        timestamp: convertUnixToFormattedDate(currentAugurTimestamp),
        trades: [
          {
            amount: createBigNumber(TUTORIAL_QUANTITY),
            logIndex: 1,
            marketDescription: market.description,
            marketId: market.id,
            type: BUY,
            price: createBigNumber(TUTORIAL_PRICE),
            outcome: TRADING_TUTORIAL_OUTCOMES[outcomeIdSet].description,
            timestamp: convertUnixToFormattedDate(currentAugurTimestamp),
            transactionHash: '0xerjejfsdk',
          },
        ],
      },
    ];
  }

  let positions = null;
  if (tradingTutorial && tutorialStep === TRADING_TUTORIAL_STEPS.POSITIONS) {
    positions = [
      {
        type: LONG,
        outcomeName: TRADING_TUTORIAL_OUTCOMES[outcomeIdSet].description,
        quantity: formatShares(TUTORIAL_QUANTITY),
        id: TRADING_TUTORIAL,
        outcomeId: outcomeIdSet,
        totalValue: formatDai(TUTORIAL_QUANTITY),
        totalReturns: formatDai(TUTORIAL_QUANTITY),
        unrealizedNet: formatDai(TUTORIAL_QUANTITY),
        realizedNet: formatDai(TUTORIAL_QUANTITY),
        purchasePrice: formatDai(TUTORIAL_PRICE),
      },
    ];
  }

  let selected = 0;
  if (tradingTutorial && tutorialStep === TRADING_TUTORIAL_STEPS.MY_FILLS) {
    selected = 1;
  }
  if (tradingTutorial && tutorialStep === TRADING_TUTORIAL_STEPS.POSITIONS) {
    selected = 2;
  }

  const totalSteps = Object.keys(TRADING_TUTORIAL_STEPS).length / 2 - 2;

  if (
    tradingTutorial &&
    (tutorialStep === TRADING_TUTORIAL_STEPS.POSITIONS ||
      tutorialStep === TRADING_TUTORIAL_STEPS.MY_FILLS)
  ) {
    const orders = orderBook[TUTORIAL_OUTCOME] as TestTradingOrder[];
    const newOrderBook = orders.filter(order => !order.disappear);
    outcomeOrderBook = formatOrderBook(newOrderBook);
  }

  const {
    description,
  } = market;

  return (
    <div
      ref={node}
      className={classNames(Styles.MarketView, {
        [Styles.Inactive]: preview,
      })}
    >
      {tradingTutorial && <span />}
      <HelmetTag
        {...MARKET_VIEW_HEAD_TAGS}
        title={parseMarketTitle(description)}
        ogTitle={parseMarketTitle(description)}
        twitterTitle={parseMarketTitle(description)}
      />
      <Media
        query={SMALL_MOBILE}
        onChange={matches => {
          if (matches && pane !== 'Market Info')
            setState({
              ...state,
              pane: 'Market Info',
            });
        }}
      >
        {matches =>
          matches ? (
            <>
              <StatusErrorMessage />
              <ModuleTabs
                selected={0}
                fillWidth
                noBorder
                id="mobileView"
                scrollOver={matches && !preview}
                leftButton={
                  <button
                    className={Styles.BackButton}
                    onClick={() => history.goBack()}
                  >
                    {LeftChevron}
                  </button>
                }
              >
                <ModulePane
                  label="Market Info"
                  onClickCallback={() =>
                    setState({
                      ...state,
                      pane: 'Market Info',
                    })
                  }
                >
                  <div className={Styles.PaneContainer}>
                    <MarketHeader
                      marketId={marketId}
                      market={preview && market}
                      preview={preview}
                    />
                    <MarketOutcomesList
                      marketId={marketId}
                      market={market}
                      preview={preview}
                      selectedOutcomeId={outcomeIdSet}
                      updateSelectedOutcome={updateSelectedOutcome}
                      orderBook={orderBook}
                      updateSelectedOrderProperties={
                        updateSelectedOrderProperties
                      }
                    />
                    <ModuleTabs selected={0} fillForMobile>
                      <ModulePane status={zeroXstatus} label="Order Book">
                        <div className={Styles.Orders}>
                          <OrderBook
                            updateSelectedOrderProperties={
                              updateSelectedOrderProperties
                            }
                            marketId={marketId}
                            selectedOutcomeId={outcomeIdSet}
                            toggle={toggleOrderBook}
                            extend={extendOrderBook}
                            hide={extendTradeHistory}
                            market={market}
                            initialLiquidity={preview}
                            orderBook={outcomeOrderBook}
                            showButtons
                            orderbookLoading={orderbookLoading}
                          />
                        </div>
                      </ModulePane>
                      <ModulePane label="Trade History">
                        <div className={Styles.History}>
                          {(marketId || preview) && (
                            <MarketTradeHistory
                              isArchived={market.isArchived}
                              marketId={marketId}
                              outcome={outcomeIdSet}
                              toggle={toggleTradeHistory}
                              extend={extendTradeHistory}
                              hide={extendOrderBook}
                              marketType={market.marketType}
                            />
                          )}
                        </div>
                      </ModulePane>
                    </ModuleTabs>

                    <TradingForm
                      market={market}
                      initialLiquidity={preview && !tradingTutorial}
                      tradingTutorial={tradingTutorial}
                      selectedOrderProperties={selectedOrderProperties}
                      selectedOutcomeId={outcomeIdSet}
                      updateSelectedOutcome={updateSelectedOutcome}
                      updateSelectedOrderProperties={
                        updateSelectedOrderProperties
                      }
                    />
                  </div>
                </ModulePane>
                <ModulePane
                  label="Charts"
                  onClickCallback={() => {
                    setState({
                      ...state,
                      pane: 'Charts',
                    });
                    node.children[0].children[1].scrollTo({
                      top: 0,
                      behavior: 'smooth',
                    });
                  }}
                >
                  <div className={Styles.PaneContainer}>
                    <h1>{description}</h1>
                    <div className={Styles.PriceHistory}>
                      <h3>Price History</h3>
                      {!preview && (
                        <PriceHistory
                          marketId={marketId}
                          market={preview && market}
                          selectedOutcomeId={outcomeIdSet}
                        />
                      )}
                    </div>
                    <MarketChartsPane
                      marketId={!tradingTutorial && marketId}
                      market={preview && market}
                      isArchived={market.isArchived}
                      selectedOutcomeId={outcomeIdSet}
                      currentTimestamp={currentAugurTimestamp}
                      updateSelectedOrderProperties={
                        updateSelectedOrderProperties
                      }
                      preview={preview}
                      orderBook={outcomeOrderBook}
                    />
                  </div>
                </ModulePane>
                <ModulePane
                  label="Orders/Position"
                  onClickCallback={() =>
                    setState({
                      ...state,
                      pane: 'Orders/Position',
                    })
                  }
                >
                  <div className={Styles.PaneContainer}>
                    <h1>{description}</h1>
                    <MarketOrdersPositionsTable
                      updateSelectedOrderProperties={
                        updateSelectedOrderProperties
                      }
                      marketId={marketId}
                      market={preview && market}
                      preview={preview}
                      tradingTutorial={tradingTutorial}
                      orders={orders}
                      fills={fills}
                    />
                  </div>
                </ModulePane>
              </ModuleTabs>
              <MarketComments marketId={marketId} networkId={networkId} />
            </>
          ) : (
            <>
              <div
                className={classNames(Styles.container, {
                  [Styles.Tutorial]: tradingTutorial,
                })}
              >
                <div
                  className={classNames(Styles.Header, {
                    [Styles.HeaderTutorial]:
                      tradingTutorial &&
                      tutorialStep === TRADING_TUTORIAL_STEPS.MARKET_DETAILS,
                  })}
                >
                  <MarketHeader
                    marketId={marketId}
                    market={preview && market}
                    preview={preview}
                    next={next}
                    showTutorialData={
                      tradingTutorial &&
                      tutorialStep === TRADING_TUTORIAL_STEPS.MARKET_DATA
                    }
                    step={tutorialStep}
                    totalSteps={totalSteps}
                    text={TRADING_TUTORIAL_COPY[tutorialStep]}
                    showTutorialDetails={
                      tradingTutorial &&
                      tutorialStep === TRADING_TUTORIAL_STEPS.MARKET_DETAILS
                    }
                  />
                  {tradingTutorial &&
                    tutorialStep === TRADING_TUTORIAL_STEPS.MARKET_DETAILS && (
                      <TutorialPopUp
                        top
                        step={tutorialStep}
                        totalSteps={totalSteps}
                        text={TRADING_TUTORIAL_COPY[tutorialStep]}
                        next={next}
                      />
                    )}
                </div>
                <div
                  className={classNames(Styles.TradingForm, {
                    [Styles.TradingFormTutorial]:
                      tradingTutorial &&
                      ((tutorialStep >= TRADING_TUTORIAL_STEPS.BUYING_SHARES &&
                        tutorialStep <= TRADING_TUTORIAL_STEPS.ORDER_VALUE) ||
                        tutorialStep === TRADING_TUTORIAL_STEPS.PLACE_ORDER),
                    [Styles.PlaceOrderTutorial]:
                      tradingTutorial &&
                      tutorialStep === TRADING_TUTORIAL_STEPS.PLACE_ORDER,
                    [Styles.SelectOutcomeTutorial]:
                      tradingTutorial &&
                      tutorialStep === TRADING_TUTORIAL_STEPS.SELECT_OUTCOME,
                    [Styles.BuyingSharesTutorial]:
                      tradingTutorial &&
                      tutorialStep === TRADING_TUTORIAL_STEPS.BUYING_SHARES,
                    [Styles.QuantityTutorial]:
                      tradingTutorial &&
                      tutorialStep === TRADING_TUTORIAL_STEPS.QUANTITY,
                    [Styles.LimitPriceTutorial]:
                      tradingTutorial &&
                      tutorialStep === TRADING_TUTORIAL_STEPS.LIMIT_PRICE,
                    [Styles.OrderValueTutorial]:
                      tradingTutorial &&
                      tutorialStep === TRADING_TUTORIAL_STEPS.ORDER_VALUE,
                  })}
                >
                  <TradingForm
                    market={market}
                    initialLiquidity={preview && !tradingTutorial}
                    tradingTutorial={tradingTutorial}
                    selectedOrderProperties={selectedOrderProperties}
                    selectedOutcomeId={outcomeIdSet}
                    updateSelectedOutcome={updateSelectedOutcome}
                    updateSelectedOrderProperties={
                      updateSelectedOrderProperties
                    }
                    tutorialNext={next}
                  />
                  {tradingTutorial &&
                    ((tutorialStep >= TRADING_TUTORIAL_STEPS.BUYING_SHARES &&
                      tutorialStep <= TRADING_TUTORIAL_STEPS.ORDER_VALUE) ||
                      tutorialStep === TRADING_TUTORIAL_STEPS.PLACE_ORDER) && (
                      <TutorialPopUp
                        left={
                          tutorialStep !== TRADING_TUTORIAL_STEPS.PLACE_ORDER
                        }
                        leftBottom={
                          tutorialStep === TRADING_TUTORIAL_STEPS.PLACE_ORDER
                        }
                        next={() => {
                          if (
                            tutorialStep === TRADING_TUTORIAL_STEPS.PLACE_ORDER
                          ) {
                            updateSelectedOrderProperties({
                              orderQuantity: '',
                              orderPrice: '',
                            });
                          }
                          next();
                        }}
                        step={tutorialStep}
                        totalSteps={totalSteps}
                        text={TRADING_TUTORIAL_COPY[tutorialStep]}
                        error={tutorialError !== '' ? tutorialError : null}
                      />
                    )}
                </div>
                <MarketOutcomesList
                  marketId={marketId}
                  market={market}
                  preview={preview}
                  selectedOutcomeId={outcomeIdSet}
                  updateSelectedOutcome={updateSelectedOutcome}
                  hideOutcomes={cat5 ? !extendOutcomesList : false}
                  orderBook={orderBook}
                  updateSelectedOrderProperties={updateSelectedOrderProperties}
                />
                <div
                  className={classNames(Styles.ChartsPane, {
                    [Styles.Hide]: cat5 ? extendOutcomesList : extendOrders,
                  })}
                >
                  <MarketChartsPane
                    marketId={!tradingTutorial && marketId}
                    isArchived={market.isArchived}
                    selectedOutcomeId={outcomeIdSet}
                    updateSelectedOrderProperties={
                      updateSelectedOrderProperties
                    }
                    tradingTutorial={tradingTutorial}
                    toggle={
                      cat5
                        ? () => toggleMiddleColumn('extendOutcomesList')
                        : null
                    }
                    market={preview && market}
                    preview={preview}
                    orderBook={outcomeOrderBook}
                    canHotload={canHotload}
                    extendOutcomesList={extendOutcomesList}
                  />
                </div>
                <div
                  className={classNames(Styles.OrdersPane, {
                    [Styles.OpenOrdersTutorial]:
                      tradingTutorial &&
                      tutorialStep === TRADING_TUTORIAL_STEPS.OPEN_ORDERS,
                    [Styles.FillsTutorial]:
                      tradingTutorial &&
                      tutorialStep === TRADING_TUTORIAL_STEPS.MY_FILLS,
                    [Styles.PositionsTutorial]:
                      tradingTutorial &&
                      tutorialStep === TRADING_TUTORIAL_STEPS.POSITIONS,
                  })}
                >
                  <MarketOrdersPositionsTable
                    updateSelectedOrderProperties={
                      updateSelectedOrderProperties
                    }
                    marketId={marketId}
                    toggle={
                      cat5 ? null : () => toggleMiddleColumn('extendOrders')
                    }
                    market={preview && market}
                    preview={preview}
                    tradingTutorial={tradingTutorial}
                    orders={orders}
                    fills={fills}
                    positions={positions}
                    selected={selected}
                  />
                  {tradingTutorial &&
                    (tutorialStep === TRADING_TUTORIAL_STEPS.OPEN_ORDERS ||
                      tutorialStep === TRADING_TUTORIAL_STEPS.MY_FILLS ||
                      tutorialStep === TRADING_TUTORIAL_STEPS.POSITIONS) && (
                      <TutorialPopUp
                        bottom
                        next={next}
                        step={tutorialStep}
                        totalSteps={totalSteps}
                        text={TRADING_TUTORIAL_COPY[tutorialStep]}
                      />
                    )}
                </div>
                <div className={Styles.OrderBookAndHistory}>
                  <div
                    className={classNames(Styles.OrderBook, {
                      [Styles.hide]: extendTradeHistory,
                      [Styles.show]: extendOrderBook,
                      [Styles.OrderBookTutorial]:
                        tradingTutorial &&
                        tutorialStep === TRADING_TUTORIAL_STEPS.ORDER_BOOK,
                    })}
                  >
                    <OrderBook
                      updateSelectedOrderProperties={
                        updateSelectedOrderProperties
                      }
                      marketId={marketId}
                      selectedOutcomeId={outcomeIdSet}
                      toggle={toggleOrderBook}
                      extend={extendOrderBook}
                      hide={extendTradeHistory}
                      market={market}
                      initialLiquidity={preview}
                      orderBook={outcomeOrderBook}
                      orderbookLoading={orderbookLoading}
                    />
                    {tradingTutorial &&
                      tutorialStep === TRADING_TUTORIAL_STEPS.ORDER_BOOK && (
                        <TutorialPopUp
                          right
                          next={next}
                          step={tutorialStep}
                          totalSteps={totalSteps}
                          text={TRADING_TUTORIAL_COPY[tutorialStep]}
                        />
                      )}
                  </div>
                  <div
                    className={classNames(Styles.History, {
                      [Styles.hide]: extendOrderBook,
                      [Styles.show]: extendTradeHistory,
                    })}
                  >
                    {(marketId || preview) && (
                      <MarketTradeHistory
                        marketId={marketId}
                        outcome={outcomeIdSet}
                        isArchived={market.isArchived}
                        toggle={toggleTradeHistory}
                        extend={extendTradeHistory}
                        marketType={market.marketType}
                        hide={extendOrderBook}
                        tradingTutorial={tradingTutorial}
                        initialGroupedTradeHistory={market.groupedTradeHistory}
                      />
                    )}
                  </div>
                </div>
              </div>
              {!tradingTutorial && (
                <MarketComments marketId={marketId} networkId={networkId} />
              )}
            </>
          )
        }
      </Media>
    </div>
  );
};

export default MarketView;<|MERGE_RESOLUTION|>--- conflicted
+++ resolved
@@ -1,11 +1,10 @@
 /* eslint-disable jsx-a11y/no-static-element-interaction */
 
-<<<<<<< HEAD
 import React, { useRef, useState, useEffect } from 'react';
 import classNames from 'classnames';
 import { useLocation, useHistory } from 'react-router';
 import Media from 'react-media';
-
+import { augurSdkLite } from 'services/augursdklite';
 import { MarketHeader } from 'modules/market/components/market-header/market-header';
 import MarketOrdersPositionsTable from 'modules/market/components/market-orders-positions-table/market-orders-positions-table';
 import MarketOutcomesList from "modules/market/components/market-outcomes-list/market-outcomes-list";
@@ -14,11 +13,6 @@
 import parseMarketTitle from 'modules/markets/helpers/parse-market-title';
 import MarketTradeHistory from 'modules/market/components/market-trade-history/market-trade-history';
 import { MarketComments } from 'modules/market/components/common/comments/market-comments';
-=======
-import type { Getters } from '@augurproject/sdk';
-import { HotLoadMarketInfo, TXEventName } from '@augurproject/sdk-lite';
-import classNames from 'classnames';
->>>>>>> 0dae5ac9
 import {
   BUY,
   CATEGORICAL,
@@ -34,74 +28,36 @@
   TRADING_TUTORIAL_OUTCOMES,
   TRADING_TUTORIAL_STEPS,
   TUTORIAL_OUTCOME,
-<<<<<<< HEAD
   ZEROX_STATUSES,
   TUTORIAL_TRADING_HISTORY,
   TUTORIAL_ORDER_BOOK,
   SCALAR_MODAL_SEEN,
   MODAL_MARKET_LOADING,
+  TUTORIAL_PRICE,
+  TUTORIAL_QUANTITY,
+  MODAL_MARKET_NOT_FOUND,
 } from 'modules/common/constants';
 import ModuleTabs from 'modules/market/components/common/module-tabs/module-tabs';
 import ModulePane from 'modules/market/components/common/module-tabs/module-pane';
 import PriceHistory from "modules/market-charts/components/price-history/price-history";
 import Styles from 'modules/market/components/market-view/market-view.styles.less';
-=======
-  TUTORIAL_PRICE,
-  TUTORIAL_QUANTITY,
-} from 'modules/common/constants';
->>>>>>> 0dae5ac9
 import { LeftChevron } from 'modules/common/icons';
 import { getNetworkId } from 'modules/contracts/actions/contractCalls';
-import { formatOrderBook } from 'modules/create-market/helpers/format-order-book';
-import MarketChartsPane
-  from 'modules/market-charts/containers/market-charts-pane';
-import OrderBook from 'modules/market-charts/containers/order-book';
-import PriceHistory from 'modules/market-charts/containers/price-history';
-import ModulePane
-  from 'modules/market/components/common/module-tabs/module-pane';
-import ModuleTabs
-  from 'modules/market/components/common/module-tabs/module-tabs';
-import Styles
-  from 'modules/market/components/market-view/market-view.styles.less';
-import MarketComments from 'modules/market/containers/market-comments';
-
-import MarketHeader from 'modules/market/containers/market-header';
-import MarketOrdersPositionsTable
-  from 'modules/market/containers/market-orders-positions-table';
-import MarketOutcomesList from 'modules/market/containers/market-outcomes-list';
-import MarketTradeHistory from 'modules/market/containers/market-trade-history';
-import parseMarketTitle from 'modules/markets/helpers/parse-market-title';
-import { MARKETS } from 'modules/routes/constants/views';
-import makePath from 'modules/routes/helpers/make-path';
 import { MARKET_VIEW_HEAD_TAGS } from 'modules/seo/helmet-configs';
 import { HelmetTag } from 'modules/seo/helmet-tag';
-import TradingForm from 'modules/trading/components/trading-form';
 import {
-<<<<<<< HEAD
   MarketData,
   DefaultOrderProperties,
   IndividualOutcomeOrderBook,
-=======
-  DefaultOrderProperties,
-  IndividualOutcomeOrderBook,
-  MarketData,
-  OutcomeFormatted,
-  OutcomeTestTradingOrder,
->>>>>>> 0dae5ac9
   TestTradingOrder,
 } from 'modules/types';
-import React, { Component } from 'react';
-import Media from 'react-media';
 import { getDefaultOutcomeSelected } from 'utils/convert-marketInfo-marketData';
 import { createBigNumber } from 'utils/create-big-number';
-<<<<<<< HEAD
 import makePath from 'modules/routes/helpers/make-path';
 import { MARKETS } from 'modules/routes/constants/views';
 import { formatOrderBook } from 'modules/create-market/helpers/format-order-book';
 import type { Getters } from '@augurproject/sdk';
 import { TXEventName } from '@augurproject/sdk-lite';
-import { HelmetTag } from 'modules/seo/helmet-tag';
-import { MARKET_VIEW_HEAD_TAGS } from 'modules/seo/helmet-configs';
 import { StatusErrorMessage } from 'modules/common/labels';
 import { useAppStatusStore } from 'modules/app/store/app-status';
 import {
@@ -119,7 +75,7 @@
 import deepClone from 'utils/deep-clone';
 import { hotloadMarket } from 'modules/markets/actions/load-markets';
 import {
-  getMarketAgeInDays,
+  getMarketAgeInDays, convertUnixToFormattedDate,
 } from 'utils/format-date';
 import { AppStatus } from 'modules/app/store/app-status';
 import { useMarketsStore } from 'modules/markets/store/markets';
@@ -129,38 +85,13 @@
 import { loadMarketsInfo } from 'modules/markets/actions/load-markets-info';
 import { addAlert } from 'modules/alerts/actions/alerts';
 import OrderBook from 'modules/market-charts/components/order-book/order-book';
-=======
-import { convertUnixToFormattedDate } from 'utils/format-date';
 import { formatDai, formatShares } from 'utils/format-number';
-import { TutorialPopUp } from '../common/tutorial-pop-up';
->>>>>>> 0dae5ac9
+import { handleMarketsUpdatedLog } from 'modules/events/actions/log-handlers';
 
 interface MarketViewProps {
   history: History;
-<<<<<<< HEAD
   defaultMarket: MarketData;
   isPreview?: boolean;
-=======
-  showMarketLoadingModal: Function;
-  preview?: boolean;
-  sortedOutcomes: OutcomeFormatted[];
-  tradingTutorial?: boolean;
-  addAlert: Function;
-  hotloadMarket: Function;
-  canHotload: boolean;
-  modalShowing?: string;
-  removeAlert: Function;
-  outcomeId?: number;
-  account: string;
-  orderBook?: Getters.Markets.OutcomeOrderBook | OutcomeTestTradingOrder;
-  loadMarketOrderBook: Function;
-  clearOrderBook: Function;
-  zeroXstatus: string;
-  hasZeroXError: boolean;
-  marketNotFound: boolean;
-  showMarketNotFound: Function;
-  loadHotMarket: Function;
->>>>>>> 0dae5ac9
 }
 
 export interface DefaultOrderPropertiesMap {
@@ -177,6 +108,22 @@
   spread: null,
   bids: [],
   asks: [],
+};
+
+const loadHotMarket = (id, history) => {
+  const augurLite = augurSdkLite.get();
+  augurLite.hotloadMarket(id).then((marketsInfo) => {
+    if(marketsInfo) {
+      handleMarketsUpdatedLog({
+        marketsInfo
+      });
+    } else {
+      AppStatus.actions.setModal({
+          type: MODAL_MARKET_NOT_FOUND,
+          history,
+        })
+    }
+  });
 };
 
 const MarketView = ({
@@ -313,22 +260,9 @@
     }
   }, []);
 
-<<<<<<< HEAD
   useEffect(() => {
     // inital mount, state setting
     tradingTutorialWidthCheck();
-=======
-  componentDidUpdate(prevProps: MarketViewProps) {
-    const {
-      isConnected,
-      marketId,
-      tradingTutorial,
-      updateModal,
-      closeMarketLoadingModalOnly,
-      preview,
-      loadHotMarket,
-    } = prevProps;
->>>>>>> 0dae5ac9
     if (
       isConnected &&
       !!marketId &&
@@ -359,17 +293,17 @@
   }, [selectedOutcomeId]);
 
   useEffect(() => {
+    // This will only be called once on the 'canHotLoad' prop change.
+    if (canHotload && !tradingTutorial && marketId) loadHotMarket(marketId, history);
     
+  }, [canHotload])
+
+  useEffect(() => {
     if (outcomeId !== prevProps.current.outcomeId && outcomeId !== null) {
       setState({
         ...state,
         selectedOutcomeId: outcomeId,
       });
-    }
-
-    if (this.props.canHotload && prevProps.canHotload !== this.props.canHotload  && !tradingTutorial && marketId) {
-      // This will only be called once on the 'canHotLoad' prop change.
-      loadHotMarket(marketId);
     }
 
     if (tradingTutorial) {
@@ -621,48 +555,10 @@
     }
   }
 
-<<<<<<< HEAD
   if (!market) {
     if (canHotload && !tradingTutorial) hotloadMarket(marketId);
     return <div ref={node} className={Styles.MarketView} />;
   }
-=======
-  render() {
-    const {
-      isMarketLoading,
-      currentTimestamp,
-      description,
-      marketId,
-      market,
-      history,
-      preview,
-      tradingTutorial,
-      canHotload,
-      orderBook,
-      zeroXstatus,
-    } = this.props;
-    const {
-      selectedOutcomeId,
-      extendOrderBook,
-      extendTradeHistory,
-      selectedOrderProperties,
-      extendOutcomesList,
-      extendOrders,
-      tutorialStep,
-      tutorialError,
-      pane,
-    } = this.state;
-    if (isMarketLoading && !market) {
-      return (
-        <div
-          ref={node => {
-            this.node = node;
-          }}
-          className={Styles.MarketView}
-        />
-      );
-    }
->>>>>>> 0dae5ac9
 
   let outcomeOrderBook = EmptyOrderBook;
   const orderbookLoading = !orderBook;
