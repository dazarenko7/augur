--- conflicted
+++ resolved
@@ -3,29 +3,19 @@
 import { GlobalChat } from 'modules/global-chat/components/global-chat.tsx';
 import { initialize3box } from 'modules/global-chat/actions/initialize-3box';
 
-<<<<<<< HEAD
-const mapStateToProps = ({appStatus, loginAccount, env}) => {
-=======
 const mapStateToProps = ({authStatus, loginAccount, env, initialized3box}) => {
->>>>>>> 944c1b49
   const signer = loginAccount.meta?.signer;
 
   const defaultGlobalChatProps = {
     whichChatPlugin: env.plugins?.chat,
-<<<<<<< HEAD
     theme: appStatus.theme,
-=======
     isLogged: authStatus.isLogged,
->>>>>>> 944c1b49
   };
 
   return signer ? {
     ...defaultGlobalChatProps,
     provider: signer.provider?._web3Provider,
-<<<<<<< HEAD
-=======
     initialized3box,
->>>>>>> 944c1b49
   } : defaultGlobalChatProps;
 };
 
