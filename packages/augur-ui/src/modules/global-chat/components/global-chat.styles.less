--- conflicted
+++ resolved
@@ -1,10 +1,6 @@
 @import (reference) '~assets/styles/shared';
 
 .OrbitChat {
-<<<<<<< HEAD
-  background: var(--color-dark-grey);
-=======
->>>>>>> a2ca7364
   bottom: @size-4;
   position: fixed;
   right: @size-22;
@@ -23,7 +19,7 @@
   }
 
   > button[class*="SecondaryButton"] {
-    background: fade(@color-dark-grey, 50);
+    background: var(--color-dark-grey-50);
   }
 
   // Closed global chat window
