--- conflicted
+++ resolved
@@ -6,12 +6,9 @@
 import { SecondaryButton } from 'modules/common/buttons';
 import { THEMES } from 'modules/common/constants';
 import { Initialized3box } from 'modules/types';
-<<<<<<< HEAD
 import { useAppStatusStore } from 'modules/app/store/app-status';
-=======
 import { ThickChevron, Close } from 'modules/common/icons';
 import classNames from 'classnames';
->>>>>>> a012c5f1
 
 export interface GlobalChatProps {
   provider: any;
@@ -20,13 +17,9 @@
   initialized3box: Initialized3box;
 }
 
-<<<<<<< HEAD
 export const GlobalChat = ({ provider, whichChatPlugin, initialize3box, initialized3box }: GlobalChatProps) => {
   const { theme, isLogged } = useAppStatusStore();
-=======
-export const GlobalChat = ({ provider, whichChatPlugin, isLogged, initialize3box, initialized3box }: GlobalChatProps) => {
   const [show, setShow] = useState(false);
->>>>>>> a012c5f1
   const { activate, setActivate, address, box, isReady, profile } =
     whichChatPlugin === '3box' && use3box(provider, initialize3box, initialized3box, 'chat');
 
