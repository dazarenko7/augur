import React from 'react';

import Styles from 'modules/global-chat/components/global-chat.styles.less';
import ChatBox from '3box-chatbox-react';
import { use3box } from 'utils/use-3box';
import { SecondaryButton } from 'modules/common/buttons';
import { THEMES } from 'modules/common/constants';
import { Initialized3box } from 'modules/types';
import { useAppStatusStore } from 'modules/app/store/app-status';

export interface GlobalChatProps {
  provider: any;
  whichChatPlugin: string;
  initialize3box: Function;
  initialized3box: Initialized3box;
}

export const GlobalChat = ({ provider, whichChatPlugin, initialize3box, initialized3box }: GlobalChatProps) => {
  const { theme, isLogged } = useAppStatusStore();
  const { activate, setActivate, address, box, isReady, profile } =
<<<<<<< HEAD
    whichChatPlugin === '3box' && use3box(provider, initialize3box, initialized3box, theme);
=======
    whichChatPlugin === '3box' && use3box(provider, initialize3box, initialized3box, 'chat');
>>>>>>> 1e1ff057

  return isLogged ? (
    <div className={Styles.GlobalChat}>
      {whichChatPlugin === '3box' && isReady && (
        <ChatBox
          // required
          spaceName="augur"
          threadName="globalChat"
          // Required props for context A) & B)
          box={box}
          currentUserAddr={address}
          // optional
          openOnMount
          mute
          popupChat
          showEmoji
          colorTheme={theme !== THEMES.TRADING ? '#D1D1D9' : '#0E0E0F'}
          currentUser3BoxProfile={profile}
          agentProfile={{
            chatName: 'Global Chat',
          }}
        />
      )}
      {whichChatPlugin === '3box' && !isReady && (
        <SecondaryButton
          action={() => setActivate(true)}
          text={activate ? "Loading Global Chat..." : "Global Chat"}
          disabled={activate}
        />
      )}
    </div>
  ) : null;
};<|MERGE_RESOLUTION|>--- conflicted
+++ resolved
@@ -18,11 +18,7 @@
 export const GlobalChat = ({ provider, whichChatPlugin, initialize3box, initialized3box }: GlobalChatProps) => {
   const { theme, isLogged } = useAppStatusStore();
   const { activate, setActivate, address, box, isReady, profile } =
-<<<<<<< HEAD
-    whichChatPlugin === '3box' && use3box(provider, initialize3box, initialized3box, theme);
-=======
     whichChatPlugin === '3box' && use3box(provider, initialize3box, initialized3box, 'chat');
->>>>>>> 1e1ff057
 
   return isLogged ? (
     <div className={Styles.GlobalChat}>
