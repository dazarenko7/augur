--- conflicted
+++ resolved
@@ -1,5 +1,4 @@
 import type { Getters } from '@augurproject/sdk';
-import store, { AppState } from 'appStore';
 import {
   selectCurrentTimestamp,
   selectMarketInfosState,
@@ -12,22 +11,11 @@
   ZERO,
 } from 'modules/common/constants';
 import { MarketData, OutcomeFormatted } from 'modules/types';
-<<<<<<< HEAD
 import { convertMarketInfoToMarketData } from 'utils/convert-marketInfo-marketData';
 import { Getters } from '@augurproject/sdk';
 import { createBigNumber } from 'utils/create-big-number';
 import { AppStatus } from 'modules/app/store/app-status';
-import { Markets } from '../store/markets';
-=======
-import { createSelector } from 'reselect';
-import { convertMarketInfoToMarketData } from 'utils/convert-marketInfo-marketData';
-import { createBigNumber } from 'utils/create-big-number';
-import { formatNumber } from 'utils/format-number';
-
-function selectMarketsDataStateMarket(state, marketId) {
-  return selectMarketInfosState(state)[marketId];
-}
->>>>>>> 6a0f50c7
+import { Markets } from 'modules/markets/store/markets';
 
 export const selectMarket = (marketId): MarketData | null => {
   const { marketInfos } = Markets.get();
