@import (reference) '~assets/styles/shared';

@keyframes spin {
  100% {
    transform: rotate(360deg);
  }
}

:root[theme="BETTING"],
:root[theme="SPORTS"] {
  .HeaderTabs {
    align-items: center;
    background: var(--color-primary-text);
    border-top-left-radius: @border-radius-rounded;
    border-top-right-radius: @border-radius-rounded;
    display: flex;
    flex-flow: row nowrap;
    height: @size-48;
    justify-content: space-around;
  
    @media @breakpoint-mobile {
      display: none;
    }
  
    > li {
      .text-14-bold;
  
      align-items: center;
      color: var(--color-dark-text);
      cursor: pointer;
      display: flex;
      flex: 1;
      flex-flow: row nowrap;
      height: 100%;
      justify-content: center;
      text-transform: uppercase;
  
      > span {
        .text-10;
  
        align-items: center;
        align-content: center;
        border: @size-1 solid var(--color-outline);
        border-radius: @border-radius-default;
        display: flex;
        justify-content: center;
        height: @size-20;
        width: @size-20;
        margin-left: @size-10;
        color: var(--color-module-background);
      }
  
      &.Selected {
        color: var(--color-module-background);
  
        > span {
          background: var(--color-module-background);
          border: @size-1 solid var(--color-module-background);
          color: var(--color-primary-text);
        }
      }
    }
  }

  .MyBetsSubheader {
    align-items: center;
    background: var(--color-page-background);
    height: @size-36;
    display: flex;
    flex-flow: row nowrap;
    justify-content: space-around;
    width: 100%;

    > li {
      .text-12-bold;

      align-items: center;
      border-bottom: @size-1 solid var(--color-dark-grey);
      color: var(--color-inactive-text);
      cursor: pointer;
      display: flex;
      flex: 0.5;
      height: 100%;
      justify-content: center;
      text-transform: uppercase;

      &.Selected {
        color: var(--color-primary-text);
        border-bottom: @size-2 solid var(--color-primary-text);
      }
    }
  }

  .BetslipList {
    display: grid;
    grid-gap: @size-8 0;
    flex: 1;
    padding: @size-12;
    width: 100%;
    max-height: 65vh;
    overflow: auto;

    > div:last-of-type {
      margin-bottom: @size-8;
    }

    @media @breakpoint-tablet {
      display: block;
      max-height: unset;

      > div {
        margin-bottom: @size-8;
      }
    }
  }

  .SportsMarketBets {
    border: @size-1 solid var(--color-dark-grey);
    border-radius: @border-radius-rounded;
    display: flex;
    flex-flow: column nowrap;
    max-width: @size-298;

    @media @breakpoint-mobile {
      margin-top: @size-8;
    }

    > h4 {
      .text-10-bold;

      background: var(--color-page-background);
      border-top-left-radius: @border-radius-rounded;
      border-top-right-radius: @border-radius-rounded;
      color: var(--color-primary-text);
      padding: @size-8 @size-7;
      height: @size-30;
      white-space: nowrap;
      word-break: break-all;
      text-overflow: ellipsis;
      overflow: hidden;
    }
  }

  .SportsBet {
    border-top: @size-1 solid var(--color-dark-grey);
    display: grid;
    grid-gap: @size-8;
    grid-template-columns: 1fr 1fr;
    padding: @size-12;

    &:last-of-type {
      border-bottom-left-radius: @border-radius-rounded;
      border-bottom-right-radius: @border-radius-rounded;
    }

    &.Review {
      > header {
        grid-template-columns: 1fr 0fr;

        > span:last-of-type {
          display: none;
        }

        > button > svg {
          margin-right: @size-6;

          > path {
            stroke: var(--color-primary-text);
          }
        }
      }

      > div {
        grid-column: span 2;
        margin: 0 @size-4;

        > span {
          .text-12;

          &:first-of-type {
            .text-10-semi-bold;
          }
        }
      }
    }

    &.RecentlyUpdated {
      > header {
        > span:last-of-type {
          background: var(--color-reporting-30);
        }
      }
    }

    > header {
      display: grid;
      grid-column: span 2;
      grid-template-columns: 1fr 0fr 0fr;
      grid-gap: 0 @size-10;
      margin: 0 @size-4;

      > span {
        .text-12-bold;

        color: var(--color-primary-text);
        
        &:first-of-type {
          overflow: hidden;
          text-overflow: ellipsis;
          word-break: break-all;
          white-space: nowrap;
        }
      }

      > button {
        .text-10-semi-bold;

        align-items: center;
        color: var(--color-primary-text);
        display: flex;
        justify-content: center;
        text-transform: uppercase;

        &:hover {
          > svg > path {
            stroke: var(--color-primary-text);
          }
        }

        > svg {
          width: @size-12;
          height: @size-14;

          > path {
            stroke: var(--color-dark-text)
          }
        }
      }
    }
  }

  .SportsMyBet {
    .SportsBet;

    &.Review {
      > header {
        grid-template-columns: 1fr 0fr 0fr;

        > span:last-of-type {
          display: flex;
          grid-column: 3;
        }

        > button {
          grid-column: 2;
          grid-row: 1;
        }
      }
    }

    > button {
      .text-10-semi-bold;

      display: flex;
      color: var(--color-primary-text);
      text-transform: uppercase;
      border-radius: @border-radius-default;
      border: @size-1 solid var(--color-inactive-text);
      padding: @size-3 @size-6;
      grid-column: auto;
      border-color: var(--color-inactive-text);

      &:disabled {
        opacity: .5;
      }

      &:first-of-type {
        border: none;
        justify-self: flex-start;
        background: transparent;
      }

      &:last-of-type {
        justify-content: center;
        white-space: nowrap;
      }
    }

    > span {
      .text-12;

      display: flex;
      flex-flow: row;
      grid-column: span 2;
      color: var(--color-primary-text);
    }

    &.FAILED {
      background: var(--color-error-10);

      > div:nth-of-type(3) {
        display: flex;
      }

      > span {
        color: var(--color-error);

        > button {
          .text-12-bold;

          cursor: pointer;
          margin-left: @size-4;
        }
      }
    }

    &.PARTIALLY_FILLED {
      > button {
        display: flex;
        grid-column: span 2;
        justify-self: flex-end;

        &:first-of-type {
          display: none;
        }
      }
    }

    > header > button {
      &.NEWFILL {
        > svg {
          margin: 0;
  
          > path {
            stroke: var(--color-open);
          }
        }
      }

      &.FAILED {
        > svg {
          margin: 0;
  
          > path {
            stroke: var(--color-error);
          }
        }
      }

      &.PENDING {
        > svg {
          animation: spin 2s linear infinite;
          height: @size-20;
          width: @size-20;
          margin: 0;

          > path {
            stroke: var(--color-reporting);
          }

          LinearGradient > stop {
            stop-color: var(--color-reporting);
          }
        }
      }

      &.PARTIALLY_FILLED,
      &.FILLED {
        display: none;
      }
    }
  }

  .BetslipInput {
    border: @size-1 solid var(--color-dark-grey);
    border-radius: @border-radius-default;
    display: flex;
    height: @size-36;
    position: relative;
    justify-content: center;

    &:focus:not(.NoEdit),
    &:hover:not(.NoEdit) {
      border: @size-1 solid var(--color-dark-text);
    }

    &.Error,
    &.Error:focus:not(.NoEdit),
    &.Error:hover:not(.NoEdit) {
      border: @size-1 solid var(--color-error);

      > span {
        color: var(--color-error);
      }
    }

    > span {
      .text-10-semi-bold;

      background: var(--color-module-background);
      color: var(--color-inactive-text);
      text-transform: uppercase;
      padding: 0 @size-3;
      position: absolute;
      top: -@size-6;
    }

    > input {
      .text-14;

      background: var(--color-module-background);
      border-radius: @border-radius-default;
      color: var(--color-primary-text);
      padding: 0;
      text-align: center;

      &:focus,
      &:active,
      &:disabled {
        border: none;
      }
    }
  }

  .BetslipFooter {
    background: var(--color-table-header);
    border-top: @size-1 solid var(--color-secondary-action-outline);
    display: grid;
    grid-gap: @size-8 @size-16;
    grid-template-columns: 1fr 1fr;
    border-bottom-left-radius: @border-radius-rounded;
    border-bottom-right-radius: @border-radius-rounded;
    padding: @size-12;
    width: 100%;

    > a {
      .text-10-semi-bold;

      border: 0;
      color: var(--color-primary-text);
      display: flex;
      flex-flow: row nowrap;
      align-items: center;
      padding-left: @size-8;
      grid-column: span 2;

      > svg {
        width: @size-8;
        height: @size-10;
        transform: rotate(-.25turn);

        > path {
          fill: var(--color-primary-text);
        }
      }

      > span {
        margin-left: @size-6;
        text-transform: uppercase;
      }
    }

    > div {
      grid-column: span 2;
    }

    > span {
      .text-12;

      color: var(--color-primary-text);
      grid-column: span 2;
    }

    > button[class*="Button"] {
      .text-14-bold;

      max-width: @size-147;
      min-width: 100%;
      padding: 0;

      &:first-of-type {
        border: @size-1 solid var(--color-dark-text);

        &:hover,
        &:active {
          border: @size-1 solid var(--color-primary-text);

          > svg > path {
            stroke: var(--color-module-background);
          }
        }

        &:active:hover:focus,
        &:focus:hover {
           > svg > path {
             stroke: var(--color-primary-text);
          }
        }

        > svg {
          width: @size-15;
          height: @size-17;
          margin-right: @size-8;
  
          > path {
            stroke: var(--color-primary-text);
          }
        }
      }
    }

    > button:not([class*="Button"]) {
      display: none;
    }

    &.Unmatched {
      grid-template-columns: 1fr 0fr;

      > a {
        grid-column: span 1;
      }

      > button:not([class*="Button"]) {
        .text-10-semi-bold;
  
        color: var(--color-primary-text);
        display: flex;
        flex-flow: row nowrap;
        align-items: center;
        text-transform: uppercase;
        white-space: nowrap;
  
        > svg {
          width: @size-12;
          height: @size-14;
          margin-right: @size-6;
  
          > path {
            stroke: var(--color-primary-text)
          }
        }
      }
    }
  }
}

.SideImages {
  display: none;
  max-width: @size-326;
  min-width: @size-326;
  width: @size-326;

  > a {
    display: block;
    height: 200px;
    margin-top: @size-24;

    > img {
      width: 100%;
    }
  }

  @media @breakpoint-max-desktop-min {
    display: none;
  }
}

:root[theme="SPORTS"] {
  .MyBetsSubheader {
    display: none;
  }
<<<<<<< HEAD
}

:root[theme="SPORTS"] {
  .SideImages {
    display: block;
  }
}

.error {
  .text-12;

  color: var(--color-error);
  grid-column: 1 / span 2;
  white-space: nowrap;
}
=======

  .SideImages {
    display: block;

    &.Hide {
      display:  none;
    }
  }
}

>>>>>>> df5e5a30
<|MERGE_RESOLUTION|>--- conflicted
+++ resolved
@@ -569,12 +569,13 @@
   .MyBetsSubheader {
     display: none;
   }
-<<<<<<< HEAD
-}
-
-:root[theme="SPORTS"] {
+
   .SideImages {
     display: block;
+
+    &.Hide {
+      display:  none;
+    }
   }
 }
 
@@ -584,16 +585,4 @@
   color: var(--color-error);
   grid-column: 1 / span 2;
   white-space: nowrap;
-}
-=======
-
-  .SideImages {
-    display: block;
-
-    &.Hide {
-      display:  none;
-    }
-  }
-}
-
->>>>>>> df5e5a30
+}