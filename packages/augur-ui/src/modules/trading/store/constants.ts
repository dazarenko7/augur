--- conflicted
+++ resolved
@@ -119,8 +119,6 @@
   addMatched: (fromList, marketId, description, order) => {},
   trash: (marketId, orderId) => {},
   cancelAllUnmatched: () => {},
-<<<<<<< HEAD
-  updateUnmatched: (marketId, orderId, updates) => {},
 };
 
 // ==== Trading Form Constants
@@ -153,6 +151,4 @@
   clearOrderProperties: () => {},
   updateSelectedNav: (selectedNav) => {},
   updateOrderProperties: (orderProperties) => {},
-=======
->>>>>>> 495922d5
 };