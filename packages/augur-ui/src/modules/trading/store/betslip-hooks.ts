import { useReducer } from 'react';
import { formatDate } from 'utils/format-date';
import { getNewToWin } from 'utils/get-odds';

import { ZERO } from 'modules/common/constants';
import {
  BET_STATUS,
  BETSLIP_SELECTED,
  EMPTY_BETSLIST,
  MOCK_BETSLIP_STATE,
  BETSLIP_ACTIONS,
} from 'modules/trading/store/constants';
import { placeBet } from 'utils/betslip-helpers';

const {
  CASH_OUT,
  RETRY,
  ADD_BET,
  MODIFY_BET,
  UPDATE_UNMATCHED,
  UPDATE_MATCHED,
  SEND_BET,
  SEND_ALL_BETS,
  TRASH,
  CANCEL_BET,
  CANCEL_ALL_BETS,
  CANCEL_ALL_UNMATCHED,
  TOGGLE_STEP,
  TOGGLE_HEADER,
  TOGGLE_SUBHEADER,
  ADD_MATCHED,
  ADD_MULTIPLE_MATCHED,
} = BETSLIP_ACTIONS;
const { BETSLIP, MY_BETS, MATCHED, UNMATCHED } = BETSLIP_SELECTED;
const { UNSENT, PENDING, CLOSED, FILLED } = BET_STATUS;

export const calculateBetslipTotals = (betslip) => {
  let totalWager = ZERO;
  let potential = ZERO;
  let fees = ZERO;

  for (let [marketId, { orders }] of Object.entries(betslip.items)) {
    orders.forEach(({ wager, toWin }) => {
      totalWager = totalWager.plus(wager);
      potential = potential.plus(toWin);
      // TODO: calculate this for real based on gas prices.
      fees = fees.plus(0.5);
    });
  }

  return {
    wager: totalWager,
    potential,
    fees,
  };
};

export function BetslipReducer(state, action) {
  const updatedState = { ...state };
  const betslipItems = updatedState.betslip.items;
  const matchedItems = updatedState.matched.items;
  const updatedTime = formatDate(new Date());
  switch (action.type) {
    case TOGGLE_HEADER: {
      const currentHeader = updatedState.selected.header;
      updatedState.selected.header =
        currentHeader === BETSLIP ? MY_BETS : BETSLIP;
      break;
    }
    case TOGGLE_SUBHEADER: {
      const currentSubHeader = updatedState.selected.subHeader;
      updatedState.selected.subHeader =
        currentSubHeader === UNMATCHED ? MATCHED : UNMATCHED;
      break;
    }
    case TOGGLE_STEP: {
      const currentStep = updatedState.step;
      updatedState.step = currentStep === 0 ? 1 : 0;
      break;
    }
    case ADD_BET: {
      const {
        marketId,
        description,
        outcome,
        odds,
        wager,
        outcomeId,
        price,
      } = action;
      if (!betslipItems[marketId]) {
        betslipItems[marketId] = {
          description,
          orders: [],
        };
      }
      betslipItems[marketId].orders.push({
        outcome,
        odds,
        wager,
        outcomeId,
        price,
        toWin: '0',
        amountFilled: '0',
        amountWon: '0',
        status: UNSENT,
        dateUpdated: null,
      });
      updatedState.betslip.count++;
      break;
    }
    case SEND_BET: {
      // TODO: make this real, for now immediately to matched.
      const { marketId, description, orderId, order } = action;
      if (!matchedItems[marketId]) {
        matchedItems[marketId] = {
          description,
          orders: [],
        };
      }
      matchedItems[marketId].orders.push({
        ...order,
        amountFilled: order.wager,
        amountWon: '0',
        dateUpdated: updatedTime,
        status: PENDING,
      });
      const market = betslipItems[marketId];
      market.orders.splice(orderId, 1);
      if (market.orders.length === 0) {
        delete betslipItems[marketId];
      }
      updatedState.betslip.count--;
      updatedState.matched.count++;
      break;
    }
    case SEND_ALL_BETS: {
      for (let [marketId, { description, orders }] of Object.entries(
        betslipItems
      )) {
        const ordersAmount = orders.length;
        if (!matchedItems[marketId]) {
          matchedItems[marketId] = {
            description,
            orders: [],
          };
        }
        orders.forEach((order) => {
          placeBet(marketId, order, matchedItems[marketId].orders.length);
          matchedItems[marketId].orders.push({
            ...order,
            amountFilled: order.wager,
            amountWon: '0',
            dateUpdated: updatedTime,
            status: PENDING,
          });
        });
        updatedState.matched.count += ordersAmount;
      }
      updatedState.betslip = EMPTY_BETSLIST;
      break;
    }
    case ADD_MATCHED: {
      const { fromList, marketId, description, order } = action;
      if (!matchedItems[marketId]) {
        matchedItems[marketId] = {
          description,
          orders: [],
        };
      }
      matchedItems[marketId].orders.push({
        ...order,
        amountFilled: order.wager,
        amountWon: '0',
        dateUpdated: updatedTime,
        status: FILLED,
      });
      updatedState.matched.count++;
      fromList && updatedState[fromList].count--;
      break;
    }
    case ADD_MULTIPLE_MATCHED: {
      const { fromList, marketId, description, orders } = action;
      if (!matchedItems[marketId]) {
        matchedItems[marketId] = {
          description,
          orders: [],
        };
      }
      orders.forEach((order) => {
        matchedItems[marketId].orders.push({
          ...order,
          amountFilled: order.wager,
          amountWon: '0',
          dateUpdated: updatedTime,
          status: PENDING,
        });
      });
      updatedState.matched.count += orders.length;
      updatedState[fromList].count -= orders.length;
      break;
    }
    case RETRY: {
      const { marketId, orderId } = action;
      // TODO: send bet again but for now...
      const order = matchedItems[marketId].orders[orderId];
      order.status = PENDING;
      order.amountFilled = order.wager;
      placeBet(marketId, order, orderId);
      break;
    }
    case CASH_OUT: {
      const { marketId, orderId } = action;
      // TODO: sell order, but for now...
      const cashedOutOrder = matchedItems[marketId].orders[orderId];
      cashedOutOrder.status = CLOSED;
      cashedOutOrder.amountWon = cashedOutOrder.toWin;
      break;
    }
    case UPDATE_MATCHED: {
      const { marketId, orderId, updates } = action;
      matchedItems[marketId].orders[orderId] = {
        ...matchedItems[marketId].orders[orderId],
        ...updates,
        dateUpdated: updatedTime,
      };
      break;
    }
    case TRASH: {
      const { marketId, orderId } = action;
      matchedItems[marketId].orders.splice(orderId, 1);
      if (matchedItems[marketId].orders.length === 0) {
        delete matchedItems[marketId];
      }
      updatedState.matched.count--;
      break;
    }
    case MODIFY_BET: {
      const { marketId, orderId, order } = action;
      const toWin = getNewToWin(order.odds, order.wager);
      betslipItems[marketId].orders[orderId] = { ...order, toWin };
      break;
    }
    case CANCEL_BET: {
      const { marketId, orderId } = action;
      const market = betslipItems[marketId];
      market.orders.splice(orderId, 1);
      if (market.orders.length === 0) {
        delete betslipItems[marketId];
      }
      updatedState.betslip.count--;
      break;
    }
    case CANCEL_ALL_BETS: {
      delete updatedState.betslip;
      updatedState.betslip = { count: 0, items: {} };
      break;
    }
    case CANCEL_ALL_UNMATCHED: {
      // TODO: make this cancel all open orders
      delete updatedState.unmatched;
      updatedState.unmatched = { count: 0, items: {} };
      break;
    }
    default:
      throw new Error(`Error: ${action.type} not caught by Betslip reducer`);
  }
  window.betslip = updatedState;
  return updatedState;
}

<<<<<<< HEAD
=======
export const placeBet = async (marketId, order) => {
  const { marketInfos } = Markets.get();
  const market = marketInfos[marketId];
  // todo: need to add user shares, approval check, pending queue
  await placeTrade(
    0,
    marketId,
    market.numOutcomes,
    order.outcomeId,
    false,
    market.numTicks,
    market.minPrice,
    market.maxPrice,
    order.wager,
    order.price,
    0,
    '0',
    undefined
  );
};
>>>>>>> b8c2e2fa
export const useBetslip = (defaultState = MOCK_BETSLIP_STATE) => {
  const [state, dispatch] = useReducer(BetslipReducer, defaultState);
  return {
    ...state,
    actions: {
      toggleHeader: (selected) => {
        if (selected !== state.selected.header)
          dispatch({ type: TOGGLE_HEADER });
      },
      toggleSubHeader: (selected) => {
        if (selected !== state.selected.subHeader)
          dispatch({ type: TOGGLE_SUBHEADER });
      },
      toggleStep: () => dispatch({ type: TOGGLE_STEP }),
      addBet: (
        marketId,
        description,
        odds,
        outcome,
        wager = '0',
        outcomeId,
        price = '0'
<<<<<<< HEAD
      ) => {
=======
      ) =>
>>>>>>> b8c2e2fa
        dispatch({
          type: ADD_BET,
          marketId,
          description,
          odds,
          outcome,
          wager,
          outcomeId,
          price,
<<<<<<< HEAD
        });
      },
      sendBet: (marketId, orderId, description, order) => {
        dispatch({ type: SEND_BET, marketId, orderId, description, order });
      },
=======
        }),
      sendBet: (marketId, orderId, description, order) =>
        dispatch({ type: SEND_BET, marketId, orderId, description, order }),
>>>>>>> b8c2e2fa
      modifyBet: (marketId, orderId, order) =>
        dispatch({ type: MODIFY_BET, marketId, orderId, order }),
      cancelBet: (marketId, order) =>
        dispatch({ type: CANCEL_BET, marketId, order }),
<<<<<<< HEAD
      sendAllBets: () => {
        dispatch({ type: SEND_ALL_BETS });
      },
=======
      sendAllBets: () => dispatch({ type: SEND_ALL_BETS }),
>>>>>>> b8c2e2fa
      cancelAllBets: () => dispatch({ type: CANCEL_ALL_BETS }),
      retry: (marketId, orderId) =>
        dispatch({ type: RETRY, marketId, orderId }),
      cashOut: (marketId, orderId) =>
        dispatch({ type: CASH_OUT, marketId, orderId }),
      updateMatched: (marketId, orderId, updates) =>
        dispatch({ type: UPDATE_MATCHED, marketId, orderId, updates }),
      addMatched: (fromList, marketId, description, order) =>
        dispatch({ type: ADD_MATCHED, fromList, marketId, description, order }),
      trash: (marketId, orderId) =>
        dispatch({ type: TRASH, marketId, orderId }),
      cancelAllUnmatched: () => dispatch({ type: CANCEL_ALL_UNMATCHED }),
      updateUnmatched: (marketId, orderId, updates) =>
        console.log(`implement ${UPDATE_UNMATCHED} dispatch`),
    },
  };
};<|MERGE_RESOLUTION|>--- conflicted
+++ resolved
@@ -269,29 +269,6 @@
   return updatedState;
 }
 
-<<<<<<< HEAD
-=======
-export const placeBet = async (marketId, order) => {
-  const { marketInfos } = Markets.get();
-  const market = marketInfos[marketId];
-  // todo: need to add user shares, approval check, pending queue
-  await placeTrade(
-    0,
-    marketId,
-    market.numOutcomes,
-    order.outcomeId,
-    false,
-    market.numTicks,
-    market.minPrice,
-    market.maxPrice,
-    order.wager,
-    order.price,
-    0,
-    '0',
-    undefined
-  );
-};
->>>>>>> b8c2e2fa
 export const useBetslip = (defaultState = MOCK_BETSLIP_STATE) => {
   const [state, dispatch] = useReducer(BetslipReducer, defaultState);
   return {
@@ -314,11 +291,7 @@
         wager = '0',
         outcomeId,
         price = '0'
-<<<<<<< HEAD
-      ) => {
-=======
       ) =>
->>>>>>> b8c2e2fa
         dispatch({
           type: ADD_BET,
           marketId,
@@ -328,28 +301,14 @@
           wager,
           outcomeId,
           price,
-<<<<<<< HEAD
-        });
-      },
-      sendBet: (marketId, orderId, description, order) => {
-        dispatch({ type: SEND_BET, marketId, orderId, description, order });
-      },
-=======
         }),
       sendBet: (marketId, orderId, description, order) =>
         dispatch({ type: SEND_BET, marketId, orderId, description, order }),
->>>>>>> b8c2e2fa
       modifyBet: (marketId, orderId, order) =>
         dispatch({ type: MODIFY_BET, marketId, orderId, order }),
       cancelBet: (marketId, order) =>
         dispatch({ type: CANCEL_BET, marketId, order }),
-<<<<<<< HEAD
-      sendAllBets: () => {
-        dispatch({ type: SEND_ALL_BETS });
-      },
-=======
       sendAllBets: () => dispatch({ type: SEND_ALL_BETS }),
->>>>>>> b8c2e2fa
       cancelAllBets: () => dispatch({ type: CANCEL_ALL_BETS }),
       retry: (marketId, orderId) =>
         dispatch({ type: RETRY, marketId, orderId }),
