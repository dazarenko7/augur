/* eslint jsx-a11y/label-has-for: 0 */
import React, { useState, useEffect } from 'react';
import classNames from 'classnames';
import { BigNumber, createBigNumber } from 'utils/create-big-number';
import {
  SCALAR,
  INVALID_OUTCOME_ID,
  SMALL_MOBILE,
  MIN_QUANTITY,
<<<<<<< HEAD
  GWEI_CONVERSION,
=======
  INVALID_OUTCOME_COMPARE,
  INVALID_OUTCOME_LABEL,
>>>>>>> 682b422b
} from 'modules/common/constants';
import FormStyles from 'modules/common/form-styles.less';
import Styles from 'modules/trading/components/form.styles.less';
import { ExclamationCircle } from 'modules/common/icons';
import { SquareDropdown } from 'modules/common/selection';
import { TextInput } from 'modules/common/form';
import getPrecision from 'utils/get-number-precision';
import convertExponentialToDecimal from 'utils/convert-exponential';
import { MarketData, OutcomeFormatted } from 'modules/types';
import { Getters } from '@augurproject/sdk';
import { CancelTextButton, SecondaryButton } from 'modules/common/buttons';
import moment, { Moment } from 'moment';
import {
  EXPIRATION_DATE_OPTIONS,
  convertUnixToFormattedDate,
  calcOrderExpirationTime,
  calcOrderExpirationTimeRemaining,
} from 'utils/format-date';
import { SimpleTimeSelector } from 'modules/create-market/components/common';
import {
  calcPercentageFromPrice,
  calcPriceFromPercentage,
  formatGasCost,
} from 'utils/format-number';
import Media from 'react-media';
import {
  orderPriceEntered,
  orderAmountEntered,
} from 'services/analytics/helpers';
import {
  findMultipleOf,
  findNearestValues,
  orderValidation,
} from 'modules/trading/helpers/form-helpers';
import { FORM_INPUT_TYPES as INPUT_TYPES } from 'modules/trading/store/constants';
import { useAppStatusStore } from 'modules/app/store/app-status';
import { formatOrderBook } from 'modules/create-market/helpers/format-order-book';
import { totalTradingBalance } from 'modules/auth/helpers/login-account';
import { selectSortedMarketOutcomes } from 'modules/markets/selectors/market';
import { augurSdk } from 'services/augursdk';

enum ADVANCED_OPTIONS {
  GOOD_TILL = '0',
  EXPIRATION = '1',
  FILL = '2',
}
const advancedExpirationDateOptions = [
  {
    label: 'Days',
    value: EXPIRATION_DATE_OPTIONS.DAYS,
  },
  {
    label: 'Hours',
    value: EXPIRATION_DATE_OPTIONS.HOURS,
  },
  {
    label: 'Minutes',
    value: EXPIRATION_DATE_OPTIONS.MINUTES,
  },
  {
    label: 'Custom',
    value: EXPIRATION_DATE_OPTIONS.CUSTOM,
  },
];

const advancedDropdownOptions = [
  {
    label: 'Order expiration',
    value: ADVANCED_OPTIONS.EXPIRATION,
  },
  {
    label: 'Good till cancelled',
    value: ADVANCED_OPTIONS.GOOD_TILL,
  },
  {
    label: 'Fill only',
    value: ADVANCED_OPTIONS.FILL,
  },
];

const liqAdvancedDropdownOptions = [
  {
    label: 'Order expiration',
    value: ADVANCED_OPTIONS.EXPIRATION,
  },
  {
    label: 'Good till cancelled',
    value: ADVANCED_OPTIONS.GOOD_TILL,
  },
];

const ErrorsContainer = ({ errors }) => (
  <div className={Styles.ErrorContainer}>
    {errors.map(error => (
      <div key={error} className={Styles.Error}>
        {ExclamationCircle} <span>{error}</span>
      </div>
    ))}
  </div>
);

const ValidationContainer = ({
  validation,
  updateAndValidate,
  market,
  quantityValue,
}) => {
  const nearestValues = findNearestValues(quantityValue, market);
  return (
    <div className={Styles.ErrorContainer}>
      {validation.errors[INPUT_TYPES.MULTIPLE_QUANTITY].map((error, key) => (
        <div key={error} className={Styles.ErrorClickable}>
          {ExclamationCircle} <span>{error}</span>
          <span>Please select from the closest quantities</span>
          <div>
            <SecondaryButton
              action={() =>
                updateAndValidate(
                  INPUT_TYPES.QUANTITY,
                  nearestValues[0].toString()
                )
              }
              text={nearestValues[0].toString()}
            />
            <SecondaryButton
              action={() =>
                updateAndValidate(
                  INPUT_TYPES.QUANTITY,
                  nearestValues[1].toString()
                )
              }
              text={nearestValues[1].toString()}
            />
          </div>
        </div>
      ))}
    </div>
  );
};

const QuickAdjustmentButtons = ({
  updateTotalValue,
  clearOrderFormProperties,
}) => (
  <li>
    <CancelTextButton text="25%" action={() => updateTotalValue(0.25)} />
    <CancelTextButton text="50%" action={() => updateTotalValue(0.5)} />
    <CancelTextButton text="75%" action={() => updateTotalValue(0.75)} />
    <CancelTextButton text="100%" action={() => updateTotalValue(1)} />
    <CancelTextButton text="clear" action={() => clearOrderFormProperties()} />
  </li>
);

const getGasConfirmEstimate = async () => {
  const augur = augurSdk.get();
  const gasConfirmTime = await augur.getGasConfirmEstimate();
  return gasConfirmTime;
};

interface FromProps {
  market: MarketData;
  orderState: {
    selectedNav: string;
    orderPrice: string;
    orderQuantity: string;
    orderDaiEstimate: string;
    orderEscrowdDai: string;
    doNotCreateOrders: boolean;
    expirationDate?: Moment;
  };
  selectedOutcome: Getters.Markets.MarketInfoOutcome;
  updateState: Function;
  updateOrderProperty: Function;
  updateSelectedOutcome: Function;
  clearOrderForm: Function;
  updateTradeTotalCost: Function;
  updateTradeNumShares: Function;
  clearOrderConfirmation: Function;
  initialLiquidity?: Boolean;
  tradingTutorial?: boolean;
}

const calculateStartState = props => {
  return {
    [INPUT_TYPES.QUANTITY]: props.orderQuantity,
    [INPUT_TYPES.PRICE]: props.orderPrice,
    [INPUT_TYPES.DO_NOT_CREATE_ORDERS]: props.doNotCreateOrders,
    [INPUT_TYPES.EXPIRATION_DATE]:
      props.expirationDate ||
      calcOrderExpirationTime(props.endTime, props.currentTimestamp),
    [INPUT_TYPES.EST_DAI]: props.orderDaiEstimate,
  };
};

const getStartState = ({
  orderQuantity,
  orderPrice,
  doNotCreateOrders,
  expirationDate,
  endTime,
  currentTimestamp,
  orderDaiEstimate,
  remainingTime,
}) => {
  const startState = calculateStartState({
    orderQuantity,
    orderPrice,
    doNotCreateOrders,
    expirationDate,
    endTime,
    currentTimestamp,
    orderDaiEstimate,
  });
  return {
    ...startState,
    lastInputModified: '',
    advancedOption: advancedDropdownOptions[0].value,
    fastForwardTime: remainingTime.time,
    expirationDateOption: remainingTime.unit,
    percentage: '',
    confirmationTimeEstimation: 0,
  };
};

const Form = ({
  market,
  tradingTutorial,
  initialLiquidity,
  selectedOutcome,
  updateSelectedOutcome,
  orderState,
  updateState,
  updateOrderProperty,
  clearOrderForm,
  updateTradeTotalCost,
  updateTradeNumShares,
  clearOrderConfirmation,
}: FromProps) => {
  const {
    maxPriceBigNumber: maxPrice,
    minPriceBigNumber: minPrice,
    scalarDenomination,
  } = market;
  const {
    selectedNav,
    orderPrice,
    orderQuantity,
    orderDaiEstimate,
    orderEscrowdDai,
    doNotCreateOrders,
    expirationDate,
  } = orderState;
  const endTime = market.endTime || market.setEndTime;
  const selectedOutcomeId =
    selectedOutcome !== undefined && selectedOutcome !== null
      ? selectedOutcome.id
      : market.defaultSelectedOutcomeId;
  const {
    gasPriceInfo,
    blockchain: { currentAugurTimestamp: currentTimestamp },
  } = useAppStatusStore();
  let orderBook = {};
  if (initialLiquidity) {
    orderBook = formatOrderBook(market.orderBook[selectedOutcomeId]);
  }
  const remainingTime = calcOrderExpirationTimeRemaining(
    endTime,
    currentTimestamp
  );
  const [state, setState] = useState(
    getStartState({
      orderQuantity,
      orderPrice,
      doNotCreateOrders,
      expirationDate,
      endTime,
      currentTimestamp,
      orderDaiEstimate,
      remainingTime,
    })
  );
  const gasPriceInWei = formatGasCost(
    createBigNumber(gasPriceInfo.userDefinedGasPrice || 0).times(
      createBigNumber(GWEI_CONVERSION)
    ),
    {}
  ).value;
  const validation = orderValidation(
    {
      expirationDate: state.expirationDate,
      orderQuantity,
      orderPrice,
      orderDaiEstimate,
    },
    null,
    {
      maxPrice,
      minPrice,
      market,
      initialLiquidity,
      selectedNav,
      orderBook,
      selectedOutcome,
      currentTimestamp,
    },
    state.confirmationTimeEstimation
  );

  useEffect(() => {
    updateGasConfirmEstimate();
  }, [gasPriceInWei]);

  useEffect(() => {
    let percentage = '';
    if (
      market.marketType === SCALAR &&
      selectedOutcome.id === INVALID_OUTCOME_ID &&
      !state.percentage &&
      orderPrice !== '' &&
      !state[INPUT_TYPES.PRICE]
    ) {
      percentage = String(
        calcPercentageFromPrice(orderPrice, String(minPrice), String(maxPrice))
      );
    }
    setState({
      ...state,
      [INPUT_TYPES.PRICE]: orderPrice,
      [INPUT_TYPES.QUANTITY]: orderQuantity,
      [INPUT_TYPES.EST_DAI]: orderDaiEstimate,
      [INPUT_TYPES.DO_NOT_CREATE_ORDERS]: doNotCreateOrders,
      percentage,
    });
    if (percentage !== '') {
      updateAndValidate(INPUT_TYPES.PRICE, orderPrice);
    }
  }, [orderPrice, orderQuantity, orderDaiEstimate, doNotCreateOrders]);

  useEffect(() => {
    if (validation.errorCount > 0) {
      // if we are no longer valid, clear confirm
      clearOrderConfirmation();
    }
  }, [validation.errorCount]);

  async function updateGasConfirmEstimate() {
    try {
      const confirmationTimeEstimation = await getGasConfirmEstimate();
      setState({ ...state, confirmationTimeEstimation });
    } catch (error) {
      setState({ ...state, confirmationTimeEstimation: 0 });
    }
  }

  function updateAndValidate(property: string, rawValue) {
    const newValues = { [property]: rawValue };
    setState({ ...state, ...newValues });
    updateOrderProperty(newValues);
    return validateForm(property, rawValue);
  }

  function updateTotalValue(percent: Number) {
    const value = availableDai
      .times(createBigNumber(percent))
      .integerValue(BigNumber.ROUND_DOWN);
    setState({ ...state, [INPUT_TYPES.EST_DAI]: value.toString() });
    validateForm(INPUT_TYPES.EST_DAI, value.toString());
  }

  function validateForm(property: string, rawValue) {
    const value =
      property != 'expirationDate'
        ? convertExponentialToDecimal(rawValue)
        : rawValue;
    const updatedState = {
      ...state,
      [property]: value,
    };

    const validationResults = orderValidation(
      updatedState,
      property,
      {
        maxPrice,
        minPrice,
        market,
        initialLiquidity,
        selectedNav,
        orderBook,
        selectedOutcome,
        currentTimestamp,
      },
      state.confirmationTimeEstimation
    );

    if (validationResults.errorCount > 0) {
      clearOrderForm(false);
    }

    let orderProcessingMethod = updateTradeTotalCost;

    let orderQuantity = updatedState[INPUT_TYPES.QUANTITY];
    const orderPrice = updatedState[INPUT_TYPES.PRICE];
    let orderDaiEstimate = updatedState[INPUT_TYPES.EST_DAI];
    let expiration = updatedState[INPUT_TYPES.EXPIRATION_DATE];

    // have price and quantity was modified clear total cost
    if (orderPrice && property === INPUT_TYPES.QUANTITY) {
      updatedState[INPUT_TYPES.EST_DAI] = '';
      updateOrderProperty({ [INPUT_TYPES.EST_DAI]: '' });
      orderDaiEstimate = '';
    } else if (orderPrice && property === INPUT_TYPES.EST_DAI) {
      // have price and total cost was modified clear quantity
      updatedState[INPUT_TYPES.QUANTITY] = '';
      updateOrderProperty({ [INPUT_TYPES.QUANTITY]: '' });
      orderQuantity = '';
    }

    // have price and quantity and total order value.
    // last modified between quantity and total cost determines which order processing method
    // last was quantity then regular updateTradeTotalCost
    // last was total order cost then updateTradeNumShares
    if (
      (property == INPUT_TYPES.PRICE &&
        orderQuantity &&
        orderDaiEstimate &&
        state.lastInputModified &&
        state.lastInputModified === INPUT_TYPES.EST_DAI) ||
      (orderDaiEstimate && orderPrice && orderQuantity === '')
    ) {
      orderProcessingMethod = updateTradeNumShares;
    }

    if (orderPrice && orderQuantity === '' && orderDaiEstimate === '') {
      clearOrderForm(false);
    }

    if (
      orderPrice === '' &&
      (orderQuantity === '' || orderDaiEstimate === '')
    ) {
      orderProcessingMethod = null;
    }

    const order = {
      [INPUT_TYPES.QUANTITY]: orderQuantity
        ? createBigNumber(orderQuantity).toFixed()
        : orderQuantity,
      [INPUT_TYPES.PRICE]: orderPrice
        ? createBigNumber(orderPrice).toFixed()
        : orderPrice,
      [INPUT_TYPES.EST_DAI]: orderDaiEstimate
        ? createBigNumber(orderDaiEstimate).toFixed()
        : orderDaiEstimate,
      [INPUT_TYPES.EXPIRATION_DATE]: expiration,
      selectedNav,
    };
    if (property !== INPUT_TYPES.PRICE) {
      updatedState.lastInputModified = property;
    }
    // update the local state of this form then make call to calculate total or shares
    setState({
      ...state,
      ...updatedState,
    });
    if (
      orderProcessingMethod &&
      validationResults.isOrderValid &&
      validationResults.errorCount === 0
    ) {
      orderProcessingMethod(order);
    }
  }

  function clearOrderFormProperties() {
    const remainingTime = calcOrderExpirationTimeRemaining(
      endTime,
      currentTimestamp
    );
    const startState = {
      [INPUT_TYPES.QUANTITY]: '',
      [INPUT_TYPES.PRICE]: '',
      [INPUT_TYPES.DO_NOT_CREATE_ORDERS]: false,
      [INPUT_TYPES.EXPIRATION_DATE]: calcOrderExpirationTime(
        endTime,
        currentTimestamp
      ),
      [INPUT_TYPES.EST_DAI]: '',
      fastForwardTime: remainingTime.time,
      expirationDateOption: remainingTime.unit,
      advancedOption: advancedDropdownOptions[0].value,
    };
    setState({
      ...state,
      ...startState,
      percentage: '',
    });
    clearOrderForm();
  }

<<<<<<< HEAD
  const availableDai = totalTradingBalance();
  const sortedOutcomes = selectSortedMarketOutcomes(
    market.marketType,
    market.outcomesFormatted
  );

  const tickSize = parseFloat(market.tickSize);
  const quantityStep = getPrecision(tickSize, 0.001);
  const max = market.maxPriceBigNumber.toString();
  const min = market.minPriceBigNumber.toString();
  const errors = Array.from(
    new Set([
      ...validation.errors[INPUT_TYPES.QUANTITY],
      ...validation.errors[INPUT_TYPES.PRICE],
      ...validation.errors[INPUT_TYPES.EST_DAI],
      ...validation.errors[INPUT_TYPES.EXPIRATION_DATE],
    ])
  );

  const quantityValue = convertExponentialToDecimal(
    state[INPUT_TYPES.QUANTITY]
  );
  const isScalar: boolean = market.marketType === SCALAR;
  // TODO: figure out default outcome after we figure out ordering of the outcomes
  const defaultOutcome = selectedOutcome !== null ? selectedOutcome.id : 2;
  const advancedOptions = initialLiquidity
    ? liqAdvancedDropdownOptions
    : advancedDropdownOptions;
  const showLimitPriceInput =
    (isScalar && selectedOutcome.id !== INVALID_OUTCOME_ID) || !isScalar;
  const isExpirationCustom =
    state.expirationDateOption === EXPIRATION_DATE_OPTIONS.CUSTOM;
  return (
    <div className={Styles.TradingForm}>
      <div className={Styles.Outcome}>
        <SquareDropdown
          defaultValue={defaultOutcome}
          onChange={value => updateSelectedOutcome(value)}
          options={sortedOutcomes
            .filter(outcome => outcome.isTradeable)
            .map(outcome => ({
              label: outcome.description,
              value: outcome.id,
            }))}
          large
          showColor
        />
      </div>
      <ul>
        <li>
          <label htmlFor="quantity">Quantity</label>
          {!isScalar && (
            <label>
              (must be a multiple of {findMultipleOf(market).toString()})
            </label>
          )}
          <div
            className={classNames(Styles.TradingFormInputContainer, {
              [Styles.error]: validation.errors[INPUT_TYPES.QUANTITY].length,
            })}
          >
            <input
              className={classNames(
                FormStyles.Form__input,
                Styles.TradingFormInput,
                {
                  [`${Styles.error}`]: validation.errors[INPUT_TYPES.QUANTITY]
                    .length,
                }
              )}
              id="quantity"
              type="number"
              inputMode="decimal"
              step={
                quantityValue && quantityValue !== '' && isScalar
                  ? quantityStep
                  : 10
              }
              placeholder="0.00"
              value={quantityValue}
              tabIndex={tradingTutorial ? -1 : 1}
              onTouchStart={e =>
                e.target.scrollIntoView({
                  block: 'nearest',
                  behavior: 'smooth',
                })
              }
              onChange={e => {
                updateAndValidate(INPUT_TYPES.QUANTITY, e.target.value);
              }}
              onBlur={e => {
                if (!initialLiquidity && !tradingTutorial)
                  orderAmountEntered(selectedNav, market.id);
              }}
            />
            <span
              className={classNames({
                [`${Styles.error}`]: validation.errors[INPUT_TYPES.QUANTITY]
                  .length,
              })}
            >
              Shares
            </span>
          </div>
        </li>
        {showLimitPriceInput && (
=======
  render() {
    const {
      market,
      marketType,
      selectedOutcome,
      maxPrice,
      minPrice,
      updateState,
      orderEscrowdDai,
      updateSelectedOutcome,
      sortedOutcomes,
      initialLiquidity,
      currentTimestamp,
      Ox_ENABLED,
      tradingTutorial,
      orderPriceEntered,
      orderAmountEntered,
      selectedNav,
    } = this.props;
    const s = this.state;

    const tickSize = parseFloat(market.tickSize);
    const quantityStep = getPrecision(tickSize, .001);
    const max = maxPrice && maxPrice.toString();
    const min = minPrice && minPrice.toString();
    const errors = Array.from(
      new Set([
        ...s.errors[this.INPUT_TYPES.QUANTITY],
        ...s.errors[this.INPUT_TYPES.PRICE],
        ...s.errors[this.INPUT_TYPES.EST_DAI],
        ...s.errors[this.INPUT_TYPES.EXPIRATION_DATE],
      ])
    );

    const quantityValue = convertExponentialToDecimal(
      s[this.INPUT_TYPES.QUANTITY]
    );
    const isScalar: boolean = marketType === SCALAR;
    // TODO: figure out default outcome after we figure out ordering of the outcomes
    const defaultOutcome = selectedOutcome !== null ? selectedOutcome.id : 2;
    const advancedOptions = initialLiquidity ? liqAdvancedDropdownOptions : advancedDropdownOptions;
    const showLimitPriceInput =
      (isScalar && selectedOutcome.id !== INVALID_OUTCOME_ID) || !isScalar;

    const nearestValues = this.findNearestValues(quantityValue);
    return (
      <div className={Styles.TradingForm}>
        <div className={Styles.Outcome}>
          <SquareDropdown
            defaultValue={defaultOutcome}
            onChange={value => updateSelectedOutcome(value)}
            options={sortedOutcomes
              .filter(outcome => outcome.isTradeable)
              .map(outcome => ({
                label: outcome.description === INVALID_OUTCOME_COMPARE ? INVALID_OUTCOME_LABEL : outcome.description,
                value: outcome.id,
              }))}
            large
            showColor
          />
        </div>
        <ul>
>>>>>>> 682b422b
          <li>
            <label htmlFor="limit-price">Limit Price</label>
            <div
              className={classNames(Styles.TradingFormInputContainer, {
                [Styles.error]: validation.errors[INPUT_TYPES.PRICE].length,
              })}
            >
              <input
                className={classNames(
                  FormStyles.Form__input,
                  Styles.TradingFormInput
                )}
                id="limit-price"
                type="number"
                inputMode="decimal"
                step={tickSize}
                max={max}
                min={min}
                placeholder="0.00"
                tabIndex={tradingTutorial ? -1 : 2}
                value={state[INPUT_TYPES.PRICE]}
                onTouchStart={e =>
                  e.target.scrollIntoView({
                    block: 'nearest',
                    behavior: 'smooth',
                  })
                }
                onChange={e =>
                  updateAndValidate(INPUT_TYPES.PRICE, e.target.value)
                }
                onBlur={e => {
                  if (!initialLiquidity && !tradingTutorial)
                    orderPriceEntered(selectedNav, market.id);
                }}
              />
              <span
                className={classNames({
                  [`${Styles.isScalar_largeText}`]:
                    isScalar && (scalarDenomination || []).length <= 24,
                  [`${Styles.isScalar_smallText}`]:
                    isScalar && (scalarDenomination || []).length > 24,
                  [`${Styles.error}`]: validation.errors[INPUT_TYPES.PRICE]
                    .length,
                })}
              >
                {isScalar ? scalarDenomination : '$'}
              </span>
            </div>
          </li>
        )}
        {!showLimitPriceInput && (
          <li>
            <label htmlFor="percentage">Percentage</label>
            <div className={classNames(Styles.TradingFormInputContainer)}>
              <input
                className={classNames(
                  FormStyles.Form__input,
                  Styles.TradingFormInput
                )}
                id="percentage"
                type="number"
                inputMode="decimal"
                step={0.1}
                max={99}
                min={1}
                placeholder="0"
                tabIndex={tradingTutorial ? -1 : 2}
                value={state.percentage}
                onTouchStart={e =>
                  e.target.scrollIntoView({
                    block: 'nearest',
                    behavior: 'smooth',
                  })
                }
                onChange={e => {
                  const percentage = e.target.value;
                  setState({ ...state, percentage });
                  const value = calcPriceFromPercentage(
                    percentage,
                    min,
                    max,
                    tickSize
                  );
                  updateAndValidate(INPUT_TYPES.PRICE, value);
                }}
              />
              <span>%</span>
            </div>
          </li>
        )}
        <li>
          <label htmlFor="total-order-value">Total Order Value</label>
          <div
            className={classNames(Styles.TradingFormInputContainer, {
              [`${Styles.error}`]: validation.errors[INPUT_TYPES.EST_DAI]
                .length,
            })}
          >
            <input
              className={classNames(
                FormStyles.Form__input,
                Styles.TradingFormInput,
                {
                  [`${Styles.error}`]: validation.errors[INPUT_TYPES.EST_DAI]
                    .length,
                }
              )}
              id="total-order-value"
              type="number"
              inputMode="decimal"
              disabled={!!initialLiquidity || !showLimitPriceInput}
              step={MIN_QUANTITY.toFixed()}
              min={MIN_QUANTITY.toFixed()}
              placeholder="0.00"
              tabIndex={tradingTutorial ? -1 : 2}
              value={
                state[INPUT_TYPES.EST_DAI]
                  ? createBigNumber(state[INPUT_TYPES.EST_DAI]).toNumber()
                  : state[INPUT_TYPES.EST_DAI]
              }
              onTouchStart={e =>
                e.target.scrollIntoView({
                  block: 'nearest',
                  behavior: 'smooth',
                })
              }
              onChange={e =>
                updateAndValidate(INPUT_TYPES.EST_DAI, e.target.value)
              }
            />
            <span
              className={classNames({
                [`${Styles.error}`]: validation.errors[INPUT_TYPES.EST_DAI]
                  .length,
              })}
            >
              $
            </span>
          </div>
        </li>
        {!initialLiquidity && (
          <QuickAdjustmentButtons
            updateTotalValue={updateTotalValue}
            clearOrderFormProperties={clearOrderFormProperties}
          />
        )}
        <li>
          <label
            className={initialLiquidity ? Styles.Liquidity : Styles.smallLabel}
          >
            {ExclamationCircle}
            <span>
              {`Max cost of $${
                orderEscrowdDai === '' ? '-' : orderEscrowdDai
              } will be escrowed`}
            </span>
          </label>
        </li>
        <li
          className={classNames(Styles.AdvancedShown, {
            [`${Styles.error}`]: validation.errors[INPUT_TYPES.EXPIRATION_DATE]
              .length,
          })}
        >
          <SquareDropdown
            defaultValue={advancedOptions[0].value}
            options={advancedOptions}
            onChange={value => {
              const remainingTime = calcOrderExpirationTimeRemaining(
                endTime,
                currentTimestamp
              );
              const timestamp =
                value === ADVANCED_OPTIONS.EXPIRATION
                  ? calcOrderExpirationTime(endTime, currentTimestamp)
                  : null;
              updateAndValidate(INPUT_TYPES.EXPIRATION_DATE, timestamp);
              updateState({
                [INPUT_TYPES.DO_NOT_CREATE_ORDERS]:
                  value === ADVANCED_OPTIONS.FILL,
              });
              setState({
                ...state,
                advancedOption: value,
                fastForwardTime: remainingTime.time,
                expirationDateOption: remainingTime.unit,
              });
            }}
          />
          {state.advancedOption === ADVANCED_OPTIONS.EXPIRATION && (
            <>
              <div>
                {!isExpirationCustom && (
                  <TextInput
                    value={state.fastForwardTime.toString()}
                    placeholder="0"
                    onChange={value => {
                      const addedValue =
                        value === '' || isNaN(value) ? 0 : parseInt(value);
                      updateAndValidate(
                        INPUT_TYPES.EXPIRATION_DATE,
                        moment
                          .unix(currentTimestamp)
                          .add(addedValue, state.expirationDateOption)
                          .unix()
                      );
                      setState({ ...state, fastForwardTime: addedValue });
                    }}
                  />
                )}
                <SquareDropdown
                  defaultValue={state.expirationDateOption}
                  options={advancedExpirationDateOptions}
                  onChange={value => {
                    const fastForwardTime = state.fastForwardTime || 1;
                    updateAndValidate(
                      INPUT_TYPES.EXPIRATION_DATE,
                      moment
                        .unix(currentTimestamp)
                        .add(fastForwardTime, value)
                        .unix()
                    );
                    setState({ ...state, expirationDateOption: value });
                  }}
                />
              </div>
              {!isExpirationCustom && (
                <span>
                  {state[INPUT_TYPES.EXPIRATION_DATE] &&
                    convertUnixToFormattedDate(
                      Number(state[INPUT_TYPES.EXPIRATION_DATE])
                    ).formattedLocalShortDateTimeWithTimezone}
                </span>
              )}
              {isExpirationCustom && (
                <Media query={SMALL_MOBILE}>
                  {matches => (
                    <SimpleTimeSelector
                      openTop={matches}
                      onChange={value => {
                        updateAndValidate(
                          INPUT_TYPES.EXPIRATION_DATE,
                          value.timestamp
                        );
                      }}
                      currentTime={currentTimestamp}
                    />
                  )}
                </Media>
              )}
            </>
          )}
          {state.advancedOption === ADVANCED_OPTIONS.FILL && (
            <span className={Styles.tipText}>
              Fill Only will fill up to the specified amount. Can be partially
              filled and will cancel the remaining balance.
            </span>
          )}
          <span
            className={classNames({
              [`${Styles.error}`]: validation.errors[
                INPUT_TYPES.EXPIRATION_DATE
              ].length,
            })}
          ></span>
        </li>
      </ul>
      {validation.errors[INPUT_TYPES.MULTIPLE_QUANTITY].length > 0 && (
        <ValidationContainer
          validation={validation}
          updateAndValidate={updateAndValidate}
          market={market}
          quantityValue={quantityValue}
        />
      )}
      {errors.length > 0 && <ErrorsContainer errors={errors} />}
    </div>
  );
};

export default Form;<|MERGE_RESOLUTION|>--- conflicted
+++ resolved
@@ -7,12 +7,9 @@
   INVALID_OUTCOME_ID,
   SMALL_MOBILE,
   MIN_QUANTITY,
-<<<<<<< HEAD
   GWEI_CONVERSION,
-=======
   INVALID_OUTCOME_COMPARE,
   INVALID_OUTCOME_LABEL,
->>>>>>> 682b422b
 } from 'modules/common/constants';
 import FormStyles from 'modules/common/form-styles.less';
 import Styles from 'modules/trading/components/form.styles.less';
@@ -513,7 +510,6 @@
     clearOrderForm();
   }
 
-<<<<<<< HEAD
   const availableDai = totalTradingBalance();
   const sortedOutcomes = selectSortedMarketOutcomes(
     market.marketType,
@@ -620,70 +616,6 @@
           </div>
         </li>
         {showLimitPriceInput && (
-=======
-  render() {
-    const {
-      market,
-      marketType,
-      selectedOutcome,
-      maxPrice,
-      minPrice,
-      updateState,
-      orderEscrowdDai,
-      updateSelectedOutcome,
-      sortedOutcomes,
-      initialLiquidity,
-      currentTimestamp,
-      Ox_ENABLED,
-      tradingTutorial,
-      orderPriceEntered,
-      orderAmountEntered,
-      selectedNav,
-    } = this.props;
-    const s = this.state;
-
-    const tickSize = parseFloat(market.tickSize);
-    const quantityStep = getPrecision(tickSize, .001);
-    const max = maxPrice && maxPrice.toString();
-    const min = minPrice && minPrice.toString();
-    const errors = Array.from(
-      new Set([
-        ...s.errors[this.INPUT_TYPES.QUANTITY],
-        ...s.errors[this.INPUT_TYPES.PRICE],
-        ...s.errors[this.INPUT_TYPES.EST_DAI],
-        ...s.errors[this.INPUT_TYPES.EXPIRATION_DATE],
-      ])
-    );
-
-    const quantityValue = convertExponentialToDecimal(
-      s[this.INPUT_TYPES.QUANTITY]
-    );
-    const isScalar: boolean = marketType === SCALAR;
-    // TODO: figure out default outcome after we figure out ordering of the outcomes
-    const defaultOutcome = selectedOutcome !== null ? selectedOutcome.id : 2;
-    const advancedOptions = initialLiquidity ? liqAdvancedDropdownOptions : advancedDropdownOptions;
-    const showLimitPriceInput =
-      (isScalar && selectedOutcome.id !== INVALID_OUTCOME_ID) || !isScalar;
-
-    const nearestValues = this.findNearestValues(quantityValue);
-    return (
-      <div className={Styles.TradingForm}>
-        <div className={Styles.Outcome}>
-          <SquareDropdown
-            defaultValue={defaultOutcome}
-            onChange={value => updateSelectedOutcome(value)}
-            options={sortedOutcomes
-              .filter(outcome => outcome.isTradeable)
-              .map(outcome => ({
-                label: outcome.description === INVALID_OUTCOME_COMPARE ? INVALID_OUTCOME_LABEL : outcome.description,
-                value: outcome.id,
-              }))}
-            large
-            showColor
-          />
-        </div>
-        <ul>
->>>>>>> 682b422b
           <li>
             <label htmlFor="limit-price">Limit Price</label>
             <div
