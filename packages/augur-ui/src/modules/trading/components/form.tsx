--- conflicted
+++ resolved
@@ -104,7 +104,6 @@
   orderBook: Getters.Markets.OutcomeOrderBook;
   availableDai: BigNumber;
   currentTimestamp: number;
-  zeroXEnabled: boolean;
   tradingTutorial?: boolean;
   gasCostEst: string;
   orderPriceEntered: Function;
@@ -836,7 +835,6 @@
       sortedOutcomes,
       initialLiquidity,
       currentTimestamp,
-      zeroXEnabled,
       tradingTutorial,
       orderPriceEntered,
       orderAmountEntered,
@@ -863,14 +861,7 @@
     const isScalar: boolean = marketType === SCALAR;
     // TODO: figure out default outcome after we figure out ordering of the outcomes
     const defaultOutcome = selectedOutcome !== null ? selectedOutcome.id : 2;
-<<<<<<< HEAD
-    let advancedOptions = advancedDropdownOptions;
-    if (!zeroXEnabled) {
-      advancedOptions = [advancedOptions[0], advancedOptions[2]];
-    }
-=======
     const advancedOptions = initialLiquidity ? liqAdvancedDropdownOptions : advancedDropdownOptions;
->>>>>>> 766909a2
     const showLimitPriceInput =
       (isScalar && selectedOutcome.id !== INVALID_OUTCOME_ID) || !isScalar;
 
