--- conflicted
+++ resolved
@@ -262,17 +262,10 @@
                   border: @size-1 solid @color-secondary-action-outline;
 
                   &:hover {
-<<<<<<< HEAD
                     border: @size-1 solid var(--color-secondary-action-outline);
                   }
                   &:focus {
                     border: @size-1 solid var(--color-secondary-action-outline);
-=======
-                    background: @color-secondary-hover;
-                  }
-                  &:focus {
-                    background: @color-secondary-hover;
->>>>>>> 4da530ee
                   }
                 }
               } 
@@ -292,24 +285,10 @@
                 padding: @size-2;
 
                 &:hover {
-<<<<<<< HEAD
                   border: @size-1 solid var(--color-secondary-action-outline);
                 }
                 &:focus {
                   border: @size-1 solid var(--color-secondary-action-outline);
-=======
-                  background: @color-secondary-hover;
-                }
-                &:focus {
-                  background: @color-secondary-hover;
-                }
-
-                > span {
-                  .mono-10-bold;
-
-                  color: @color-primary-text;
-                  white-space: nowrap;
->>>>>>> 4da530ee
                 }
               }
             }
@@ -328,17 +307,10 @@
                 border: @size-1 solid @color-secondary-action-outline;
 
                 &:hover {
-<<<<<<< HEAD
                   border: @size-1 solid var(--color-secondary-action-outline);
                 }
                 &:focus {
                   border: @size-1 solid var(--color-secondary-action-outline);
-=======
-                  background: @color-secondary-hover;
-                }
-                &:focus {
-                  background: @color-secondary-hover;
->>>>>>> 4da530ee
                 }
               }
             }
