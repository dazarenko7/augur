--- conflicted
+++ resolved
@@ -288,11 +288,8 @@
                   border: @size-1 solid var(--color-secondary-action-outline);
                 }
                 &:focus {
-<<<<<<< HEAD
                   border: @size-1 solid var(--color-secondary-action-outline);
-=======
-                  background: @color-secondary-hover;
->>>>>>> 1e1ff057
+                  background: var(--color-secondary-hover);
                 }
               }
             }
