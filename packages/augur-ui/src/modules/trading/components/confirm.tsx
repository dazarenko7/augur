--- conflicted
+++ resolved
@@ -372,7 +372,6 @@
     newOrderAmount = sharesFilled.rounded;
   }
 
-<<<<<<< HEAD
   const notProfitable =
     (orderShareProfit && createBigNumber(orderShareProfit.value).lte(0)) ||
     (potentialDaiLoss.value > 0 &&
@@ -392,44 +391,9 @@
             {`${side === BUY ? BUYING_BACK : SELLING_OUT}
               ${shareCost.fullPrecision}
               Shares @ ${limitPrice}`}
-=======
-    return (
-      <section className={Styles.TradingConfirm}>
-        {!initialLiquidity && shareCost && shareCost.value !== 0 && (
-          <div className={Styles.details}>
-            <div className={Styles.properties}>Closing Position</div>
-            <div
-              className={classNames(Styles.AggregatePosition, {
-                [Styles.long]: side === BUY,
-                [Styles.short]: side === SELL,
-              })}
-            >
-              {`${side === BUY ? BUYING_BACK : SELLING_OUT}
-                ${shareCost.fullPrecision}
-                Shares @ ${limitPrice}`}
-            </div>
-            <LinearPropertyLabel
-              label="Market OI Fee"
-              value={orderShareTradingFee}
-              showDenomination={true}
-            />
-            {gasCostDai.roundedValue.gt(0) > 0 &&
-              numFills > 0 && (
-              <TransactionFeeLabelToolTip
-                isError={createBigNumber(gasCostDai.value).gt(createBigNumber(orderShareProfit.value))}
-                gasCostDai={gasCostDai}
-              />
-            )}
-            <LinearPropertyLabel
-              label="Profit Less Fees"
-              value={orderShareProfit}
-              accentValue={notProfitable}
-              showDenomination={true}
-            />
->>>>>>> d644429b
           </div>
           <LinearPropertyLabel
-            label="Market Trading Fee"
+            label="Market OI Fee"
             value={orderShareTradingFee}
             showDenomination={true}
           />
@@ -438,7 +402,7 @@
               isError={createBigNumber(gasCostDai.value).gt(
                 createBigNumber(orderShareProfit.value)
               )}
-              gasCostDai={postOnlyOrder ? `0.00` : gasCostDai}
+              gasCostDai={gasCostDai}
             />
           )}
           <LinearPropertyLabel
