--- conflicted
+++ resolved
@@ -130,42 +130,8 @@
     ) {
       removePendingTransaction(CREATEAUGURWALLET);
     }
-<<<<<<< HEAD
   }, []);
   const constructMessages = () => {
-=======
-  }
-
-  constructMessages(props) {
-    const {
-      trade,
-      allowanceBigNumber,
-      gasPrice,
-      gasLimit,
-      availableEth,
-      availableDai,
-      tradingTutorial,
-      GsnEnabled,
-      initializeGsnWallet,
-      walletStatus,
-      marketType,
-      selectedOutcomeId,
-      sweepStatus,
-      postOnlyOrder,
-      disableTrading,
-    } = props || this.props;
-
-    const {
-      totalCost,
-      selfTrade,
-      potentialDaiLoss,
-      numFills,
-      loopLimit,
-      potentialDaiProfit,
-      orderShareProfit,
-    } = trade;
-
->>>>>>> 0bfce962
     let numTrades = loopLimit ? Math.ceil(numFills / loopLimit) : numFills;
     let needsApproval = false;
     let messages: Message | null = null;
