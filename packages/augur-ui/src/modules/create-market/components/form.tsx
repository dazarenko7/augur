import React, { Component } from 'react';
import PropTypes from 'prop-types';
import classNames from 'classnames';
import moment from 'moment';

import { LocationDisplay, Error } from 'modules/common/form';
import {
  BACK,
  NEXT,
  CREATE,
  CUSTOM_CONTENT_PAGES,
  TEMPLATE_CONTENT_PAGES,
  REVIEW,
  FORM_DETAILS,
  LANDING,
  FEES_LIQUIDITY,
  DESCRIPTION,
  END_TIME,
  EXPIRY_SOURCE,
  HOUR,
  DESIGNATED_REPORTER_ADDRESS,
  VALIDATION_ATTRIBUTES,
  CATEGORIES,
  OUTCOMES,
  SCRATCH,
  DENOMINATION,
  MIN_PRICE,
  MAX_PRICE,
  TICK_SIZE,
  AFFILIATE_FEE,
  SETTLEMENT_FEE,
  SUB_CATEGORIES,
} from 'modules/create-market/constants';
import {
  CATEGORICAL,
  SCALAR,
  BID,
  SELL,
  BUY,
  EXPIRY_SOURCE_SPECIFIC,
  DESIGNATED_REPORTER_SPECIFIC,
  YES_NO_OUTCOMES,
  NEW_ORDER_GAS_ESTIMATE,
} from 'modules/common/constants';
import { PrimaryButton, SecondaryButton } from 'modules/common/buttons';
import { createMarket } from 'modules/contracts/actions/contractCalls';
import {
  LargeHeader,
  ExplainerBlock,
  ContentBlock,
} from 'modules/create-market/components/common';
import { NewMarket, Drafts } from 'modules/types';
import FormDetails from 'modules/create-market/containers/form-details';
import Review from 'modules/create-market/containers/review';
import FeesLiquidity from 'modules/create-market/containers/fees-liquidity';
import SubCategories from 'modules/create-market/containers/sub-categories';
import makePath from 'modules/routes/helpers/make-path';
import { CREATE_MARKET, MY_POSITIONS } from 'modules/routes/constants/views';
import { DEFAULT_STATE } from 'modules/markets/reducers/new-market';
import {
  isBetween,
  isFilledNumber,
  isFilledString,
  checkCategoriesArray,
  checkOutcomesArray,
  isLessThan,
  isMoreThan,
  isPositive,
  moreThanDecimals,
  checkAddress,
} from 'modules/common/validations';
import { formatDate, buildformattedDate } from 'utils/format-date';
import { calculateTotalOrderValue } from 'modules/trades/helpers/calc-order-profit-loss-percents';
import { createBigNumber } from 'utils/create-big-number';

import Styles from 'modules/create-market/components/form.styles';

import MarketView from 'modules/market/components/market-view/market-view';

interface FormProps {
  newMarket: NewMarket;
  updateNewMarket: Function;
  address: string;
  updatePage: Function;
  addDraft: Function;
  drafts: Drafts;
  updateDraft: Function;
  clearNewMarket: Function;
  discardModal: Function;
  template: boolean;
  openCreateMarketModal: Function;
}

interface FormState {
  blockShown: Boolean;
  contentPages: Array<any>;
}

interface Validations {
  value: any;
  label: string;
  updateValue?: Boolean;
  readableName: string;
  checkBetween?: Boolean;
  checkFilledNumber?: Boolean;
  checkFilledString?: Boolean;
  min?: Number;
  max?: Number;
  checkFilledNumberMessage?: string;
  checkFilledStringMessage?: string;
  checkCategories?: Boolean;
  checkOutcomes?: Boolean;
  checkLessThan?: Boolean;
  checkMoreThan?: Boolean;
  checkPositive?: Boolean;
  lessThanMessage?: string;
  decimals?: number;
  checkDecimals?: Boolean;
  checkForAdresss?: Boolean;
}

const draftError = 'ENTER A MARKET QUESTION';

export default class Form extends React.Component<FormProps, FormState> {
  state: FormState = {
    blockShown: false,
    contentPages: this.props.template
      ? TEMPLATE_CONTENT_PAGES
      : CUSTOM_CONTENT_PAGES,
    showPreview: false,
  };

  componentDidMount() {
    this.node.scrollIntoView();
  }

  componentWillUnmount() {
    if (!this.state.blockShown) this.unblock();
  }

  unblock = (cb?: Function) => {
    const { drafts, newMarket, discardModal } = this.props;

    const savedDraft = drafts[newMarket.uniqueId];

    let defaultState = JSON.parse(JSON.stringify(DEFAULT_STATE));
    defaultState.validations = [];

    let market = JSON.parse(JSON.stringify(newMarket));
    market.validations = [];

    const disabledSave =
      savedDraft && JSON.stringify(newMarket) === JSON.stringify(savedDraft);
    const unsaved =
      !newMarket.uniqueId &&
      JSON.stringify(market) !== JSON.stringify(defaultState);

    if (unsaved && !disabledSave) {
      discardModal((close: Boolean) => {
        if (!close) {
          this.props.history.push({
            pathname: makePath(CREATE_MARKET, null),
            state: SCRATCH,
          });
          cb && cb(false);
        } else {
          cb && cb(true);
        }
      });
    } else {
      cb && cb(true);
    }
  };

  prevPage = () => {
    const {
      newMarket,
      updateNewMarket,
      updatePage,
      clearNewMarket,
      template,
    } = this.props;

    const firstPage = template ? 1 : 0;
    if (newMarket.currentStep <= firstPage) {
      this.unblock((goBack: Boolean) => {
        if (goBack) {
          this.setState({ blockShown: true }, () => {
            updatePage(LANDING);
            clearNewMarket();
          });
        }
      });
    }

    const newStep = newMarket.currentStep <= 0 ? 0 : newMarket.currentStep - 1;
    updateNewMarket({ currentStep: newStep });
    this.node.scrollIntoView();
  };

  nextPage = () => {
    const { newMarket, updateNewMarket, template } = this.props;
    const { contentPages } = this.state;

    if (this.findErrors()) return;

    const newStep =
      newMarket.currentStep >= contentPages.length - 1
        ? contentPages.length - 1
        : newMarket.currentStep + 1;
    updateNewMarket({ currentStep: newStep });
    this.node.scrollIntoView();
  };

  updateInitialLiquidityCosts = (order, shouldReduce) => {
    const { newMarket, updateNewMarket } = this.props;
    const minPrice = newMarket.marketType === SCALAR ? newMarket.minPrice : 0;
    const maxPrice = newMarket.marketType === SCALAR ? newMarket.maxPrice : 1;
    const shareBalances = newMarket.outcomes.map(outcome => 0);
    let outcome;
    let initialLiquidityDai;
    let initialLiquidityGas;

    switch (newMarket.marketType) {
      case CATEGORICAL:
        newMarket.outcomes.forEach((outcomeName, index) => {
          if (order.outcome === outcomeName) outcome = index;
        });
        break;
      case SCALAR:
        ({ outcome } = order);
        break;
      default:
        outcome = 1;
        break;
    }

    const orderType = order.type === BID ? BUY : SELL;

    // Calculate amount of DAI needed for order
    const totalCost = calculateTotalOrderValue(
      order.quantity,
      order.price,
      orderType,
      minPrice,
      maxPrice,
      newMarket.marketType
    );

    // NOTE: Fees are going to always be 0 because we are only opening orders, and there is no costs associated with opening orders other than the escrowed ETH and the gas to put the order up.
    if (shouldReduce) {
      initialLiquidityDai = createBigNumber(
        newMarket.initialLiquidityDai
      ).minus(totalCost);
      initialLiquidityGas = createBigNumber(
        newMarket.initialLiquidityGas
      ).minus(NEW_ORDER_GAS_ESTIMATE);
    } else {
      initialLiquidityDai = createBigNumber(newMarket.initialLiquidityDai).plus(
        totalCost
      );
      initialLiquidityGas = createBigNumber(newMarket.initialLiquidityGas).plus(
        NEW_ORDER_GAS_ESTIMATE
      );
    }

    updateNewMarket({ initialLiquidityDai, initialLiquidityGas });
  };

  findErrors = () => {
    const { newMarket } = this.props;
    const {
      currentStep,
      expirySourceType,
      designatedReporterType,
      marketType,
    } = newMarket;
    let hasErrors = false;

    let fields = [];

    if (currentStep === 0) {
      fields = [DESCRIPTION, END_TIME, HOUR, CATEGORIES];
      if (expirySourceType === EXPIRY_SOURCE_SPECIFIC) {
        fields.push(EXPIRY_SOURCE);
      }
      if (designatedReporterType === DESIGNATED_REPORTER_SPECIFIC) {
        fields.push(DESIGNATED_REPORTER_ADDRESS);
      }
      if (marketType === CATEGORICAL) {
        fields.push(OUTCOMES);
      }
      if (marketType === SCALAR) {
        fields.push(DENOMINATION, MIN_PRICE, MAX_PRICE, TICK_SIZE);
      }
    } else if (currentStep === 1) {
      fields = [SETTLEMENT_FEE, AFFILIATE_FEE];
    }

    fields.map(field => {
      const error = this.evaluate({
        ...VALIDATION_ATTRIBUTES[field],
        updateValue: false,
        value: newMarket[field],
      });
      if (error) hasErrors = true;
    });

    return hasErrors;
  };

  isValid = currentStep => {
    const { newMarket } = this.props;
    const validations = newMarket.validations[currentStep];
    const validationsArray = Object.keys(validations);
    return validationsArray.every(key => validations[key] === '');
  };

  saveDraft = () => {
    const {
      addDraft,
      currentTimestamp,
      newMarket,
      updateNewMarket,
      drafts,
      updateDraft,
    } = this.props;

    if (newMarket.description === DEFAULT_STATE.description) {
      this.onError('description', draftError);
      return;
    }

    if (newMarket.uniqueId && drafts[newMarket.uniqueId]) {
      // update draft
      const updatedDate = currentTimestamp;
      const draftMarket = {
        ...newMarket,
        updated: updatedDate,
      };
      updateDraft(newMarket.uniqueId, draftMarket);
      updateNewMarket({
        updated: updatedDate,
      });
    } else {
      // create new draft
      const createdDate = currentTimestamp;
      const draftMarket = {
        ...newMarket,
        uniqueId: createdDate,
        created: createdDate,
        updated: createdDate,
      };

      addDraft(createdDate, draftMarket);
      updateNewMarket({
        uniqueId: createdDate,
        created: createdDate,
        updated: createdDate,
      });
    }
  };

<<<<<<< HEAD
=======
  submitMarket = () => {
    const { newMarket, address } = this.props;

    createMarket({
      outcomes: newMarket.outcomes,
      scalarSmallNum: newMarket.minPrice,
      scalarBigNum: newMarket.maxPrice,
      scalarDenomination: newMarket.scalarDenomination,
      expirySource: newMarket.expirySource,
      description: newMarket.description,
      designatedReporterAddress:
        newMarket.designatedReporterAddress === ''
          ? address
          : newMarket.designatedReporterAddress,
      minPrice: newMarket.minPrice,
      maxPrice: newMarket.maxPrice,
      endTime: newMarket.endTimeFormatted.timestamp,
      tickSize: newMarket.tickSize,
      marketType: newMarket.marketType,
      detailsText: newMarket.detailsText,
      categories: newMarket.categories,
      settlementFee: newMarket.settlementFee,
      affiliateFee: newMarket.affiliateFee,
    });
  };

>>>>>>> 6bf76d43
  evaluate = (validationsObj: Validations) => {
    const { newMarket } = this.props;

    const {
      checkBetween,
      label,
      value,
      readableName,
      min,
      max,
      checkFilledNumber,
      checkFilledNumberMessage,
      checkFilledString,
      checkFilledStringMessage,
      updateValue,
      checkCategories,
      checkOutcomes,
      checkMoreThan,
      checkLessThan,
      checkPositive,
      lessThanMessage,
      checkDecimals,
      decimals,
      checkForAddress,
    } = validationsObj;

    const checkValidations = [
      checkFilledNumber
        ? isFilledNumber(value, readableName, checkFilledNumberMessage)
        : '',
      checkFilledString
        ? isFilledString(value, readableName, checkFilledStringMessage)
        : '',
      checkCategories ? checkCategoriesArray(value) : '',
      checkOutcomes ? checkOutcomesArray(value) : '',
      checkBetween ? isBetween(value, readableName, min, max) : '',
      checkMoreThan ? isMoreThan(value, readableName, newMarket.minPrice) : '',
      checkLessThan
        ? isLessThan(value, readableName, newMarket.maxPrice, lessThanMessage)
        : '',
      checkPositive ? isPositive(value) : '',
      checkDecimals ? moreThanDecimals(value, decimals) : '',
      checkForAddress ? checkAddress(value) : '',
    ];
    const errorMsg = checkValidations.find(validation => validation !== '');

    if (errorMsg) {
      this.onError(label, errorMsg);
      return true;
    }

    // no errors
    if (updateValue) {
      this.onChange(label, value);
    } else {
      this.onError(name, '');
    }
  };

  onChange = (name, value) => {
    const { updateNewMarket, newMarket } = this.props;
    updateNewMarket({ [name]: value });

    if (name === 'outcomes') {
      let outcomesFormatted = [];
      if (newMarket.marketType === CATEGORICAL) {
        outcomesFormatted = value.map((outcome, index) => ({
          description: outcome,
          id: index + 1,
          isTradable: true,
        }));
        outcomesFormatted.unshift({
          id: 0,
          description: 'Invalid',
          isTradable: true,
        });
      } else {
        outcomesFormatted = YES_NO_OUTCOMES;
      }
      updateNewMarket({ outcomesFormatted });
    } else if (name === 'marketType') {
      let outcomesFormatted = [];
      if (value === CATEGORICAL) {
        outcomesFormatted = newMarket.outcomes.map((outcome, index) => ({
          description: outcome,
          id: index,
          isTradable: true,
        }));
      } else {
        outcomesFormatted = YES_NO_OUTCOMES;
      }
      updateNewMarket({ outcomesFormatted, orderBook: {} });
    } else if (
      name === 'setEndTime' ||
      name === 'hour' ||
      name === 'minute' ||
      name === 'meridiem' ||
      name === 'offset' ||
      name === 'offsetName' ||
      name === 'timezone'
    ) {
      // timezone needs to be set on NewMarket object, this value is used to set timezone picker default value
      const setEndTime =
        name === 'setEndTime' ? value : newMarket.setEndTime;
      const hour = name === 'hour' ? value : newMarket.hour;
      const minute = name === 'minute' ? value : newMarket.minute;
      const meridiem = name === 'meridiem' ? value : newMarket.meridiem;
      const offset = name === 'offset' ? value : newMarket.offset;
      const offsetName = name === 'offsetName' ? value : newMarket.offsetName;
      const endTimeFormatted = buildformattedDate(
        setEndTime,
        hour,
        minute,
        meridiem,
        offsetName,
        offset
      );

      updateNewMarket({ endTimeFormatted, [name]: value });
    }
    this.onError(name, '');
  };

  onError = (name, error) => {
    const { updateNewMarket, newMarket } = this.props;
    const { currentStep, validations } = newMarket;
    const updatedValidations = validations;

    updatedValidations[currentStep][name] = error;
    updateNewMarket({ validations: updatedValidations });
  };

  preview = () => {
    this.setState({ showPreview: !this.state.showPreview }, () => {
      this.node.scrollIntoView();
    });
  };

  render() {
    const { 
      newMarket, 
      drafts, 
      template, 
      openCreateMarketModal,
      history 
    } = this.props;
    const { contentPages } = this.state;

    const { currentStep, validations, uniqueId } = newMarket;

    const {
      mainContent,
      explainerBlockTitle,
      firstButton,
      secondButton,
      explainerBlockSubtexts,
      largeHeader,
      noDarkBackground,
      previewButton,
    } = contentPages[currentStep];

    const savedDraft = drafts[uniqueId];
    const disabledSave =
      savedDraft && JSON.stringify(newMarket) === JSON.stringify(savedDraft);

    const noErrors = Object.values(
      (validations && validations[currentStep]) || {}
    ).every(field =>
      Array.isArray(field)
        ? field.every(val => val === '' || !val)
        : !field || field === ''
    );
    const saveDraftError =
      validations &&
      validations[currentStep] &&
      validations[currentStep].description === draftError;

    return (
      <div
        ref={node => {
          this.node = node;
        }}
        className={classNames(Styles.Form, {
          [Styles.Preview]: this.state.showPreview,
        })}
      >
        {this.state.showPreview && (
          <div>
            <span>Your market preview</span>
            <PrimaryButton text="Close preview" action={this.preview} />
            <MarketView market={newMarket} preview />
            <PrimaryButton text="Close preview" action={this.preview} />
          </div>
        )}
        {!this.state.showPreview && (
          <>
            <LocationDisplay currentStep={currentStep} pages={contentPages} />
            <LargeHeader text={largeHeader} />
            {previewButton && (
              <PrimaryButton text="Preview your market" action={this.preview} />
            )}
            {explainerBlockTitle && explainerBlockSubtexts && (
              <ExplainerBlock
                title={explainerBlockTitle}
                subtexts={explainerBlockSubtexts}
              />
            )}
            <ContentBlock noDarkBackground={noDarkBackground}>
              {mainContent === FORM_DETAILS && (
                <FormDetails onChange={this.onChange} onError={this.onError} />
              )}
              {mainContent === FEES_LIQUIDITY && (
                <FeesLiquidity
                  onChange={this.onChange}
                  onError={this.onError}
                  updateInitialLiquidityCosts={this.updateInitialLiquidityCosts}
                />
              )}
              {mainContent === REVIEW && <Review />}
              {mainContent === SUB_CATEGORIES && <SubCategories />}
              {saveDraftError && (
                <Error
                  header="Unable to save draft"
                  subheader="Enter a market question to save this market as a draft"
                />
              )}
              {!noErrors && !saveDraftError && (
                <Error
                  header="complete all Required fields"
                  subheader="You must complete all required fields highlighted above before you can continue"
                />
              )}
              <div>
                {firstButton === BACK && (
                  <SecondaryButton text="Back" action={this.prevPage} />
                )}
                <div>
                  <SecondaryButton
                    text={disabledSave ? 'Saved' : 'Save draft'}
                    disabled={disabledSave}
                    action={this.saveDraft}
                  />
                  {secondButton === NEXT && (
                    <PrimaryButton text="Next" action={this.nextPage} />
                  )}
                  {secondButton === CREATE && (
                    <PrimaryButton text="Create" action={() => {
                      openCreateMarketModal(() => {
                        history.push({
                          pathname: makePath(MY_POSITIONS, null),
                        });
                      })
                    }} />
                  )}
                </div>
              </div>
            </ContentBlock>
          </>
        )}
      </div>
    );
  }
}<|MERGE_RESOLUTION|>--- conflicted
+++ resolved
@@ -361,35 +361,6 @@
     }
   };
 
-<<<<<<< HEAD
-=======
-  submitMarket = () => {
-    const { newMarket, address } = this.props;
-
-    createMarket({
-      outcomes: newMarket.outcomes,
-      scalarSmallNum: newMarket.minPrice,
-      scalarBigNum: newMarket.maxPrice,
-      scalarDenomination: newMarket.scalarDenomination,
-      expirySource: newMarket.expirySource,
-      description: newMarket.description,
-      designatedReporterAddress:
-        newMarket.designatedReporterAddress === ''
-          ? address
-          : newMarket.designatedReporterAddress,
-      minPrice: newMarket.minPrice,
-      maxPrice: newMarket.maxPrice,
-      endTime: newMarket.endTimeFormatted.timestamp,
-      tickSize: newMarket.tickSize,
-      marketType: newMarket.marketType,
-      detailsText: newMarket.detailsText,
-      categories: newMarket.categories,
-      settlementFee: newMarket.settlementFee,
-      affiliateFee: newMarket.affiliateFee,
-    });
-  };
-
->>>>>>> 6bf76d43
   evaluate = (validationsObj: Validations) => {
     const { newMarket } = this.props;
 
