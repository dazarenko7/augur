import React from 'react';
import classNames from 'classnames';
import {
  RadioCardGroup,
  TextInput,
  RadioBarGroup,
  CategoryMultiSelect,
} from 'modules/common/form';
import {
  Header,
  Subheaders,
  LineBreak,
  NumberedList,
  QuestionBuilder,
  DateTimeSelector,
  ResolutionRules,
  TemplateBanners,
  InputHeading,
} from 'modules/create-market/components/common';
import {
  YES_NO,
  SCALAR,
  CATEGORICAL,
  DESIGNATED_REPORTER_SELF,
  DESIGNATED_REPORTER_SPECIFIC,
} from 'modules/common/constants';
import {
  DESCRIPTION_PLACEHOLDERS,
  DESIGNATED_REPORTER_ADDRESS,
  CATEGORIES,
  OUTCOMES,
  MARKET_COPY_LIST,
  DEFAULT_TICK_SIZE,
  MARKET_COPY_LIST,
} from 'modules/create-market/constants';
import { checkValidNumber } from 'modules/common/validations';
import { setCategories } from 'modules/create-market/set-categories';
import Styles from 'modules/create-market/components/form-details.styles.less';
import { createBigNumber } from 'utils/create-big-number';
import {
  hasNoTemplateCategoryChildren,
  hasNoTemplateCategoryTertiaryChildren,
  hasAutoFillCategory,
} from 'modules/create-market/get-template';
import { YesNoMarketIcon, CategoricalMarketIcon, ScalarMarketIcon } from 'modules/common/icons';
import { TemplateInputType } from '@augurproject/templates';
import { useAppStatusStore } from 'modules/app/store/app-status';

interface FormDetailsProps {
  onChange: Function;
  onError: Function;
  isTemplate?: boolean;
}

export const FormDetails = ({ onChange, onError, isTemplate}: FormDetailsProps) => {
  const {
    newMarket,
    universe: { maxMarketEndTime: isAfter },
    blockchain: { currentAugurTimestamp: currentTimestamp },
  } = useAppStatusStore();
  const {
    outcomes,
    marketType,
    setEndTime,
    hour,
    minute,
    meridiem,
    description,
    scalarDenomination,
    minPrice,
    maxPrice,
    detailsText,
    categories,
    designatedReporterAddress,
    designatedReporterType,
    validations,
    timezone,
    endTimeFormatted,
    template,
  } = newMarket;

  const tickSize =
    isTemplate && template.tickSize ? template.tickSize : newMarket?.tickSize || DEFAULT_TICK_SIZE;

<<<<<<< HEAD
  let resolutionTimeSubheader = null
  if (isTemplate) {
    const estInput = template.inputs.find(i => i.type === TemplateInputType.ESTDATETIME);
    if (estInput) {
      resolutionTimeSubheader = `This templated market has a predefined event expiration date time, which is ${estInput.hoursAfterEst} hours after estimated schedule start time.`
=======
    let resolutionTimeSubheader = null
    if (isTemplate) {
      const estInput = template.inputs.find(i => i.type === TemplateInputType.ESTDATETIME);
      if (estInput) {
        resolutionTimeSubheader = `This templated market has a predefined event expiration date time, which is ${estInput.hoursAfterEst} hours after estimated schedule start time.`
      }
      const dateStart = template.inputs.find(i => i.type === TemplateInputType.DATEYEAR);
      if (dateStart && dateStart.daysAfterDateStart) {
        resolutionTimeSubheader = `This templated market has a predefined event expiration date, which is ${dateStart.daysAfterDateStart} days after start date in market question.`
      }
      const monthStart = template.inputs.find(i => i.eventExpEndNextMonth);
      if (monthStart) {
        resolutionTimeSubheader = `This templated market has a predefined event expiration date, which is one month after date set in market question.`
      }
      const marketClose = template.inputs.find(i => i.type === TemplateInputType.DATEYEAR_CLOSING);
      if (marketClose) {
        resolutionTimeSubheader = `This templated market has a predefined event expiration date and time, which is based on the exchange in the market question.`
      }
>>>>>>> 0bfce962
    }
    const dateStart = template.inputs.find(i => i.type === TemplateInputType.DATESTART);
    if (dateStart && dateStart.daysAfterDateStart) {
      resolutionTimeSubheader = `This templated market has a predefined event expiration date, which is ${dateStart.daysAfterDateStart} days after start date in market question.`
    }
    const monthStart = template.inputs.find(i => i.eventExpEndNextMonth);
    if (monthStart) {
      resolutionTimeSubheader = `This templated market has a predefined event expiration date, which is one month after date set in market question.`
    }
    const marketClose = template.inputs.find(i => i.type === TemplateInputType.DATEYEAR_CLOSING);
    if (marketClose) {
      resolutionTimeSubheader = `This templated market has a predefined event expiration date and time, which is based on the exchange in the market question.`
    }
  }
  return (
    <div
      className={classNames(Styles.FormDetails, {
        [Styles.Template]: isTemplate,
      })}
    >
      <div>
        <Header text="Market details" />
        {!isTemplate && (
          <>
            <Subheaders
              header="Market type"
              link
              copyType={MARKET_COPY_LIST.MARKET_TYPE}
              subheader="Market types vary based on the amount of possible outcomes."
            />
            <RadioCardGroup
              onChange={(value: string) => onChange('marketType', value)}
              defaultSelected={marketType}
              radioButtons={[
                {
                  value: YES_NO,
                  header: 'Yes / No',
                  icon: YesNoMarketIcon,
                  description:
                    'There are two possible outcomes: “Yes” or “No”',
                },
                {
                  value: CATEGORICAL,
                  header: 'Multiple Choice',
                  icon: CategoricalMarketIcon,
                  description:
                    'There are up to 7 possible outcomes: “A”, “B”, “C” etc ',
                },
                {
                  value: SCALAR,
                  header: 'Scalar',
                  icon: ScalarMarketIcon,
                  description:
                    'A range of numeric outcomes: “USD range” between “1” and “100”.',
                },
              ]}
            />
          </>
        )}
        {isTemplate && (
          <QuestionBuilder
            onChange={onChange}
          />
        )}
        {!isTemplate && (
          <>
            <DateTimeSelector
              setEndTime={setEndTime}
              onChange={onChange}
              validations={validations}
              hour={hour}
              minute={minute}
              meridiem={meridiem}
              timezone={timezone}
              currentTimestamp={currentTimestamp}
              endTimeFormatted={endTimeFormatted}
              uniqueKey='nonTemplateRes'
              isAfter={isAfter}
            />

            <InputHeading
              name={'question'}
              copyType={MARKET_COPY_LIST.MARKET_QUESTION}
              heading={'Market question'}
              subHeading={'What do you want people to predict?'}
              listItems={[
                'If entering a date and time in the Market Question, enter a date and time in the UTC-0 timezone.',
                'If the winning outcome will be determined using a specific source, you must enter the source URL or its full name in the Market Question.'
              ]}
            />

            <TextInput
              type="textarea"
              placeholder={DESCRIPTION_PLACEHOLDERS[marketType]}
              onChange={(value: string) => onChange('description', value)}
              rows="3"
              value={description}
              errorMessage={
                validations.description &&
                validations.description.charAt(0).toUpperCase() +
                  validations.description.slice(1).toLowerCase()
              }
            />
            <TemplateBanners />
          </>
        )}

        {marketType === CATEGORICAL && !isTemplate && (
          <>
            <Subheaders
              header="Outcomes"
              subheader="List the outcomes people can choose from."
            />
            <NumberedList
              initialList={outcomes.map(outcome => {
                return {
                  value: outcome,
                  editable: true,
                };
              })}
              minShown={2}
              maxList={7}
              placeholder={'Enter outcome'}
              updateList={(value: string[]) => onChange(OUTCOMES, value)}
              errorMessage={validations.outcomes}
            />
          </>
        )}

        {marketType === SCALAR && (
          <>
            <Subheaders
              header="Unit of measurement"
              copyType={MARKET_COPY_LIST.UNIT_OF_MEASURMENT}
              subheader="Choose a denomination for the range."
              link
            />
            <TextInput
              placeholder="Denomination"
              onChange={(value: string) =>
                onChange('scalarDenomination', value)
              }
              disabled={isTemplate && newMarket.template.denomination}
              value={scalarDenomination}
              errorMessage={validations.scalarDenomination}
            />
            <Subheaders
              header="Numeric range"
              copyType={MARKET_COPY_LIST.NUMERIC_RANGE}
              subheader="Choose the min and max values of the range."
              link
            />
            <section>
              <TextInput
                type="number"
                placeholder="Enter Min Range value"
                onChange={(value: string) => {
                  onChange('minPrice', value);
                  if (!checkValidNumber(value))
                    onChange('minPriceBigNumber', createBigNumber(value));
                  onError('maxPrice', '');
                }}
                value={minPrice}
                errorMessage={validations.minPrice}
              />
              <span>to</span>
              <TextInput
                type="number"
                placeholder="Enter Max Range value"
                onChange={(value: string) => {
                  onChange('maxPrice', value);
                  if (!checkValidNumber(value))
                    onChange('maxPriceBigNumber', createBigNumber(value));
                  onError('minPrice', '');
                }}
                trailingLabel={
                  scalarDenomination !== ''
                    ? scalarDenomination
                    : 'Denomination'
                }
                hideTrailingOnMobile
                value={maxPrice}
                errorMessage={validations.maxPrice}
              />
            </section>
            <Subheaders
              header="Precision"
              copyType={MARKET_COPY_LIST.PRECISION}
              subheader="What is the smallest quantity of the denomination users can choose, e.g: “0.1”, “1”, “10”."
              link
            />
            <TextInput
              type="number"
              placeholder="0"
              onChange={(value: string) => onChange('tickSize', value)}
              trailingLabel={
                scalarDenomination !== ''
                  ? scalarDenomination
                  : 'Denomination'
              }
              value={tickSize}
              disabled={isTemplate && template.tickSize}
              errorMessage={validations.tickSize}
            />
          </>
        )}
        <Subheaders
          header="Market category"
          subheader="Categories help users to find your market on Augur."
        />
        <CategoryMultiSelect
          initialSelected={categories}
          sortedGroup={setCategories}
          updateSelection={categoryArray =>
            onChange(CATEGORIES, categoryArray)
          }
          errorMessage={validations.categories}
          disableCategory={isTemplate}
          disableSubCategory={
            isTemplate && (hasAutoFillCategory(template.inputs, 1) ||
            !hasNoTemplateCategoryChildren(newMarket.navCategories[0]))
          }
          disableTertiaryCategory={
            isTemplate && (hasAutoFillCategory(template.inputs, 2) ||
            !hasNoTemplateCategoryTertiaryChildren(
              newMarket.navCategories[0],
              newMarket.navCategories[1]
            ))
          }
        />
      </div>
      <LineBreak />
      <div>
        <Header text="Resolution information" />

        {isTemplate && (
          <DateTimeSelector
            setEndTime={setEndTime}
            onChange={onChange}
            currentTimestamp={currentTimestamp}
            validations={validations}
            hour={hour}
            minute={minute}
            meridiem={meridiem}
            timezone={timezone}
            endTimeFormatted={endTimeFormatted}
            uniqueKey='templateRes'
            isAfter={isAfter}
            subheader={resolutionTimeSubheader}
            disabled={!!resolutionTimeSubheader}
          />
        )}

        {isTemplate && (
          <ResolutionRules newMarket={newMarket} onChange={onChange} />
        )}

        {!isTemplate && (
          <>
            <InputHeading
              name={'resolution'}
              heading={'Resolution details'}
              copyType={MARKET_COPY_LIST.RESOLUTION_DETAILS}
              subHeading={'Describe what users need to know to determine the outcome of the event.'}
              listItems={[
                'If entering a date and time in Resolution Details, enter a date and time in the UTC-0 timezone.',
                'If using a resolution source in the Resolution Details it must match and not contradict what is used in the Market Question.',
                'A backup resolution source can be listed in the Resolution Details in addition to the primary resolution source, as long as the primary resolution source is used in the Market Question.'
              ]}
            />
            <TextInput
              type="textarea"
              placeholder="Describe how the event should be resolved under different scenarios."
              rows="3"
              value={detailsText}
              onChange={(value: string) => onChange('detailsText', value)}
            />
          </>
        )}

        {!isTemplate && (
          <>
            <InputHeading
              name={'resolution'}
              heading={'Resolution details'}
              copyType={MARKET_COPY_LIST.RESOLUTION_DETAILS}
              subHeading={'Describe what users need to know to determine the outcome of the event.'}
              listItems={[
                'If entering a date and time in Resolution Details, enter a date and time in the UTC-0 timezone.',
                'Do not enter a resolution source in Resolution Details, it must be entered in the Market Question.'
              ]}
            />
            <TextInput
              type="textarea"
              placeholder="Describe how the event should be resolved under different scenarios."
              rows="3"
              value={detailsText}
              onChange={(value: string) => onChange('detailsText', value)}
            />
          </>
        )}

        <Subheaders
          header="Designated reporter"
          subheader="The person assigned to report the winning outcome of the event (within 24 hours after Reporting Start Time)."
          link
          copyType={MARKET_COPY_LIST.DESIGNATED_REPORTER}
        />
        <RadioBarGroup
          radioButtons={[
            {
              header: 'Myself',
              value: DESIGNATED_REPORTER_SELF,
            },
            {
              header: 'Someone else',
              value: DESIGNATED_REPORTER_SPECIFIC,
              expandable: true,
              placeholder: 'Enter wallet address',
              textValue: designatedReporterAddress,
              onTextChange: (value: string) =>
                onChange('designatedReporterAddress', value),
              errorMessage: validations.designatedReporterAddress,
            },
          ]}
          defaultSelected={designatedReporterType}
          onChange={(value: string) => {
            if (value === DESIGNATED_REPORTER_SELF) {
              onChange(DESIGNATED_REPORTER_ADDRESS, '');
              onError(DESIGNATED_REPORTER_ADDRESS, '');
            }
            onChange('designatedReporterType', value);
          }}
        />
      </div>
    </div>
  );
};

export default FormDetails;<|MERGE_RESOLUTION|>--- conflicted
+++ resolved
@@ -82,34 +82,13 @@
   const tickSize =
     isTemplate && template.tickSize ? template.tickSize : newMarket?.tickSize || DEFAULT_TICK_SIZE;
 
-<<<<<<< HEAD
   let resolutionTimeSubheader = null
   if (isTemplate) {
     const estInput = template.inputs.find(i => i.type === TemplateInputType.ESTDATETIME);
     if (estInput) {
       resolutionTimeSubheader = `This templated market has a predefined event expiration date time, which is ${estInput.hoursAfterEst} hours after estimated schedule start time.`
-=======
-    let resolutionTimeSubheader = null
-    if (isTemplate) {
-      const estInput = template.inputs.find(i => i.type === TemplateInputType.ESTDATETIME);
-      if (estInput) {
-        resolutionTimeSubheader = `This templated market has a predefined event expiration date time, which is ${estInput.hoursAfterEst} hours after estimated schedule start time.`
-      }
-      const dateStart = template.inputs.find(i => i.type === TemplateInputType.DATEYEAR);
-      if (dateStart && dateStart.daysAfterDateStart) {
-        resolutionTimeSubheader = `This templated market has a predefined event expiration date, which is ${dateStart.daysAfterDateStart} days after start date in market question.`
-      }
-      const monthStart = template.inputs.find(i => i.eventExpEndNextMonth);
-      if (monthStart) {
-        resolutionTimeSubheader = `This templated market has a predefined event expiration date, which is one month after date set in market question.`
-      }
-      const marketClose = template.inputs.find(i => i.type === TemplateInputType.DATEYEAR_CLOSING);
-      if (marketClose) {
-        resolutionTimeSubheader = `This templated market has a predefined event expiration date and time, which is based on the exchange in the market question.`
-      }
->>>>>>> 0bfce962
     }
-    const dateStart = template.inputs.find(i => i.type === TemplateInputType.DATESTART);
+    const dateStart = template.inputs.find(i => i.type === TemplateInputType.DATEYEAR);
     if (dateStart && dateStart.daysAfterDateStart) {
       resolutionTimeSubheader = `This templated market has a predefined event expiration date, which is ${dateStart.daysAfterDateStart} days after start date in market question.`
     }
@@ -122,6 +101,7 @@
       resolutionTimeSubheader = `This templated market has a predefined event expiration date and time, which is based on the exchange in the market question.`
     }
   }
+
   return (
     <div
       className={classNames(Styles.FormDetails, {
