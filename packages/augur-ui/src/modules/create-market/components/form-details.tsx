import React from 'react';
import classNames from 'classnames';

import {
  RadioCardGroup,
  TextInput,
  RadioBarGroup,
  CategoryMultiSelect,
} from 'modules/common/form';
import {
  Header,
  Subheaders,
  LineBreak,
  NumberedList,
  QuestionBuilder,
  DateTimeSelector,
  ResolutionRules,
  TemplateBanners,
  InputHeading,
} from 'modules/create-market/components/common';
import {
  YES_NO,
  SCALAR,
  CATEGORICAL,
  DESIGNATED_REPORTER_SELF,
  DESIGNATED_REPORTER_SPECIFIC,
} from 'modules/common/constants';
import {
  DESCRIPTION_PLACEHOLDERS,
  DESIGNATED_REPORTER_ADDRESS,
  CATEGORIES,
  OUTCOMES,
<<<<<<< HEAD
=======
  MARKET_COPY_LIST,
>>>>>>> 6a0f50c7
  DEFAULT_TICK_SIZE,
  MARKET_COPY_LIST,
} from 'modules/create-market/constants';
import { checkValidNumber } from 'modules/common/validations';
import { setCategories } from 'modules/create-market/set-categories';
import Styles from 'modules/create-market/components/form-details.styles.less';
import { createBigNumber } from 'utils/create-big-number';
import {
  hasNoTemplateCategoryChildren,
  hasNoTemplateCategoryTertiaryChildren,
  hasAutoFillCategory,
} from 'modules/create-market/get-template';
import { YesNoMarketIcon, CategoricalMarketIcon, ScalarMarketIcon } from 'modules/common/icons';
<<<<<<< HEAD
import { TemplateInputType } from '@augurproject/artifacts/src';
import { useAppStatusStore } from 'modules/app/store/app-status';
=======
import { TemplateInputType } from '@augurproject/templates';
>>>>>>> 6a0f50c7

interface FormDetailsProps {
  onChange: Function;
  onError: Function;
  isTemplate?: boolean;
}

export const FormDetails = ({ onChange, onError, isTemplate}: FormDetailsProps) => {
  const {
    newMarket,
    universe: { maxMarketEndTime: isAfter },
    blockchain: { currentAugurTimestamp: currentTimestamp },
  } = useAppStatusStore();
  const {
    outcomes,
    marketType,
    setEndTime,
    hour,
    minute,
    meridiem,
    description,
    scalarDenomination,
    minPrice,
    maxPrice,
    detailsText,
    categories,
    designatedReporterAddress,
    designatedReporterType,
    validations,
    timezone,
    endTimeFormatted,
    template,
  } = newMarket;

  const tickSize =
    isTemplate && template.tickSize ? template.tickSize : newMarket?.tickSize || DEFAULT_TICK_SIZE;

  let resolutionTimeSubheader = null
  if (isTemplate) {
    const estInput = template.inputs.find(i => i.type === TemplateInputType.ESTDATETIME);
    if (estInput) {
      resolutionTimeSubheader = `This templated market has a predefined event expiration date time, which is ${estInput.hoursAfterEst} hours after estimated schedule start time.`
    }
    const dateStart = template.inputs.find(i => i.type === TemplateInputType.DATESTART);
    if (dateStart && dateStart.daysAfterDateStart) {
      resolutionTimeSubheader = `This templated market has a predefined event expiration date, which is ${dateStart.daysAfterDateStart} days after start date in market question.`
    }
    const monthStart = template.inputs.find(i => i.eventExpEndNextMonth);
    if (monthStart) {
      resolutionTimeSubheader = `This templated market has a predefined event expiration date, which is one month after date set in market question.`
    }
    const marketClose = template.inputs.find(i => i.type === TemplateInputType.DATEYEAR_CLOSING);
    if (marketClose) {
      resolutionTimeSubheader = `This templated market has a predefined event expiration date and time, which is based on the exchange in the market question.`
    }
  }
  return (
    <div
      className={classNames(Styles.FormDetails, {
        [Styles.Template]: isTemplate,
      })}
    >
      <div>
        <Header text="Market details" />
        {!isTemplate && (
          <>
            <Subheaders
              header="Market type"
              link
              copyType={MARKET_COPY_LIST.MARKET_TYPE}
              subheader="Market types vary based on the amount of possible outcomes."
            />
            <RadioCardGroup
              onChange={(value: string) => onChange('marketType', value)}
              defaultSelected={marketType}
              radioButtons={[
                {
                  value: YES_NO,
                  header: 'Yes / No',
                  icon: YesNoMarketIcon,
                  description:
                    'There are two possible outcomes: “Yes” or “No”',
                },
                {
                  value: CATEGORICAL,
                  header: 'Multiple Choice',
                  icon: CategoricalMarketIcon,
                  description:
                    'There are up to 7 possible outcomes: “A”, “B”, “C” etc ',
                },
                {
                  value: SCALAR,
                  header: 'Scalar',
                  icon: ScalarMarketIcon,
                  description:
                    'A range of numeric outcomes: “USD range” between “1” and “100”.',
                },
              ]}
            />
          </>
        )}
        {isTemplate && (
          <QuestionBuilder
            onChange={onChange}
          />
        )}
        {!isTemplate && (
          <>
            <DateTimeSelector
              setEndTime={setEndTime}
              onChange={onChange}
              validations={validations}
              hour={hour}
              minute={minute}
              meridiem={meridiem}
              timezone={timezone}
              currentTimestamp={currentTimestamp}
              endTimeFormatted={endTimeFormatted}
              uniqueKey='nonTemplateRes'
              isAfter={isAfter}
            />

            <InputHeading
              name={'question'}
              copyType={MARKET_COPY_LIST.MARKET_QUESTION}
              heading={'Market question'}
              subHeading={'What do you want people to predict?'}
              listItems={[
                'If entering a date and time in the Market Question, enter a date and time in the UTC-0 timezone.',
                'If the winning outcome will be determined using a specific source, you must enter the source URL or its full name in the Market Question.'
              ]}
            />

            <TextInput
              type="textarea"
              placeholder={DESCRIPTION_PLACEHOLDERS[marketType]}
              onChange={(value: string) => onChange('description', value)}
              rows="3"
              value={description}
              errorMessage={
                validations.description &&
                validations.description.charAt(0).toUpperCase() +
                  validations.description.slice(1).toLowerCase()
              }
            />
            <TemplateBanners />
          </>
        )}

        {marketType === CATEGORICAL && !isTemplate && (
          <>
            <Subheaders
              header="Outcomes"
              subheader="List the outcomes people can choose from."
            />
            <NumberedList
              initialList={outcomes.map(outcome => {
                return {
                  value: outcome,
                  editable: true,
                };
              })}
              minShown={2}
              maxList={7}
              placeholder={'Enter outcome'}
              updateList={(value: string[]) => onChange(OUTCOMES, value)}
              errorMessage={validations.outcomes}
            />
          </>
        )}

        {marketType === SCALAR && (
          <>
            <Subheaders
              header="Unit of measurement"
              copyType={MARKET_COPY_LIST.UNIT_OF_MEASURMENT}
              subheader="Choose a denomination for the range."
              link
            />
            <TextInput
              placeholder="Denomination"
              onChange={(value: string) =>
                onChange('scalarDenomination', value)
              }
              disabled={isTemplate && newMarket.template.denomination}
              value={scalarDenomination}
              errorMessage={validations.scalarDenomination}
            />
            <Subheaders
              header="Numeric range"
              copyType={MARKET_COPY_LIST.NUMERIC_RANGE}
              subheader="Choose the min and max values of the range."
              link
            />
            <section>
              <TextInput
                type="number"
                placeholder="Enter Min Range value"
                onChange={(value: string) => {
                  onChange('minPrice', value);
                  if (!checkValidNumber(value))
                    onChange('minPriceBigNumber', createBigNumber(value));
                  onError('maxPrice', '');
                }}
                value={minPrice}
                errorMessage={validations.minPrice}
              />
              <span>to</span>
              <TextInput
                type="number"
                placeholder="Enter Max Range value"
                onChange={(value: string) => {
                  onChange('maxPrice', value);
                  if (!checkValidNumber(value))
                    onChange('maxPriceBigNumber', createBigNumber(value));
                  onError('minPrice', '');
                }}
                trailingLabel={
                  scalarDenomination !== ''
                    ? scalarDenomination
                    : 'Denomination'
                }
                hideTrailingOnMobile
                value={maxPrice}
                errorMessage={validations.maxPrice}
              />
            </section>
            <Subheaders
              header="Precision"
              copyType={MARKET_COPY_LIST.PRECISION}
              subheader="What is the smallest quantity of the denomination users can choose, e.g: “0.1”, “1”, “10”."
              link
            />
            <TextInput
              type="number"
              placeholder="0"
              onChange={(value: string) => onChange('tickSize', value)}
              trailingLabel={
                scalarDenomination !== ''
                  ? scalarDenomination
                  : 'Denomination'
              }
              value={tickSize}
              disabled={isTemplate && template.tickSize}
              errorMessage={validations.tickSize}
            />
          </>
        )}
        <Subheaders
          header="Market category"
          subheader="Categories help users to find your market on Augur."
        />
        <CategoryMultiSelect
          initialSelected={categories}
          sortedGroup={setCategories}
          updateSelection={categoryArray =>
            onChange(CATEGORIES, categoryArray)
          }
          errorMessage={validations.categories}
          disableCategory={isTemplate}
          disableSubCategory={
            isTemplate && (hasAutoFillCategory(template.inputs, 1) ||
            !hasNoTemplateCategoryChildren(newMarket.navCategories[0]))
          }
          disableTertiaryCategory={
            isTemplate && (hasAutoFillCategory(template.inputs, 2) ||
            !hasNoTemplateCategoryTertiaryChildren(
              newMarket.navCategories[0],
              newMarket.navCategories[1]
            ))
          }
        />
      </div>
      <LineBreak />
      <div>
        <Header text="Resolution information" />

        {isTemplate && (
          <DateTimeSelector
            setEndTime={setEndTime}
            onChange={onChange}
            currentTimestamp={currentTimestamp}
            validations={validations}
            hour={hour}
            minute={minute}
            meridiem={meridiem}
            timezone={timezone}
            endTimeFormatted={endTimeFormatted}
            uniqueKey='templateRes'
            isAfter={isAfter}
            subheader={resolutionTimeSubheader}
            disabled={!!resolutionTimeSubheader}
          />
        )}

        {isTemplate && (
          <ResolutionRules newMarket={newMarket} onChange={onChange} />
        )}

        {!isTemplate && (
          <>
            <InputHeading
              name={'resolution'}
              heading={'Resolution details'}
              copyType={MARKET_COPY_LIST.RESOLUTION_DETAILS}
              subHeading={'Describe what users need to know to determine the outcome of the event.'}
              listItems={[
                'If entering a date and time in Resolution Details, enter a date and time in the UTC-0 timezone.',
                'If using a resolution source in the Resolution Details it must match and not contradict what is used in the Market Question.',
                'A backup resolution source can be listed in the Resolution Details in addition to the primary resolution source, as long as the primary resolution source is used in the Market Question.'
              ]}
            />
            <TextInput
              type="textarea"
              placeholder="Describe how the event should be resolved under different scenarios."
              rows="3"
              value={detailsText}
              onChange={(value: string) => onChange('detailsText', value)}
            />
          </>
        )}

        {!isTemplate && (
          <>
            <InputHeading
              name={'resolution'}
              heading={'Resolution details'}
              copyType={MARKET_COPY_LIST.RESOLUTION_DETAILS}
              subHeading={'Describe what users need to know to determine the outcome of the event.'}
              listItems={[
                'If entering a date and time in Resolution Details, enter a date and time in the UTC-0 timezone.',
                'Do not enter a resolution source in Resolution Details, it must be entered in the Market Question.'
              ]}
            />
            <TextInput
              type="textarea"
              placeholder="Describe how the event should be resolved under different scenarios."
              rows="3"
              value={detailsText}
              onChange={(value: string) => onChange('detailsText', value)}
            />
          </>
        )}

        <Subheaders
          header="Designated reporter"
          subheader="The person assigned to report the winning outcome of the event (within 24 hours after Reporting Start Time)."
          link
          copyType={MARKET_COPY_LIST.DESIGNATED_REPORTER}
        />
        <RadioBarGroup
          radioButtons={[
            {
              header: 'Myself',
              value: DESIGNATED_REPORTER_SELF,
            },
            {
              header: 'Someone else',
              value: DESIGNATED_REPORTER_SPECIFIC,
              expandable: true,
              placeholder: 'Enter wallet address',
              textValue: designatedReporterAddress,
              onTextChange: (value: string) =>
                onChange('designatedReporterAddress', value),
              errorMessage: validations.designatedReporterAddress,
            },
          ]}
          defaultSelected={designatedReporterType}
          onChange={(value: string) => {
            if (value === DESIGNATED_REPORTER_SELF) {
              onChange(DESIGNATED_REPORTER_ADDRESS, '');
              onError(DESIGNATED_REPORTER_ADDRESS, '');
            }
            onChange('designatedReporterType', value);
          }}
        />
      </div>
    </div>
  );
};

export default FormDetails;<|MERGE_RESOLUTION|>--- conflicted
+++ resolved
@@ -30,10 +30,7 @@
   DESIGNATED_REPORTER_ADDRESS,
   CATEGORIES,
   OUTCOMES,
-<<<<<<< HEAD
-=======
   MARKET_COPY_LIST,
->>>>>>> 6a0f50c7
   DEFAULT_TICK_SIZE,
   MARKET_COPY_LIST,
 } from 'modules/create-market/constants';
@@ -47,12 +44,8 @@
   hasAutoFillCategory,
 } from 'modules/create-market/get-template';
 import { YesNoMarketIcon, CategoricalMarketIcon, ScalarMarketIcon } from 'modules/common/icons';
-<<<<<<< HEAD
-import { TemplateInputType } from '@augurproject/artifacts/src';
+import { TemplateInputType } from '@augurproject/templates';
 import { useAppStatusStore } from 'modules/app/store/app-status';
-=======
-import { TemplateInputType } from '@augurproject/templates';
->>>>>>> 6a0f50c7
 
 interface FormDetailsProps {
   onChange: Function;
