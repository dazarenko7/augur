@import (reference) "~assets/styles/shared";

.Form {
	color: var(--color-primary-text);
	display: flex;
    align-items: center;
    flex-direction: column;
    padding-bottom: 87px;
    padding-top: @size-32;

    > div:last-of-type {
    	> div:last-of-type {
			margin-top: @size-40;
            display: flex;
            
            @media @breakpoint-mobile {
                margin-top: @size-36;
            }

	    	> div {
	    		display: flex;
			    flex: 1;
			    justify-content: flex-end;

			    > button:nth-last-of-type(2) {
			    	margin-right: @size-24
			    }
	    	}
	   	}
    }

    > button {
    	margin-bottom: @size-24;
    }

    &.Preview {
        flex: 1;
        max-width: unset;
        bottom: 0;
        left: 0;
        position: absolute;
        right: 0;
        top: 0;
        z-index: @mask-toast;
        padding: 0;

    	> div {
            background: var(--color-table-header);
            display: flex;
            flex-direction: column;
            flex: 1;
            width: 100%;
            align-items: center;
            overflow-y: auto;

<<<<<<< HEAD
            > section {
                background: var(--color-dark-grey);
=======
            > span {
>>>>>>> 4da530ee
                width: 100%;
                margin-top: 0;
            }

            > button {
                margin: @size-14 0;
            }

            > button:first-of-type {
                margin-top: @size-16;
                margin-bottom: @size-16;
            }
        }
    }

    @media @breakpoint-mobile {
        padding: @size-16 @size-8 46px;
        align-items: flex-start;

        > span {
            padding-left: @size-8;
        }
    }
}

.MultipleTransactions {
  margin: @size-24 0 0;
}<|MERGE_RESOLUTION|>--- conflicted
+++ resolved
@@ -53,12 +53,8 @@
             align-items: center;
             overflow-y: auto;
 
-<<<<<<< HEAD
-            > section {
+            > span {
                 background: var(--color-dark-grey);
-=======
-            > span {
->>>>>>> 4da530ee
                 width: 100%;
                 margin-top: 0;
             }
