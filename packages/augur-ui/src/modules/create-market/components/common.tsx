import React, { Component, useState, useEffect, useReducer, Fragment } from 'react';
import classNames from 'classnames';
import ReactTooltip from 'react-tooltip';

import { SecondaryButton } from 'modules/common/buttons';
import {
  CATEGORICAL,
  CATEGORICAL_OUTCOMES_MIN_NUM,
  REP,
} from 'modules/common/constants';
import {
  DatePicker,
  FormDropdown,
  RadioBarGroup,
  TextInput,
  TimeSelector,
  TimezoneDropdown,
} from 'modules/common/form';
import { AddIcon, helpIcon, XIcon } from 'modules/common/icons';
import MarkdownRenderer from 'modules/common/markdown-renderer';
import TooltipStyles from 'modules/common/tooltip.styles.less';
import Link from 'modules/create-market/link';
import Styles from 'modules/create-market/components/common.styles.less';
import {
  FRIDAY_DAY_OF_WEEK,
  MARKET_COPY_LIST,
  SelectEventNoticeText,
  TemplateBannerText,
} from 'modules/create-market/constants';
import Link from 'modules/create-market/components/link';
import {
  buildMarketDescription,
  createTemplateOutcomes,
  createTemplateValueList,
  substituteUserOutcome,
  getEventExpirationForExchangeDayInQuestion,
} from 'modules/create-market/get-template';
import PreviewMarketTitle
  from 'modules/market/components/common/PreviewMarketTitle';
import {
  DISMISSABLE_NOTICE_BUTTON_TYPES,
  DismissableNotice,
} from 'modules/reporting/common';
import {
  DateFormattedObject,
  FormattedNumber,
  NewMarket,
  TimezoneDateObject,
} from 'modules/types';
import moment, { Moment } from 'moment';
import {
  CATEGORICAL,
  CATEGORICAL_OUTCOMES_MIN_NUM,
  REP,
  MODAL_ADD_FUNDS,
  DAI,
  ZERO,
  REPORTING_STATE,
  MARKETMIGRATED,
  MODAL_CLAIM_FEES,
  MODAL_REPORTING,
  MODAL_MIGRATE_MARKET,
} from 'modules/common/constants';
import {
  buildformattedDate,
  convertUnixToFormattedDate,
  minMarketEndTimeDay,
  startOfTomorrow,
  timestampComponents,
<<<<<<< HEAD
  dateHasPassed,
=======
  getUtcStartOfDayFromLocal,
>>>>>>> 0bfce962
} from 'utils/format-date';
import type {
  TemplateInput,
  Template,
  UserInputDateTime,
} from '@augurproject/templates';
import {
  TemplateInputType,
  ValidationType,
} from '@augurproject/templates';
import {
  CHOICE,
  REQUIRED,
} from '@augurproject/sdk-lite'
import {
  TemplateBannerText,
  SelectEventNoticeText,
  MARKET_COPY_LIST,
  FRIDAY_DAY_OF_WEEK,
  END_TIME,
} from 'modules/create-market/constants';
import { SECONDS_IN_A_DAY } from '@augurproject/sdk-lite';
import { useAppStatusStore } from 'modules/app/store/app-status';
import { selectMarket } from 'modules/markets/selectors/market';
import { createBigNumber } from 'utils/create-big-number';
import { selectReportingWinningsByMarket } from 'modules/positions/selectors/select-reporting-winnings-by-market';

export interface HeaderProps {
  text: string;
  children?: Array<any>;
}

export const Header = ({ children, text }: HeaderProps) => (
  <h2 className={Styles.Header}>{children ? children : text}</h2>
);

export const LargeHeader = ({ children, text }: HeaderProps) => (
  <span className={Styles.LargeHeader}>{children ? children : text}</span>
);

export const MediumHeader = ({ children, text }: HeaderProps) => (
  <span className={Styles.MediumHeader}>{children ? children : text}</span>
);

export interface SubheadersProps {
  header: string;
  subheader: string;
  link?: Boolean;
  href?: string;
  underline?: Boolean;
  ownLine?: Boolean;
  smallSubheader?: Boolean;
  renderMarkdown?: Boolean;
  copyType?: string;
}

export interface DateTimeHeadersProps extends SubheadersProps {
  timezoneDateTime: string;
  timezone: string;
}

export const Subheaders = ({
  header,
  subheader,
  link,
  href,
  underline,
  ownLine,
  smallSubheader,
  renderMarkdown,
  copyType,
}: SubheadersProps) => (
  <div className={Styles.Subheaders}>
    <h1>{header}</h1>
    <p>
      <span>{subheader}</span>
      {link && (
        <Link
          href={href}
          underline={underline}
          ownLine={ownLine}
          copyType={copyType}
        />
      )}
    </p>
  </div>
);

export interface XLargeSubheadersProps {
  header: string;
  subheader: string;
  children?: Array<any>;
}

export const XLargeSubheaders = ({
  children,
  header,
  subheader,
}: XLargeSubheadersProps) => (
  <div className={Styles.XLargeSubheaders}>
    <LargeHeader text={header} />
    <MediumHeader text={subheader}>{children}</MediumHeader>
  </div>
);

export interface HeaderLinkProps {
  text: string;
  href?: string;
  link?: Boolean;
  ownLine?: Boolean;
  underline?: Boolean;
  smallSubheader?: Boolean;
  copyType?: string;
}

export const SmallHeaderLink = ({
  text,
  href,
  link,
  ownLine,
  underline,
  smallSubheader,
  copyType,
}: HeaderLinkProps) => (
  <p
    className={classNames(Styles.SmallHeaderLink, {
      [Styles.XSmall]: smallSubheader,
    })}
  >
    <span>{text}</span>
    {link && (
      <Link
        href={href}
        underline={underline}
        ownLine={ownLine}
        copyType={copyType}
      />
    )}
  </p>
);

export const LargeSubheaders = ({
  header,
  subheader,
  link,
  href,
  underline,
  ownLine,
  smallSubheader,
  renderMarkdown,
  copyType,
}: SubheadersProps) => (
  <div
    className={classNames(Styles.LargeSubheaders, {
      [Styles.Small]: smallSubheader,
    })}
  >
    <Header text={header} />
    <SmallHeaderLink
      text={subheader}
      href={href}
      underline={underline}
      ownLine={ownLine}
      link={link}
      smallSubheader={smallSubheader}
      copyType={copyType}
    />
  </div>
);

export const DateTimeHeaders = ({
  header,
  subheader,
  timezone,
  timezoneDateTime,
}: DateTimeHeadersProps) => (
  <div className={Styles.SmallSubheaders}>
    <h1>{header}</h1>
    <span>{subheader}</span>
    {timezone && <span>{timezoneDateTime}</span>}
  </div>
);

export const SmallSubheaders = ({
  header,
  subheader,
  renderMarkdown,
}: SubheadersProps) => (
  <div className={Styles.SmallSubheaders}>
    <h1>{header}</h1>
    {renderMarkdown ? (
      <MarkdownRenderer text={subheader} />
    ) : (
      <span>{subheader}</span>
    )}
  </div>
);

interface PreviewMarketTitleHeaderProps {
  market: NewMarket;
}
export const PreviewMarketTitleHeader = ({
  market,
}: PreviewMarketTitleHeaderProps) => (
  <div className={Styles.SmallSubheaders}>
    <h1>Market Question</h1>
    <PreviewMarketTitle market={market} />
  </div>
);

export interface SubheadersTooltipProps {
  header: string | Element;
  subheader: string | Element;
  link?: Boolean;
  href?: string;
  underline?: Boolean;
  ownLine?: Boolean;
  smallSubheader?: Boolean;
  text: string;
  tooltipSubheader?: Boolean;
}

export const SmallSubheadersTooltip = ({
  header,
  subheader,
  link,
  href,
  underline,
  ownLine,
  smallSubheader,
  text,
  tooltipSubheader,
}: SubheadersTooltipProps) => (
  <div className={Styles.SmallSubheadersTooltip}>
    <h1>
      {header}
      {!tooltipSubheader && (
        <>
          <label
            className={TooltipStyles.TooltipHint}
            data-tip
            data-for={`tooltip-${header}`}
            data-iscapture={true}
          >
            {helpIcon}
          </label>
          <ReactTooltip
            id={`tooltip-${header}`}
            className={TooltipStyles.Tooltip}
            effect="solid"
            place="top"
            type="light"
            event="mouseover mouseenter"
            eventOff="mouseleave mouseout scroll mousewheel blur"
          >
            {text}
          </ReactTooltip>
        </>
      )}
    </h1>
    <span>
      {subheader}
      {tooltipSubheader && (
        <>
          <label
            className={TooltipStyles.TooltipHint}
            data-tip
            data-for={`tooltip-${header}`}
            data-iscapture={true}
          >
            {helpIcon}
          </label>
          <ReactTooltip
            id={`tooltip-${header}`}
            className={TooltipStyles.Tooltip}
            effect="solid"
            place="top"
            type="light"
            event="mouseover mouseenter"
            eventOff="mouseleave mouseout scroll mousewheel blur"
          >
            {text}
          </ReactTooltip>
        </>
      )}
    </span>
  </div>
);

export interface OutcomesListProps {
  outcomes: Array<string>;
}

export const OutcomesList = ({ outcomes }: OutcomesListProps) => (
  <div className={Styles.OutcomesList}>
    <h1>Outcomes</h1>
    <div>
      {outcomes.map((outcome: string, index: Number) => (
        <span key={String(index)}>
          {Number(index) + 1}. {outcome}
        </span>
      ))}
    </div>
  </div>
);

export interface ExplainerBlockProps {
  title: string;
  subtexts: string[];
  useBullets: boolean;
  isModal?: boolean;
}

export const ExplainerBlock = ({
  isModal,
  title,
  subtexts,
  useBullets,
}: ExplainerBlockProps) => (
  <div
    className={classNames(Styles.ExplainerBlock, {
      [Styles.ModalStyling]: isModal,
    })}
  >
    <h5>{title}</h5>
    <ul
      className={classNames({
        [Styles.NotBulleted]: !useBullets,
      })}
    >
      {subtexts.map((subtext, index) => {
        return useBullets ? (
          <li key={index}>{subtext}</li>
        ) : (
          <p key={index}>{subtext}</p>
        );
      })}
    </ul>
  </div>
);

interface ContentProps {
  title: string;
  subtexts: string[];
  useBullets: boolean;
}

export interface MultipleExplainerBlockProps {
  contents: ContentProps[];
  isModal?: boolean;
}

export const MultipleExplainerBlock = ({contents, isModal}: MultipleExplainerBlockProps) => (
  <div
    className={classNames(Styles.ExplainerBlock, {
      [Styles.ModalStyling]: isModal,
    })}
  >
    {contents?.length && contents.map(({title, subtexts, useBullets}, index) => (
      <Fragment key={index}>
        <h5>{title}</h5>
        <ul
          className={classNames({
            [Styles.NotBulleted]: !useBullets,
          })}
        >
          {subtexts?.length && subtexts.map((subtext, index) => {
            return useBullets ? (
              <li key={index}>{subtext}</li>
            ) : (
              <p key={index}>{subtext}</p>
            );
          })}
        </ul>
      </Fragment>
    ))}
  </div>
);

export interface ContentBlockProps {
  children: Array<any>;
  noDarkBackground?: Boolean;
  dark?: Boolean;
}

export const ContentBlock = ({
  noDarkBackground,
  dark,
  children,
}: ContentBlockProps) => (
  <div
    className={classNames(Styles.ContentBlock, {
      [Styles.NoDark]: noDarkBackground,
      [Styles.Dark]: dark,
    })}
  >
    {children}
  </div>
);

export const LineBreak = () => <div className={Styles.LineBreak} />;

interface DateTimeSelectorProps {
  setEndTime?: number;
  onChange: Function;
  currentTimestamp: number;
  validations: object;
  hour: string;
  minute: string;
  meridiem: string;
  timezone: string;
  endTimeFormatted: TimezoneDateObject | DateFormattedObject;
  header?: string;
  subheader?: string;
  uniqueKey?: string;
  condensedStyle?: boolean;
  isAfter: number;
  openTop?: boolean;
  disabled?: boolean;
}

interface TimeSelectorParams {
  hour?: string;
  minute?: string;
  meridiem?: string;
}

interface DatePickerSelectorProps {
  setEndTime?: number;
  onChange: Function;
  currentTimestamp: number;
  errrorMessage?: string;
  placeholder?: string;
  errorMessage?: string;
  condensedStyle?: boolean;
  isAfter: number;
  isBefore?: number;
  onlyAllowFriday?: boolean;
}

export const DatePickerSelector = ({
  setEndTime,
  onChange,
  currentTimestamp,
  errorMessage,
  placeholder,
  condensedStyle,
  isAfter,
  isBefore,
  onlyAllowFriday,
}: DatePickerSelectorProps) => {
  const [dateFocused, setDateFocused] = useState(false);

  return (
    <DatePicker
      date={setEndTime ? moment(setEndTime * 1000) : null}
      placeholder={placeholder}
      displayFormat="MMM D, YYYY"
      id="input-date"
      onDateChange={(date: Moment) => {
        if (!date) return onChange(END_TIME, '');
        onChange(getUtcStartOfDayFromLocal(date.unix()));
      }}
      isOutsideRange={day =>
        (onlyAllowFriday && day.weekday() !== FRIDAY_DAY_OF_WEEK) ||
        day.isAfter(moment.unix(isAfter)) ||
        day.isBefore(
          isBefore
            ? moment.unix(isBefore)
            : minMarketEndTimeDay(currentTimestamp)
        )
      }
      numberOfMonths={1}
      onFocusChange={({ focused }) => {
        if (setEndTime === null) {
          onChange(currentTimestamp);
        }
        setDateFocused(() => focused);
      }}
      focused={dateFocused}
      errorMessage={errorMessage}
      condensedStyle={condensedStyle}
    />
  );
};

export const DateTimeSelector = ({
  setEndTime,
  onChange,
  currentTimestamp,
  validations,
  hour,
  minute,
  meridiem,
  timezone,
  endTimeFormatted,
  header,
  subheader,
  uniqueKey,
  condensedStyle,
  isAfter,
  openTop,
  disabled,
}: DateTimeSelectorProps) => {
  const [dateFocused, setDateFocused] = useState(false);
  const [timeFocused, setTimeFocused] = useState(false);

  return (
    <div
      className={classNames(Styles.DateTimeSelector, {
        [Styles.Condensed]: condensedStyle,
      })}
      key={uniqueKey}
    >
      {!condensedStyle && (
        <Subheaders
          header={header ? header : 'Event Expiration date and time'}
          copyType={MARKET_COPY_LIST.EVENT_EXPIRATION}
          subheader={
            subheader
              ? subheader
              : 'Choose a date and time that is sufficiently after the end of the event. If event expiration before the event end time the market will likely be reported as invalid. Make sure to factor in potential delays that can impact the event end time. '
          }
          link={!header}
        />
      )}
      <span>
        <DatePicker
          date={setEndTime ? moment(setEndTime * 1000) : null}
          placeholder="Date"
          displayFormat="MMM D, YYYY"
          id="input-date"
          readOnly={disabled !== undefined && disabled}
          onDateChange={(date: Moment) => {
            if (!date) return onChange(END_TIME, '');
            onChange(END_TIME, getUtcStartOfDayFromLocal(date.unix()));
          }}
          isOutsideRange={day =>
            day.isBefore(minMarketEndTimeDay(currentTimestamp)) ||
            day.isAfter(moment.unix(isAfter))
          }
          numberOfMonths={1}
          onFocusChange={({ focused }) => {
            if (setEndTime === null) {
              onChange(END_TIME, getUtcStartOfDayFromLocal(currentTimestamp));
            }
            setDateFocused(() => focused);
          }}
          focused={dateFocused}
          errorMessage={validations && validations.setEndTime}
          condensedStyle={condensedStyle}
          openTop={openTop}
        />
        <TimeSelector
          hour={hour}
          minute={minute}
          meridiem={meridiem}
          disabled={disabled}
          onChange={(label: string, value: number) => {
            onChange(label, value);
          }}
          openTop={openTop}
          onFocusChange={(focused: Boolean) => {
            const timeSelector: TimeSelectorParams = {};
            if (!hour) {
              timeSelector.hour = '12';
            }
            if (!minute) {
              timeSelector.minute = '00';
            }
            if (!meridiem) {
              timeSelector.meridiem = 'AM';
            }

            onChange('timeSelector', timeSelector);
            setTimeFocused(() => focused);
          }}
          focused={timeFocused}
          errorMessage={validations && validations.hour}
          uniqueKey={uniqueKey}
          condensedStyle={condensedStyle}
        />
        <TimezoneDropdown
          openTop={openTop}
          disabled={disabled}
          onChange={(offsetName: string, offset: number, timezone: string) => {
            const timezoneParams = { offset, timezone, offsetName };
            onChange('timezoneDropdown', timezoneParams);
          }}
          timestamp={setEndTime}
          timezone={timezone}
          condensedStyle={condensedStyle}
        />
      </span>
      {!condensedStyle &&
        !!endTimeFormatted &&
        !!hour &&
        hour !== '' &&
        !!setEndTime && (
          <span>
            <div>
              <span>Converted to UTC-0:</span>
              <span>{endTimeFormatted.formattedUtc}</span>
            </div>
            <span>
              Augur uses the UTC-0 timezone to standarise times. Ensure the
              UTC-0 time is accurate and does not conflict with the resolution
              start time.
            </span>
          </span>
        )}
    </div>
  );
};

export interface NumberedInputProps {
  value: string;
  removable: boolean;
  number: number;
  placeholder: string;
  onChange: Function;
  onRemove?: Function;
  errorMessage?: string;
  editable?: boolean;
}

interface NumberedListOutcomes {
  value: string;
  editable: boolean;
}

export interface NumberedListProps {
  initialList: NumberedListOutcomes[];
  minShown: number;
  maxList: number;
  placeholder: string;
  updateList: Function;
  errorMessage?: string;
  hideAdd?: boolean;
  onRemoved?: Function;
}

export interface NumberedListState {
  list: NumberedListOutcomes[];
  isFull: boolean;
  isMin: boolean;
}

export const NumberedInput = ({
  number,
  value,
  placeholder,
  onChange,
  removable,
  onRemove,
  errorMessage,
  editable,
}: NumberedInputProps) => (
  <li key={number} className={Styles.NumberedInput}>
    <span>{`${number + 1}.`}</span>
    {editable && (
      <>
        <TextInput
          onChange={value => onChange(value, number)}
          value={value}
          placeholder={placeholder}
          maxLength="32"
          errorMessage={errorMessage}
        />
        {removable && <button onClick={e => onRemove(number)}>{XIcon}</button>}
      </>
    )}
    {!editable && (
      <>
        {value}
        {errorMessage && errorMessage !== '' && errorMessage.length > 0 && (
          <span>{errorMessage}</span>
        )}
        {removable && <button onClick={e => onRemove(number)}>{XIcon}</button>}
      </>
    )}
  </li>
);

export class NumberedList extends Component<
  NumberedListProps,
  NumberedListState
> {
  state: NumberedListState = {
    list: this.props.initialList,
    isFull: this.props.initialList.length === this.props.maxList,
    isMin: this.props.initialList.length === this.props.minShown,
  };

  static getDerivedStateFromProps(props, state) {
    if (JSON.stringify(props.initialList) !== JSON.stringify(state.list)) {
      return {
        list: props.initialList,
      };
    }

    return null;
  }

  onChange = (value, index) => {
    const { updateList } = this.props;
    const { list } = this.state;
    list[index].value = value;
    this.setState({ list }, () => updateList(list.map(item => item.value)));
  };

  addItem = () => {
    const { isFull, list } = this.state;
    const { maxList, minShown, updateList } = this.props;
    if (!isFull) {
      list.push({ value: '', editable: true });
      this.setState(
        {
          list,
          isFull: list.length === maxList,
          isMin: list.length === minShown,
        },
        () => {
          updateList(list.map(item => item.value));
        }
      );
    }
  };

  removeItem = index => {
    const { isMin, list } = this.state;
    const { minShown, maxList, updateList, onRemoved } = this.props;
    if (!isMin) {
      list.splice(index, 1);
      this.setState(
        {
          list,
          isMin: list.length === minShown,
          isFull: list.length === maxList,
        },
        () => {
          updateList(list.map(item => item.value));
        }
      );
    }
  };

  render() {
    const { list, isFull } = this.state;
    const { placeholder, minShown, errorMessage, hideAdd } = this.props;

    return (
      <ul className={Styles.NumberedList}>
        {list.map((item, index) => (
          <NumberedInput
            key={index}
            value={item.value}
            placeholder={placeholder}
            onChange={this.onChange}
            number={index}
            removable={index >= minShown}
            onRemove={this.removeItem}
            errorMessage={errorMessage && errorMessage[index]}
            editable={item.editable}
          />
        ))}
        {!hideAdd && (
          <li>
            <SecondaryButton
              disabled={isFull}
              text="Add"
              action={e => this.addItem()}
              icon={AddIcon}
            />
          </li>
        )}
      </ul>
    );
  }
}

export interface NoFundsErrorsProps {
  noEth: boolean;
  noRep: boolean;
  noDai: boolean;
  totalEth: FormattedNumber;
  totalRep: FormattedNumber;
  totalDai: FormattedNumber;
  availableEthFormatted: FormattedNumber;
  availableRepFormatted: FormattedNumber;
  availableDaiFormatted: FormattedNumber;
}

export const NoFundsErrors = ({
  noEth,
  noRep,
  noDai,
  totalEth,
  totalRep,
  totalDai,
  availableEthFormatted,
  availableRepFormatted,
  availableDaiFormatted,
}: NoFundsErrorsProps) => {
  const { actions: { setModal }, gsnEnabled } = useAppStatusStore();
  return (
    <div className={classNames({ [Styles.HasError]: noEth || noDai || noRep })}>
      {noEth && !gsnEnabled && (
        <DismissableNotice
          title="Not enough ETH in your wallet"
          description={`You have ${availableEthFormatted.formatted} ETH of ${totalEth.formatted} required to create this market`}
          show={true}
          buttonType={DISMISSABLE_NOTICE_BUTTON_TYPES.BUTTON}
          buttonText="Add Funds"
          buttonAction={() => setModal({ type: MODAL_ADD_FUNDS, fundType: DAI })}
        />
      )}
      {noRep && (
        <DismissableNotice
          title="Not enough REP in your wallet"
          description={`You have ${availableRepFormatted.formatted} V2 REP of ${totalRep.formatted} required to create this market.`}
          show={true}
          buttonText="Add Funds"
          buttonAction={() => setModal({ type: MODAL_ADD_FUNDS, fundType: REP })}
          buttonType={DISMISSABLE_NOTICE_BUTTON_TYPES.BUTTON}
        />
      )}
      {noDai && (
        <DismissableNotice
          alternate
          title="Not enough $ (DAI) in your wallet"
          show={true}
          buttonText="Add Funds"
          buttonAction={() => setModal({ type: MODAL_ADD_FUNDS, fundType: DAI })}
          buttonType={DISMISSABLE_NOTICE_BUTTON_TYPES.BUTTON}
          description={`You have $${availableDaiFormatted.formatted} (DAI) of $${totalDai.formatted} (DAI) required to create this market`}
        />
      )}
    </div>
  );
};

interface InputFactoryProps {
  input: TemplateInput;
  inputIndex: number;
  onChange: Function;
  newMarket: NewMarket;
  currentTimestamp: number;
  inputs: TemplateInput[];
  isAfter: number;
}

export const InputFactory = ({
  input,
  inputIndex,
  onChange,
  newMarket,
  currentTimestamp,
  isAfter,
  inputs: passedInputs,
}: InputFactoryProps) => {
  const { template, outcomes, marketType, validations, categories } = newMarket;
  const { inputs } = template;

  const updateData = value => {
    let inputValidations = newMarket.validations.inputs;
    if (!inputValidations) {
      inputValidations = [];
    }
    inputValidations[inputIndex] = '';
    onChange('validations', {
      ...newMarket.validations,
      inputs: inputValidations,
    });

    let newInputs = inputs;
    newInputs[inputIndex].userInput = value;
    onChange('template', {
      ...template,
      inputs: newInputs,
    });

    const question = buildMarketDescription(template.question, newInputs);
    onChange('description', question);

    return newInputs;
  };

  if (input.type === TemplateInputType.TEXT) {
    return (
      <TextInput
        placeholder={input.placeholder}
        errorMessage={validations.inputs && validations.inputs[inputIndex]}
        onChange={value => {
          let newOutcomes = outcomes;
          const newInputs = updateData(value);
          if (marketType === CATEGORICAL) {
            // this is done because we need to see if any other inputs, like SUBSTITUTE_USER_OUTCOME, rely on this input and then update them
            newOutcomes = createTemplateOutcomes(newInputs);
          }
          onChange('outcomes', newOutcomes);
        }}
        value={input.userInput}
      />
    );
  } else if (input.type === TemplateInputType.USER_DESCRIPTION_OUTCOME) {
    return (
      <TextInput
        placeholder={input.placeholder}
        errorMessage={validations.inputs && validations.inputs[inputIndex]}
        onChange={value => {
          const newInputs = updateData(value);
          const newOutcomes = createTemplateOutcomes(newInputs);
          onChange('outcomes', newOutcomes);
        }}
        value={input.userInput}
      />
    );
  } else if (
    input.type === TemplateInputType.DATEYEAR
  ) {
    return (
      <DatePickerSelector
        onChange={value => {
<<<<<<< HEAD
          const startOfDay = moment
            .unix(value)
            .startOf('day')
            .unix();
=======
          const startOfDay = getUtcStartOfDayFromLocal(value);
>>>>>>> 0bfce962
          input.setEndTime = startOfDay;
          const stringValue = convertUnixToFormattedDate(Number(startOfDay))
            .formattedSimpleData;
          updateData(stringValue);
          const comps = getEventExpirationForExchangeDayInQuestion(inputs);
          if (comps) {
            onChange('updateEventExpiration', {
              setEndTime: comps.setEndTime,
              hour: comps.hour,
              minute: comps.minute,
              meridiem: comps.meridiem,
              offset: comps.offset,
              offsetName: comps.timezone,
              timezone: comps.timezone,
            });
          }
          if (input.daysAfterDateStart) {
            const newEndTime = SECONDS_IN_A_DAY.times(input.daysAfterDateStart)
              .plus(startOfDay)
              .toNumber();
            onChange('updateEventExpiration', {
              setEndTime: newEndTime,
              hour: '12',
              minute: '00',
              meridiem: 'AM',
              offset: 0,
              offsetName: '',
              timezone: '',
            });
          }
        }}
        currentTimestamp={currentTimestamp}
        placeholder={input.placeholder}
        setEndTime={input.setEndTime}
        isBefore={
          input.type === TemplateInputType.DATEYEAR &&
          startOfTomorrow(currentTimestamp)
        }
        isAfter={isAfter}
        onlyAllowFriday={
          input.validationType ===
          ValidationType.EXP_DATE_TUESDAY_AFTER_MOVIE_NO_FRIDAY
        }
        errorMessage={validations.inputs && validations.inputs[inputIndex]}
      />
    );
  } else if (
    input.type === TemplateInputType.DATETIME ||
    input.type === TemplateInputType.ESTDATETIME
  ) {
    return (
      <span>
        {input.userInput ? input.userInput : `[${input.placeholder}]`}
      </span>
    );
  } else if (
    input.type === TemplateInputType.DROPDOWN ||
    input.type === TemplateInputType.DENOMINATION_DROPDOWN ||
    input.type === TemplateInputType.USER_DESCRIPTION_DROPDOWN_OUTCOME ||
    input.type === TemplateInputType.DROPDOWN_QUESTION_DEP
  ) {
    const valueOptions = createTemplateValueList(input.values);
    // auto set category if there is only one item in value list
    if (valueOptions.length === 1 && input.categoryDestId !== undefined && !categories[input.categoryDestId]) {
      const value = valueOptions[0].label;
      categories[input.categoryDestId] = value;
      onChange('categories', categories);
      updateData(value);
    }
    return (
      <FormDropdown
        options={valueOptions}
        sort={!input.noSort}
        defaultValue={input.userInput === '' ? valueOptions?.length === 1 ? valueOptions[0].label : null : input.userInput}
        disabled={input.values.length === 0}
        staticLabel={
          input.values.length === 0 ? input.defaultLabel : input.placeholder
        }
        errorMessage={validations.inputs && validations.inputs[inputIndex]}
        onChange={value => {
          if (input.categoryDestId !== undefined) {
            let updatedCategories = categories;
            updatedCategories[input.categoryDestId] = value;
            onChange('categories', updatedCategories);
          }

          if (input.type === TemplateInputType.DENOMINATION_DROPDOWN) {
            onChange('scalarDenomination', value);
          } else if (
            input.type === TemplateInputType.USER_DESCRIPTION_DROPDOWN_OUTCOME
          ) {
            let newOutcomes = outcomes;
            newOutcomes[inputIndex] = value;
            onChange('outcomes', newOutcomes);
          } else if (input.type === TemplateInputType.DROPDOWN_QUESTION_DEP) {
            if (value) {
              const list = input.inputDestValues[value];
              let targets = passedInputs.filter(i =>
                input.inputDestIds.includes(i.id)
              );
              if (targets && list && list.length > 0) {
                targets.forEach(target => {
                  target.userInput = '';
                  target.values = list;
                });
              }
            }
          } else if (input.type === TemplateInputType.DROPDOWN) {
            const target = passedInputs.find(i => i.inputSourceId === input.id);
            if (
              value &&
              target &&
              target.type === TemplateInputType.DATEYEAR_CLOSING
            ) {
              target.userInputObject = target.inputTimeOffset[value];
              const comps = getEventExpirationForExchangeDayInQuestion(inputs);
              if (comps) {
                onChange('updateEventExpiration', {
                  setEndTime: comps.setEndTime,
                  hour: comps.hour,
                  minute: comps.minute,
                  meridiem: comps.meridiem,
                  offset: comps.offset || 0,
                  offsetName: comps.timezone,
                  timezone: comps.timezone,
                });
              }
            }

            if (input.eventExpEndNextMonth) {
              let month = '0';
              let year = '0';
              if (input.yearDropdown) {
                month = value;
                year = inputs[input.yearDropdown].userInput;
              } else {
                year = value;
                month = inputs[input.monthDropdown].userInput;
              }
              if (year && month && year !== '' && month !== '') {
<<<<<<< HEAD
                const newEndTime = moment()
                  .utc()
                  .month(month)
                  .year(year)
                  .add(1, 'M')
                  .endOf('month')
                  .unix();
                const comps = timestampComponents(newEndTime, 0);
=======
                const newEndTime = moment().utc().month(month).year(year).add(1, 'M').endOf('month').unix();
                const comps = timestampComponents(newEndTime);
>>>>>>> 0bfce962
                onChange('updateEventExpiration', {
                  setEndTime: comps.setEndTime,
                  hour: comps.hour,
                  minute: comps.minute,
                  meridiem: comps.meridiem,
                  offset: 0,
                  offsetName: null,
                  timezone: null,
                });
              }
            }
            if (input.denomination) {
              const currency = input.denomination[value]
              onChange('scalarDenomination', currency);
            }
          }
          updateData(value);
        }}
      />
    );
  } else {
    return null;
  }
};

export const SimpleTimeSelector = ({
  currentTime,
  onChange,
  openTop,
  isAfter,
}: EstimatedStartSelectorProps) => {
  const [endTime, setEndTime] = useState(null);
  const [hour, setHour] = useState(null);
  const [minute, setMinute] = useState(null);
  const [meridiem, setMeridiem] = useState('AM');
  const [timezone, setTimezone] = useState('');
  const [endTimeFormatted, setEndTimeFormatted] = useState(null);
  const [offset, setOffset] = useState(null);
  const [offsetName, setOffsetName] = useState('');
  useEffect(() => {
    const newEndTime = buildformattedDate(
      Number(endTime),
      Number(hour),
      Number(minute),
      meridiem,
      offsetName,
      Number(offset)
    );
    setEndTimeFormatted(newEndTime);
    onChange(newEndTime);
  }, [endTime, hour, minute, meridiem, timezone, offset, offsetName]);

  return (
    <DateTimeSelector
      setEndTime={endTime}
      condensedStyle
      openTop={openTop}
      onChange={(label, value) => {
        switch (label) {
          case 'timezoneDropdown':
            const { offset, timezone, offsetName } = value;
            setOffset(Number(offset));
            setTimezone(timezone);
            setOffsetName(offsetName);
            break;
          case 'setEndTime':
            setEndTime(getUtcStartOfDayFromLocal(value));
            break;
          case 'timeSelector':
            if (value.hour) setHour(value.hour);
            if (value.minute) setMinute(value.minute);
            if (value.meridiem) setMeridiem(value.meridiem);
            break;
          case 'minute':
            setMinute(value);
            break;
          case 'hour':
            setHour(value);
            break;
          case 'meridiem':
            setMeridiem(value);
            break;
          default:
            break;
        }
      }}
      hour={hour ? String(hour) : null}
      minute={minute ? String(minute) : null}
      meridiem={meridiem}
      timezone={timezone}
      currentTimestamp={currentTime}
      endTimeFormatted={endTimeFormatted}
      isAfter={isAfter}
      uniqueKey="startTime"
    />
  );
};

interface EstimatedStartSelectorProps {
  newMarket: NewMarket;
  template: Template;
  input: TemplateInput;
  currentTime: number;
  onChange: Function;
  inputIndex: number;
  isAfter: number;
  openTop?: boolean;
}

export const EstimatedStartSelector = ({
  newMarket,
  template,
  input,
  inputIndex,
  currentTime,
  onChange,
  isAfter,
}: EstimatedStartSelectorProps) => {
  const [endTime, setEndTime] = useState(
    input.userInput
      ? (input.userInputObject as UserInputDateTime).endTime
      : null
  );
  const [hour, setHour] = useState(
    input.userInput ? (input.userInputObject as UserInputDateTime).hour : null
  );
  const [minute, setMinute] = useState(
    input.userInput ? (input.userInputObject as UserInputDateTime).minute : null
  );
  const [meridiem, setMeridiem] = useState(
    input.userInput
      ? (input.userInputObject as UserInputDateTime).meridiem
      : 'AM'
  );
  const [timezone, setTimezone] = useState(
    input.userInput ? (input.userInputObject as UserInputDateTime).timezone : ''
  );
  const [endTimeFormatted, setEndTimeFormatted] = useState(
    input.userInput
      ? (input.userInputObject as UserInputDateTime).endTimeFormatted
      : ''
  );
  const [offset, setOffset] = useState(
    input.userInput ? (input.userInputObject as UserInputDateTime).offset : 0
  );
  const [offsetName, setOffsetName] = useState(
    input.userInput
      ? (input.userInputObject as UserInputDateTime).offsetName
      : ''
  );
  let userInput = input.placeholder;
  useEffect(() => {
    const newEndTimeFormatted = buildformattedDate(
      Number(endTime),
      Number(hour),
      Number(minute),
      meridiem,
      offsetName,
      Number(offset)
    );
    setEndTimeFormatted(newEndTimeFormatted);
    if (hour !== null && minute !== null) {
      if (input.type === TemplateInputType.DATETIME) {
        userInput = newEndTimeFormatted.formattedUtc;
      } else {
        const addHours = input.hoursAfterEst;
<<<<<<< HEAD
        userInput = String(newEndTimeFormatted.timestamp);
        const newEndTime = addHours * 60 * 60 + newEndTimeFormatted.timestamp;
=======
        userInput = String(endTimeFormatted.timestamp);
        const newEndTime = moment.unix(endTimeFormatted.timestamp).add(Number(addHours), 'hours').unix();
>>>>>>> 0bfce962
        const comps = timestampComponents(newEndTime, offset);
        onChange('updateEventExpiration', {
          setEndTime: comps.setEndTime,
          hour: comps.hour,
          minute: comps.minute,
          meridiem: comps.meridiem,
          offset,
          offsetName,
          timezone: offsetName,
        });
      }
    }
    template.inputs[input.id].userInputObject = {
      endTime,
      hour,
      minute,
      meridiem,
      timezone,
      offset,
      offsetName,
      endTimeFormatted: newEndTimeFormatted,
    } as UserInputDateTime;
    if (hour !== null && minute !== null) {
      template.inputs[input.id].userInput = userInput;
    }
    let inputValidations = newMarket.validations.inputs;
    if (!inputValidations) {
      inputValidations = [];
    }
    inputValidations[inputIndex] = { setEndTime: '', hour: '' };
    // todo: need to see if they changed date or time and clear validations accordingly
    onChange('validations', {
      ...newMarket.validations,
      inputs: inputValidations,
    });
    const question = buildMarketDescription(template.question, template.inputs);

    onChange('description', question);
    onChange('template', template);
  }, [endTime, hour, minute, meridiem, timezone, offset, offsetName]);

  return (
    <div className={Styles.EstimatedStartSelector}>
      <DateTimeSelector
        header={input.label || 'Estimated start time'}
        subheader={input.sublabel || 'When is the event estimated to begin?'}
        setEndTime={endTime}
        onChange={(label, value) => {
          switch (label) {
            case 'timezoneDropdown':
              const { offset, timezone, offsetName } = value;
              setOffset(Number(offset));
              setTimezone(timezone);
              setOffsetName(offsetName);
              break;
            case 'setEndTime':
              setEndTime(getUtcStartOfDayFromLocal(value));
              break;
            case 'timeSelector':
              if (value.hour) setHour(value.hour);
              if (value.minute) setMinute(value.minute);
              if (value.meridiem) setMeridiem(value.meridiem);
              break;
            case 'minute':
              setMinute(value);
              break;
            case 'hour':
              setHour(value);
              break;
            case 'meridiem':
              setMeridiem(value);
              break;
            default:
              break;
          }
        }}
        validations={
          newMarket.validations.inputs &&
          newMarket.validations.inputs[inputIndex]
        }
        hour={hour ? String(hour) : null}
        minute={minute ? String(minute) : null}
        meridiem={meridiem}
        timezone={timezone}
        currentTimestamp={currentTime}
        endTimeFormatted={endTimeFormatted}
        isAfter={isAfter}
        uniqueKey={'templateEstTime'}
      />
    </div>
  );
};

export interface QuestionBuilderProps {
  onChange: Function;
}

export const QuestionBuilder = ({
  onChange,
}: QuestionBuilderProps) => {
  const { 
    newMarket,
    universe: { maxMarketEndTime: isAfter },
    blockchain: { currentAugurTimestamp: currentTimestamp },
  } = useAppStatusStore();
  const { template, marketType } = newMarket;
  const question = template.question.split(' ');
  const inputs = template.inputs;

  const dateTimeIndex = inputs.findIndex(
    input =>
      input.type === TemplateInputType.DATETIME ||
      input.type === TemplateInputType.ESTDATETIME
  );

  return (
    <div className={Styles.QuestionBuilder}>
      <Subheaders
        header="Market question"
        subheader="What do you want people to predict?"
      />
      <div>
        {question.map((word, index) => {
          const bracketPos = word.indexOf('[');
          const bracketPos2 = word.indexOf(']');

          if (bracketPos === -1 || bracketPos === -1) {
            return <span key={word + index}>{word}</span>;
          } else {
            const id = word.substring(bracketPos + 1, bracketPos2);
            const inputIndex = inputs.findIndex(
              findInput => findInput.id.toString() === id
            );
            let trailing = '';
            let prePend = '';
            if (bracketPos !== 0) {
              prePend = word.substring(0, bracketPos);
            }
            if (bracketPos2 < word.length) {
              trailing = word.substring(bracketPos2 + 1, word.length);
            }
            if (inputIndex > -1) {
              const input = inputs[inputIndex];
              return (
                <React.Fragment key={inputIndex}>
                  {prePend !== '' && <span>{prePend}</span>}
                  <InputFactory
                    input={input}
                    inputIndex={inputIndex}
                    onChange={onChange}
                    newMarket={newMarket}
                    currentTimestamp={currentTimestamp}
                    inputs={inputs}
                    isAfter={isAfter}
                  />
                  {trailing !== '' && <span>{trailing}</span>}
                </React.Fragment>
              );
            }
          }
        })}
      </div>
      <TemplateBanners />
      {dateTimeIndex > -1 && (
        <EstimatedStartSelector
          newMarket={newMarket}
          onChange={onChange}
          input={inputs[dateTimeIndex]}
          currentTime={currentTimestamp}
          template={template}
          inputIndex={dateTimeIndex}
          isAfter={isAfter}
        />
      )}
      {marketType === CATEGORICAL && (
        <CategoricalTemplate newMarket={newMarket} onChange={onChange} />
      )}
    </div>
  );
};

export const TemplateBanners = () => {
  const { newMarket: { categories } } = useAppStatusStore();
  const text = categories.reduce(
    (p, c) =>
      Object.keys(TemplateBannerText).includes(c.toLowerCase())
        ? TemplateBannerText[c.toLowerCase()]
        : p,
    null
  );
  if (!text) return null;
  return (
    <DismissableNotice
      title={text}
      className={Styles.TopBannerMargin}
      buttonType={DISMISSABLE_NOTICE_BUTTON_TYPES.NONE}
      show
    />
  );
};

export const MigrateMarketNotice = ({marketId}) => {
  const {
    universe: { forkingInfo, children },
    blockchain: { currentAugurTimestamp },
    actions: { setModal }
  } = useAppStatusStore();
  const isForking = !!forkingInfo;
  const market = selectMarket(marketId);
  const { reportingState, endTime } = market;
  let show = isForking;
  let canMigrateMarkets = false;
  let hasReleaseRepOnThisMarket = false;

  const hasMarketEnded = dateHasPassed(currentAugurTimestamp * 1000, endTime);

  const hasForkPassed =
    isForking &&
    dateHasPassed(currentAugurTimestamp * 1000, forkingInfo.forkEndTime);

  if (
    isForking &&
    forkingInfo.winningChildUniverseId &&
    children &&
    children.length > 0
  ) {
    const winning = children.find(
      c => c.id === forkingInfo.winningChildUniverseId
    );
    if (createBigNumber(winning.usersRep || ZERO).gt(ZERO)) {
      canMigrateMarkets = true;
    }
  }

  const marketNeedsMigrating =
    hasForkPassed && reportingState !== REPORTING_STATE.FINALIZED;

  const releasableRep = selectReportingWinningsByMarket();
  let hasReleaseRep = releasableRep.totalUnclaimedRep.gt(ZERO);

  if (
    hasReleaseRep &&
    releasableRep.claimableMarkets &&
    releasableRep.claimableMarkets.unclaimedRep
  ) {
    hasReleaseRepOnThisMarket =
      releasableRep.claimableMarkets.marketContracts.filter(
        c => c.marketId === marketId
      ).length > 0;
  }
  let title =
    'Fork has been initiated. Fork needs to be resolved before migrating this market to the new universe.';
  let buttonText = '';
  let description = '';
  let buttonType = DISMISSABLE_NOTICE_BUTTON_TYPES.NONE;
  let queueName = '';
  let queueId = '';

  if (marketNeedsMigrating && canMigrateMarkets) {
    title =
      'Fork has finalized. Please migrate this market to the new universe.';
    description =
      'This market will be migrated to the winning universe and will no longer be viewable in the current universe.';
    buttonType = DISMISSABLE_NOTICE_BUTTON_TYPES.BUTTON;
    if (hasMarketEnded) {
      buttonText = 'Report and Migrate Market';
      queueName = MARKETMIGRATED;
      queueId = marketId;
    } else {
      buttonText = 'Migrate Market';
    }
  }

  if (marketNeedsMigrating && !canMigrateMarkets) {
    title =
      'Fork has finalized. REP on Winning Universe is needed to migrate markets ';
    buttonType = DISMISSABLE_NOTICE_BUTTON_TYPES.NONE;
  }

  if (hasReleaseRepOnThisMarket) {
    title =
      'Disputing is paused on this market. Disputing can continue once the fork has finalised.';
    description =
      'As you hold REP in this market’s dispute, please release it now to migrate in the fork.';
    buttonText = 'Release REP';
    buttonType = DISMISSABLE_NOTICE_BUTTON_TYPES.BUTTON;
  }

  if (isForking && forkingInfo.forkingMarket === market.id) {
    show = false;
  }

  let action = null;
  action = hasReleaseRep
    ? () => setModal({
      type: MODAL_CLAIM_FEES,
      ...releasableRep,
    })
    : action;

  if (canMigrateMarkets) {
    action = hasMarketEnded
      ? () => setModal({
        type: MODAL_REPORTING,
        market,
      })
      : () => setModal({
        type: MODAL_MIGRATE_MARKET,
        market,
      });
  }

  return (
    <DismissableNotice
      buttonAction={action}
      title={title}
      buttonType={buttonType}
      show={show}
      queueName={queueName}
      queueId={queueId}
      description={description}
    />
  );
};

const onlySimpleTextInputOutcomes = (inputs: TemplateInput[]) => {
  return (
    inputs.filter(
      input =>
        input.type === TemplateInputType.SUBSTITUTE_USER_OUTCOME ||
        input.type === TemplateInputType.USER_DESCRIPTION_OUTCOME ||
        input.type === TemplateInputType.USER_DESCRIPTION_DROPDOWN_OUTCOME
    ).length === 0
  );
};
export interface CategoricalTemplateProps {
  newMarket: NewMarket;
  onChange: Function;
}

export const CategoricalTemplate = (props: CategoricalTemplateProps) => {
  const {
    newMarket: {
      template: { inputs },
    },
  } = props;
  const hasDropdowns = inputs.find(
    (i: TemplateInput) =>
      i.type === TemplateInputType.USER_DESCRIPTION_DROPDOWN_OUTCOME_DEP ||
      i.type === TemplateInputType.USER_DROPDOWN_OUTCOME
  );

  if (onlySimpleTextInputOutcomes(inputs) && !hasDropdowns)
    return <SimpleTextInputOutcomes {...props} />;

  return hasDropdowns ? (
    <CategoricalTemplateDropdowns {...props} />
  ) : (
    <CategoricalTemplateTextInputs {...props} />
  );
};

export interface CategoricalTemplateTextInputsProps {
  newMarket: NewMarket;
  onChange: Function;
}

const SimpleTextInputOutcomes = ({
  onChange,
  newMarket: { outcomes, validations, template },
}: CategoricalTemplateTextInputsProps) => {
  let marketOutcomes = null;
  let showOutcomes = [];
  const noAdditionOutcomes = !!template.noAdditionalUserOutcomes;
  const required = template.inputs
    .filter(i => i.type === TemplateInputType.ADDED_OUTCOME)
    .map(i => ({ value: i.placeholder, editable: false }));
  if (String(marketOutcomes) !== String(outcomes)) {
    const requiredOutcomes = required.map(r => r.value);
    showOutcomes = [...outcomes]
      .reduce((p, o) => (requiredOutcomes.includes(o) ? p : [...p, o]), [])
      .map(i => ({ value: i, editable: true }));

    while (showOutcomes.length < CATEGORICAL_OUTCOMES_MIN_NUM) {
      showOutcomes.push({
        value: '',
        editable: true,
      });
    }
    marketOutcomes = outcomes;
  }
  return (
    <>
      {!noAdditionOutcomes && (
        <>
          <Subheaders
            header="Outcomes"
            subheader="List the outcomes people can choose from."
          />
          <NumberedList
            initialList={showOutcomes}
            minShown={2}
            maxList={7 - required.length}
            placeholder={'Enter outcome'}
            updateList={(value: string[]) => {
              onChange('outcomes', [...value, ...required.map(i => i.value)]);
            }}
            errorMessage={validations?.outcomes}
          />
        </>
      )}
      <Subheaders
        header="Required Outcomes"
        subheader="Required unchangeable additional outcomes"
      />
      {required.map((item, index) => (
        <NumberedInput
          key={index}
          value={item.value}
          placeholder={''}
          onChange={() => {}}
          number={index}
          removable={false}
          errorMessage={validations?.outcomes[showOutcomes.length + index]}
          editable={false}
        />
      ))}
    </>
  );
};

export const CategoricalTemplateTextInputs = ({
  onChange,
  newMarket: { template, validations },
}: CategoricalTemplateTextInputsProps) => {
  const [outcomeList, setOutcomeList] = useState([]);
  const [requiredOutcomes] = useState(
    template.inputs.filter(i => i.type === TemplateInputType.ADDED_OUTCOME)
  );

  useEffect(() => {
    const otherOutcomes = template.inputs.filter(
      (i: TemplateInput) => i.type !== TemplateInputType.ADDED_OUTCOME
    );
    const initialList = [...otherOutcomes, ...requiredOutcomes]
      .filter(
        input =>
          input.type === TemplateInputType.SUBSTITUTE_USER_OUTCOME ||
          input.type === TemplateInputType.ADDED_OUTCOME ||
          input.type === TemplateInputType.USER_DESCRIPTION_OUTCOME ||
          input.type === TemplateInputType.USER_DESCRIPTION_DROPDOWN_OUTCOME
      )
      .map(input => {
        if (input.type === TemplateInputType.SUBSTITUTE_USER_OUTCOME) {
          return {
            value: substituteUserOutcome(input, template.inputs),
            editable: false,
          };
        } else if (input.type === TemplateInputType.ADDED_OUTCOME) {
          return {
            value: input.placeholder,
            editable: false,
          };
        } else if (
          input.type === TemplateInputType.USER_DESCRIPTION_OUTCOME ||
          input.type === TemplateInputType.USER_DESCRIPTION_DROPDOWN_OUTCOME
        ) {
          return {
            value: input.userInput || input.placeholder,
            editable: false,
          };
        }
        return null;
      });
    if (
      String(outcomeList.map(o => o.value)) !==
      String(initialList.map(o => o.value))
    ) {
      setOutcomeList(initialList);
      onChange(
        'outcomes',
        initialList.map(o => o.value)
      );
    }
  });

  const min = outcomeList.length > 2 ? outcomeList.length : 2;
  return (
    <>
      <Subheaders
        header="Outcomes"
        subheader="List the outcomes people can choose from."
      />
      <NumberedList
        initialList={outcomeList}
        minShown={min}
        maxList={7}
        placeholder={''}
        updateList={() => {}}
        hideAdd={true}
        errorMessage={validations.outcomes}
      />
    </>
  );
};

export interface CategoricalTemplateDropdownsProps {
  newMarket: NewMarket;
  onChange: Function;
}

interface CategoricalDropDownItem {
  value: string;
  editable: boolean;
  removable: boolean;
  current: boolean;
  error?: string;
  id?: number;
}

interface CategoricalDropDownAction {
  type: string;
  data: Partial<CategoricalDropDownItem>;
}
export const CategoricalTemplateDropdowns = (
  { onChange, newMarket: { template, validations, outcomes }}: CategoricalTemplateDropdownsProps
) => {
  const MAX_ADDED_OUTCOMES = 7;
  const ACTIONS = {
    ADD: 'ADD',
    REMOVE: 'REMOVE',
    REMOVE_ALL: 'REMOVE_ALL',
    INIT_ADD: 'INIT_ADD',
    REPLACE_CURRENT: 'REPLACE_CURRENT',
    ADD_NEW: 'ADD_NEW',
    HAS_ERROR: 'HAS_ERROR',
  };
  const [outcomeList, dispatch] = useReducer(
    (state: CategoricalDropDownItem[], action: CategoricalDropDownAction) => {
      switch (action.type) {
        case ACTIONS.ADD:
          const newAddState = OrderOutcomesItems([...state, action.data]);
          onChange(
            'outcomes',
            newAddState.map(o => o.value)
          );
          return newAddState;
        case ACTIONS.REMOVE:
          const newRemoveState = OrderOutcomesItems(
            state.filter(s => s.value !== action.data.value)
          );
          onChange(
            'outcomes',
            newRemoveState.map(o => o.value)
          );
          return newRemoveState;
        case ACTIONS.REMOVE_ALL:
          onChange('outcomes', []);
          return [];
        case ACTIONS.REPLACE_CURRENT:
          const removeCurrent = state.filter(s => !s.current);
          const newUpdatedState = OrderOutcomesItems([
            ...removeCurrent,
            action.data,
          ]);
          onChange(
            'outcomes',
            newUpdatedState.map(o => o.value)
          );
          return newUpdatedState;
        case ACTIONS.ADD_NEW:
          return state.map(o => ({ ...o, current: false }));
        case ACTIONS.INIT_ADD:
          return OrderOutcomesItems([...state, action.data]);
        case ACTIONS.HAS_ERROR:
          const { id, error } = action.data;
          if (!!state[id]) {
            state[id].error = error;
          }
          return state;
        default:
          return state;
      }
    },
    []
  );
  const [tooFewOutcomesError, setTooFewOutomesError] = useState(null);
  const [initialized, setInitialized] = useState(false);
  const [sourceUserInput, setSourceUserInput] = useState(undefined);
  const [depDropdownInput] = useState(
    template.inputs.find(
      input =>
        input.type ===
          TemplateInputType.USER_DESCRIPTION_DROPDOWN_OUTCOME_DEP ||
        input.type === TemplateInputType.USER_DROPDOWN_OUTCOME
    )
  );
  const [defaultOutcomeItems] = useState(
    template.inputs
      .filter(input => input.type === TemplateInputType.ADDED_OUTCOME)
      .map(input => ({
        value: input.placeholder,
        editable: false,
        removable: false,
      }))
  );
  const [dropdownList, setdropdownList] = useState([]);
  const [showBanner, setShowBanner] = useState(true);

  useEffect(() => {
    const isDepDropdown =
      depDropdownInput.type ===
      TemplateInputType.USER_DESCRIPTION_DROPDOWN_OUTCOME_DEP;

    const source = template.inputs.find(
      (i: TemplateInput) => i.id === depDropdownInput.inputSourceId
    );
    setShowBanner(isDepDropdown && !!!source.userInput);

    // in case of re-hyration of market creation form need to set newMarket outcomes
    if (!initialized) {
      setInitialized(true);
      outcomes.map((i: string) => {
        const defaultItems = defaultOutcomeItems.map(
          (i: CategoricalDropDownItem) => i.value
        );
        const data = {
          value: i,
          editable: false,
          removable: true,
          current: false,
        };
        if (defaultItems.includes(i)) {
          data.removable = false;
        }
        dispatch({
          type: ACTIONS.INIT_ADD,
          data,
        });
      });
      !isDepDropdown &&
        setdropdownList(createTemplateValueList(depDropdownInput.values));
      if (isDepDropdown && source && source.userInput !== undefined) {
        setSourceUserInput(source.userInput);
        setdropdownList(
          createTemplateValueList(depDropdownInput.values[source.userInput])
        );
      }
    } else {
      if (outcomeList.length == 0 && defaultOutcomeItems.length > 0) {
        defaultOutcomeItems.map((i: CategoricalDropDownItem) =>
          dispatch({ type: ACTIONS.ADD, data: i })
        );
      }
      if (isDepDropdown && sourceUserInput !== source.userInput) {
        setSourceUserInput(source.userInput);
        dispatch({ type: ACTIONS.REMOVE_ALL, data: null });
        setdropdownList(
          createTemplateValueList(depDropdownInput.values[source.userInput])
        );
        setSourceUserInput(source && source.userInput);
      }
    }
    setTooFewOutomesError(null);
    if (
      Array.isArray(validations?.outcomes)
    ) {
      validations.outcomes.forEach((error, index) => {
        if (!!error) {
          outcomeList.length > index
            ? dispatch({ type: ACTIONS.HAS_ERROR, data: { error, id: index } })
            : setTooFewOutomesError(error);
        }
      });
    }
  });

  const currentValue = outcomeList.find(o => o.current);
  const canAddMore = outcomeList.length < MAX_ADDED_OUTCOMES && !!currentValue;
  const allFull = outcomeList.length === MAX_ADDED_OUTCOMES && !!!currentValue;
  return (
    <>
      <Subheaders
        header="Outcomes"
        subheader="List the outcomes people can choose from."
      />
      {outcomeList
        .filter(o => !o.current && o.removable)
        .map(({ value, removable, error, editable }, index) => (
          <NumberedInput
            key={index}
            value={value}
            placeholder={''}
            onChange={() => {}}
            number={index}
            removable={removable}
            onRemove={index =>
              dispatch({ type: ACTIONS.REMOVE, data: { value } })
            }
            errorMessage={error}
            editable={editable}
          />
        ))}
      {showBanner && <SelectEventNotice text={SelectEventNoticeText} />}
      {!showBanner && !allFull && (
        <OutcomeDropdownInput
          number={outcomeList.filter(o => !o.current && o.removable).length}
          list={dropdownList}
          defaultValue={currentValue?.value}
          onChange={value => {
            dispatch({
              type: ACTIONS.REPLACE_CURRENT,
              data: { value, editable: false, removable: true, current: true },
            });
          }}
          errorMessage={
            tooFewOutcomesError || (currentValue?.error)
          }
          onAdd={() => dispatch({ type: ACTIONS.ADD_NEW, data: {} })}
          canAddMore={canAddMore}
        />
      )}
      <Subheaders
        header="Required Outcomes"
        subheader="Required unchangeable additional outcomes"
      />
      {outcomeList
        .filter(o => !o.current && !o.removable)
        .map(({ value, removable, error, editable }, index) => (
          <NumberedInput
            key={index}
            value={value}
            placeholder={''}
            onChange={() => {}}
            number={index}
            removable={removable}
            onRemove={index =>
              dispatch({ type: ACTIONS.REMOVE, data: { value } })
            }
            errorMessage={error}
            editable={editable}
          />
        ))}
    </>
  );
};

const OutcomeDropdownInput = ({
  list,
  onAdd,
  onChange,
  defaultValue,
  number,
  errorMessage,
  canAddMore,
}) => (
  <div className={Styles.OutcomeDropdownInput}>
    <div>
      <span>{`${number + 1}.`}</span>
      <FormDropdown
        id={'outcomeDropDown'}
        defaultValue={defaultValue}
        staticLabel={'Select Value'}
        onChange={value => onChange(value)}
        options={list}
        errorMessage={errorMessage}
        sort
      />
    </div>
    <SecondaryButton
      disabled={!canAddMore}
      text="Add"
      action={() => onAdd('')}
      icon={AddIcon}
    />
  </div>
);

const SelectEventNotice = ({ text }) => (
  <DismissableNotice
    title={text}
    className={Styles.TopBannerMargin}
    buttonType={DISMISSABLE_NOTICE_BUTTON_TYPES.NONE}
    show
  />
);

const OrderOutcomesItems = (
  outcomesValues: Partial<CategoricalDropDownItem>[]
) => {
  const isRemovable = outcomesValues.filter(o => o.removable);
  const nonRemovable = outcomesValues.filter(o => !o.removable);
  return [...isRemovable, ...nonRemovable];
};

export interface ResolutionRulesProps {
  newMarket: NewMarket;
  onChange: Function;
}

export const ResolutionRules = ({
  newMarket: { template },
  onChange,
}: ResolutionRulesProps) => {
  const { resolutionRules } = template;
  if (Object.keys(resolutionRules).length === 0) {
    return null;
  }
  return (
    <div className={Styles.ResolutionRules}>
      <Subheaders
        header="Added resolution rules"
        subheader="Rules for this template that will be included in your market."
      />
      {resolutionRules[CHOICE] && resolutionRules[CHOICE].length > 0 && (
        <>
          <span>Choose one:</span>
          <RadioBarGroup
            radioButtons={resolutionRules[CHOICE].map((rule, index) => {
              return {
                header: rule.text,
                value: index.toString(),
              };
            })}
            onChange={(value: string) => {
              const newResolutionRulesChoice = resolutionRules[CHOICE].map(
                (rule, index) => {
                  return {
                    ...rule,
                    isSelected: index.toString() === value,
                  };
                }
              );
              onChange('template', {
                ...template,
                resolutionRules: {
                  [REQUIRED]: resolutionRules[REQUIRED],
                  [CHOICE]: newResolutionRulesChoice,
                },
              });
            }}
          />
        </>
      )}
      {resolutionRules[REQUIRED] && resolutionRules[REQUIRED].length > 0 && (
        <>
          <span>Added Resolution details:</span>
          <div className={Styles.AddResolutionRules}>
            {resolutionRules[REQUIRED].map((rule, index) => (
              <div key={index}>{rule.text}</div>
            ))}
          </div>
        </>
      )}
    </div>
  );
};

export interface InputHeadingProps {
  name: string;
  heading: string;
  subHeading: string;
  listItems: string[];
  copyType?: string;
}

export const InputHeading = ({
  name,
  heading,
  subHeading,
  listItems,
  copyType,
}: InputHeadingProps) => (
  <div className={Styles.InputHeading}>
    <h1>{heading}</h1>
    <span>
      {subHeading}
      <Link copyType={copyType} />
    </span>
    <ul key={name}>
      {listItems.map((i, ndx) => (
        <li key={ndx}>{i}</li>
      ))}
    </ul>
  </div>
);<|MERGE_RESOLUTION|>--- conflicted
+++ resolved
@@ -67,11 +67,8 @@
   minMarketEndTimeDay,
   startOfTomorrow,
   timestampComponents,
-<<<<<<< HEAD
   dateHasPassed,
-=======
   getUtcStartOfDayFromLocal,
->>>>>>> 0bfce962
 } from 'utils/format-date';
 import type {
   TemplateInput,
@@ -996,14 +993,7 @@
     return (
       <DatePickerSelector
         onChange={value => {
-<<<<<<< HEAD
-          const startOfDay = moment
-            .unix(value)
-            .startOf('day')
-            .unix();
-=======
           const startOfDay = getUtcStartOfDayFromLocal(value);
->>>>>>> 0bfce962
           input.setEndTime = startOfDay;
           const stringValue = convertUnixToFormattedDate(Number(startOfDay))
             .formattedSimpleData;
@@ -1144,7 +1134,6 @@
                 month = inputs[input.monthDropdown].userInput;
               }
               if (year && month && year !== '' && month !== '') {
-<<<<<<< HEAD
                 const newEndTime = moment()
                   .utc()
                   .month(month)
@@ -1152,11 +1141,7 @@
                   .add(1, 'M')
                   .endOf('month')
                   .unix();
-                const comps = timestampComponents(newEndTime, 0);
-=======
-                const newEndTime = moment().utc().month(month).year(year).add(1, 'M').endOf('month').unix();
                 const comps = timestampComponents(newEndTime);
->>>>>>> 0bfce962
                 onChange('updateEventExpiration', {
                   setEndTime: comps.setEndTime,
                   hour: comps.hour,
@@ -1323,13 +1308,8 @@
         userInput = newEndTimeFormatted.formattedUtc;
       } else {
         const addHours = input.hoursAfterEst;
-<<<<<<< HEAD
-        userInput = String(newEndTimeFormatted.timestamp);
-        const newEndTime = addHours * 60 * 60 + newEndTimeFormatted.timestamp;
-=======
         userInput = String(endTimeFormatted.timestamp);
         const newEndTime = moment.unix(endTimeFormatted.timestamp).add(Number(addHours), 'hours').unix();
->>>>>>> 0bfce962
         const comps = timestampComponents(newEndTime, offset);
         onChange('updateEventExpiration', {
           setEndTime: comps.setEndTime,
