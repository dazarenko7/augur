--- conflicted
+++ resolved
@@ -1,4 +1,3 @@
-<<<<<<< HEAD
 import React, { useState, useEffect } from 'react';
 
 import { TextInput } from 'modules/common/form';
@@ -17,32 +16,8 @@
 import { OutcomeFormatted } from 'modules/types';
 import { MARKET_COPY_LIST } from 'modules/create-market/constants';
 import { formatOrderBook } from 'modules/create-market/helpers/format-order-book';
+import { DefaultOrderPropertiesMap } from "modules/market/components/market-view/market-view";
 import { getReportingFeePercentage } from 'modules/contracts/actions/contractCalls';
-=======
-import React, { useState } from 'react';
-
-import { TextInput } from "modules/common/form";
-import { LargeSubheaders } from "modules/create-market/components/common";
-import InitialLiquidity from "modules/create-market/containers/initial-liquidity";
-import OrderBook from "modules/market-charts/containers/order-book";
-import TradingForm from "modules/trading/components/trading-form";
-import {
-  BUY,
-  CATEGORICAL
-} from "modules/common/constants";
-import FilterSwitchBox from "modules/portfolio/containers/filter-switch-box";
-import OpenOrdersHeader from "modules/portfolio/components/common/open-orders-header";
-import DepthChart from "modules/market-charts/containers/depth";
-import QuadBox from "modules/portfolio/components/common/quad-box";
-import Visibility from "modules/create-market/containers/visibility";
-
-import Styles from "modules/create-market/fees-liquidity.styles.less";
-import { OutcomeFormatted, NewMarket, FormattedNumber } from "modules/types";
-import { MARKET_COPY_LIST } from "modules/create-market/constants";
-import { formatOrderBook } from "modules/create-market/helpers/format-order-book";
-import { DefaultOrderPropertiesMap } from "modules/market/components/market-view/market-view";
-import { getReportingFeePercentage } from "modules/contracts/actions/contractCalls";
->>>>>>> 0bfce962
 import { formatPercent } from 'utils/format-number';
 import { useAppStatusStore } from 'modules/app/store/app-status';
 
@@ -110,54 +85,16 @@
       creatorFee = Number(value) - fee;
       setCreatorFeePercent(formatPercent(creatorFee < 0 ? 0 : creatorFee));
     }
-<<<<<<< HEAD
     value === '0'
       ? onChange('settlementFee', 0)
       : onChange('settlementFee', creatorFee);
-  };
-=======
-    value === "0" ?
-      this.props.onChange("settlementFee", 0)
-    :
-      this.props.onChange("settlementFee", creatorFee)
-
-    this.props.onChange('settlementFeePercent', formatPercent((fee + creatorFee), {
+    
+    onChange('settlementFeePercent', formatPercent((fee + creatorFee), {
       positiveSign: false,
       decimals: 4,
       decimalsRounded: 4,
-    }));
-  }
-
-  updateSelectedOrderProperties = (selectedOrderProperties) => {
-    this.setState({selectedOrderProperties})
-  }
-
-  updateSelectedOutcome = (value: number) => {
-    this.setState({
-      selectedOutcome: value,
-      selectedOrderProperties: {
-        ...this.DEFAULT_ORDER_PROPERTIES,
-      },
-    });
-  }
-
-  updateLiquidity = (selectedOutcome: OutcomeFormatted, s) => {
-    const {
-      addOrderToNewMarket
-    } = this.props;
-
-      const outcomeName = selectedOutcome.description;
-      addOrderToNewMarket({
-        outcomeName,
-        outcome: this.state.selectedOutcome,
-        outcomeId: selectedOutcome.id,
-        type: s.selectedNav,
-        price: s.orderPrice,
-        quantity: s.orderQuantity,
-        orderEstimate: s.orderDaiEstimate,
-      });
-  }
->>>>>>> 0bfce962
+    }))
+  };
 
   const renderRows = data => {
     const outcomeOrders = newMarket.orderBook[selectedOutcome];
@@ -181,42 +118,10 @@
     );
   };
 
-<<<<<<< HEAD
-  const marketTradingFee = settlementFee
+  const marketTradingFee =
+  !isNaN(settlementFee) && settlementFee !== 0
     ? reportingFeePercent.value + Number(settlementFee)
-    : 0;
-=======
-    const marketTradingFee =
-      !isNaN(settlementFee) && settlementFee !== 0
-        ? s.reportingFeePercent.value + Number(settlementFee)
-        : settlementFee;
-    return (
-      <div
-        className={Styles.FeesLiquidity}
-      >
-        <div>
-          <LargeSubheaders
-            link
-            smallSubheader
-            copyType={MARKET_COPY_LIST.CREATOR_FEE}
-            header="Market trading fee"
-            subheader={`Market Trading fee is made up of market creator fee and reporting fee combined. Currently the reporting fee is ${s.reportingFeePercent.formatted}%. Set market trading fee to 2% or less in order for your market to show up to traders, by default.`}
-          />
-          <LargeSubheaders
-            smallSubheader
-            header=""
-            subheader={`The Market Creator Fee is the percentage amount the market creator receives whenever market shares are settled, either during trading or upon market resolution. This fee will be ${s.creatorFeePercent.formatted}%.`}
-          />
-          <TextInput
-            value={String(marketTradingFee)}
-            type="number"
-            placeholder="0"
-            innerLabel="%"
-            errorMessage={validations.settlementFee}
-            onChange={(value: string) => this.localSettlementFeeChange(value)}
-          />
-        </div>
->>>>>>> 0bfce962
+    : settlementFee;
 
   return (
     <div className={Styles.FeesLiquidity}>
