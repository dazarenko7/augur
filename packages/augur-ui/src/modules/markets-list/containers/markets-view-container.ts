--- conflicted
+++ resolved
@@ -25,10 +25,7 @@
 import {
   MAX_SPREAD_ALL_SPREADS,
   MAX_FEE_100_PERCENT,
-<<<<<<< HEAD
-=======
   MARKET_CARD_FORMATS
->>>>>>> 1e1ff057
 } from 'modules/common/constants';
 import {
   MARKET_FILTER,
@@ -85,15 +82,9 @@
       : 0,
     includeInvalidMarkets,
     selectedCategories: state.marketsList.selectedCategories,
-<<<<<<< HEAD
     marketSort,
     marketFilter,
-    marketCardFormat: state.marketsList.marketCardFormat,
-=======
-    marketSort: state.filterSortOptions.marketSort,
-    marketFilter: state.filterSortOptions.marketFilter,
     marketCardFormat,
->>>>>>> 1e1ff057
     showInvalidMarketsBannerHideOrShow: (state.loginAccount.settings || {})
       .showInvalidMarketsBannerHideOrShow,
     showInvalidMarketsBannerFeesOrLiquiditySpread: (
