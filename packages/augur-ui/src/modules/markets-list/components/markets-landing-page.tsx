import React, { Component } from 'react';
import { Helmet } from 'react-helmet';
import MarketsList from 'modules/markets-list/components/markets-list';
import Styles from 'modules/markets-list/components/markets-landing-page.styles.less';
import { TYPE_TRADE, MARKET_CARD_FORMATS } from 'modules/common/constants';
import { MarketData } from 'modules/types';
import { Getters } from '@augurproject/sdk';
import { PrimaryButton, CategoryButtons } from 'modules/common/buttons';
import makePath from 'modules/routes/helpers/make-path';
import { MARKETS } from 'modules/routes/constants/views';
import { CategorySelector } from 'modules/common/selection';

interface MarketsViewProps {
  isLogged: boolean;
  restoredAccount: boolean;
  markets: MarketData[];
  location: object;
  history: History;
  isConnected: boolean;
  loadMarketsByFilter: Function;
  isSearching: boolean;
  setLoadMarketsPending: Function;
  updateMarketsListMeta: Function;
  categoryData: object;
  signupModal: Function;
  categoryStats: Getters.Markets.CategoryStats;
}

interface MarketsViewState {
  marketCategory: string;
  filterSortedMarkets: string[];
}

export default class MarketsView extends Component<
  MarketsViewProps,
  MarketsViewState
> {
  private componentWrapper!: HTMLElement | null;

  constructor(props) {
    super(props);

    this.state = {
      marketCategory: 'all',
      filterSortedMarkets: [],
    };
  }

  componentDidMount() {
    const { isConnected } = this.props;
    if (isConnected) {
      this.updateFilteredMarkets();
    }
  }

  componentDidUpdate(prevProps) {
    const { isConnected } = this.props;

    if (isConnected !== prevProps.isConnected) {
      this.updateFilteredMarkets();
    }
  }

  updateFilteredMarkets() {
    const {
      setLoadMarketsPending,
      loadMarketsByFilter,
      updateMarketsListMeta,
    } = this.props;
    const { marketCategory } = this.state;

    setLoadMarketsPending(true);
    loadMarketsByFilter(
      {
        categories:
          marketCategory && marketCategory !== 'all' ? [marketCategory] : [],
        offset: 1,
        limit: 25,
      },
      (err, result: Getters.Markets.MarketList) => {
        if (err) return console.log('Error loadMarketsFilter:', err);
        if (this.componentWrapper) {
          const filterSortedMarkets = result.markets.map(m => m.id);
          this.setState({
            filterSortedMarkets,
          });
          updateMarketsListMeta(result.meta);
          setLoadMarketsPending(false);
        }
      }
    );
  }

  render() {
    const {
      history,
      isLogged,
      restoredAccount,
      location,
      markets,
      signupModal,
      isSearching,
      categoryStats,
    } = this.props;

    return (
      <section
        className={Styles.LandingPage}
        ref={componentWrapper => {
          this.componentWrapper = componentWrapper;
        }}
      >
        <Helmet>
          <title>Markets</title>
        </Helmet>

<<<<<<< HEAD
        <div>The world’s most accessible, no-limit betting platform.</div>
=======
        <div>
          The world’s most accessible, no-limit betting exchange.
        </div>
>>>>>>> 766909a2

        {!isLogged && !restoredAccount ? (
          <div>
            <PrimaryButton
              action={() => signupModal()}
              text="Signup to start betting"
            />
          </div>
        ) : (
          <div />
        )}

        <CategoryButtons
          action={categoryName => {
            history.push({
              pathname: makePath(MARKETS, null),
              search: `category=${categoryName}`,
            });
          }}
          categoryStats={categoryStats}
        />

        <div>Popular markets</div>

        <CategorySelector
          action={marketCategory => {
            this.setState({ marketCategory }, () => {
              this.updateFilteredMarkets();
            });
          }}
          selected={this.state.marketCategory}
        />

        <MarketsList
          testid="markets"
          markets={markets}
          showPagination={false}
          filteredMarkets={this.state.filterSortedMarkets}
          location={location}
          history={history}
          linkType={TYPE_TRADE}
          isSearchingMarkets={isSearching}
          marketCardFormat={MARKET_CARD_FORMATS.COMPACT}
        />
      </section>
    );
  }
}<|MERGE_RESOLUTION|>--- conflicted
+++ resolved
@@ -114,13 +114,7 @@
           <title>Markets</title>
         </Helmet>
 
-<<<<<<< HEAD
-        <div>The world’s most accessible, no-limit betting platform.</div>
-=======
-        <div>
-          The world’s most accessible, no-limit betting exchange.
-        </div>
->>>>>>> 766909a2
+        <div>The world’s most accessible, no-limit betting exchange.</div>
 
         {!isLogged && !restoredAccount ? (
           <div>
