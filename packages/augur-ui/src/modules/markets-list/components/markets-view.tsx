<<<<<<< HEAD
import React, { useRef, useState, useEffect } from 'react';
import { useLocation, useHistory } from 'react-router';
import MarketsHeader from 'modules/markets-list/components/markets-header';
import {
  MarketsList,
  determineSportsbookType,
  groupSportsMarkets,
} from 'modules/markets-list/components/markets-list';
import Styles from 'modules/markets-list/components/markets-view.styles.less';
import { FilterTags } from 'modules/common/filter-tags';
import { FilterNotice } from 'modules/common/filter-notice';
import FilterDropDowns from 'modules/filter-sort/filter-dropdowns';
import MarketTypeFilter from 'modules/filter-sort/market-type-filter';
import MarketCardFormatSwitcher from 'modules/filter-sort/market-card-format-switcher';
import updateQuery from 'modules/routes/helpers/update-query';
=======
import type { Getters } from '@augurproject/sdk';
import classNames from 'classnames';
>>>>>>> 6a0f50c7
import {
  HELP_CENTER_INVALID_MARKETS,
<<<<<<< HEAD
  THEMES,
  CATEGORY_PARAM_NAME,
  MARKET_CARD_FORMATS,
  SPORTS_GROUP_TYPES,
} from 'modules/common/constants';
import { Getters } from '@augurproject/sdk';
import classNames from 'classnames';
import { LandingHero } from 'modules/markets-list/components/landing-hero';
import { HelmetTag } from 'modules/seo/helmet-tag';
import { MARKETS_VIEW_HEAD_TAGS } from 'modules/seo/helmet-configs';
import FilterSearch from 'modules/filter-sort/filter-search';
import { useAppStatusStore } from 'modules/app/store/app-status';
import { FilterButton } from 'modules/common/buttons';
import parseQuery from 'modules/routes/helpers/parse-query';
import { useMarketsStore } from 'modules/markets/store/markets';
import { loadMarketOrderBook } from 'modules/orders/helpers/load-market-orderbook';
import { getMarkets } from 'modules/markets/selectors/markets-all';
import { getSelectedTagsAndCategoriesFromLocation } from 'modules/markets/helpers/get-selected-tags-and-categories-from-location';
import { buildSearchString } from 'modules/markets/selectors/build-search-string';
import {
  organizeReportingStates,
  loadMarketsByFilter,
} from 'modules/markets/actions/load-markets';
import {
  MARKET_MAX_FEES,
  MARKET_MAX_SPREAD,
  MARKET_FILTER,
} from 'modules/app/store/constants';
import { updateLoginAccountSettings } from '../actions/update-login-account-settings';
import { marketListViewed } from 'services/analytics/helpers';

const PAGINATION_COUNT = 10;

const findMarketsInReportingState = (markets, reportingState) => {
  const reportingStates: String[] = organizeReportingStates(reportingState);
  return markets.filter((market) =>
    reportingStates.find((state) => state === market.reportingState)
  );
};
=======
  MAX_FEE_100_PERCENT,
  TYPE_TRADE,
} from 'modules/common/constants';
import { FilterNotice } from 'modules/common/filter-notice';
import MarketCardFormatSwitcher
  from 'modules/filter-sort/components/market-card-format-switcher';
import MarketTypeFilter
  from 'modules/filter-sort/components/market-type-filter';
import FilterDropDowns from 'modules/filter-sort/containers/filter-dropdowns';
import MarketsHeader from 'modules/markets-list/components/markets-header';
import MarketsList from 'modules/markets-list/components/markets-list';
import Styles from 'modules/markets-list/components/markets-view.styles.less';
import LandingHero from 'modules/markets-list/containers/landing-hero';
import { MARKETS_VIEW_HEAD_TAGS } from 'modules/seo/helmet-configs';
import { HelmetTag } from 'modules/seo/helmet-tag';
import { MarketData } from 'modules/types';
import React, { Component } from 'react';

const PAGINATION_COUNT = 10;

interface MarketsViewProps {
  isLogged: boolean;
  restoredAccount: boolean;
  markets: MarketData[];
  location: object;
  history: History;
  isConnected: boolean;
  toggleFavorite: (...args: any[]) => any;
  loadMarketsInfoIfNotLoaded: (...args: any[]) => any;
  isMobile: boolean;
  loadMarketsByFilter: Function;
  search?: string;
  maxFee: string;
  maxLiquiditySpread: string;
  isSearching: boolean;
  includeInvalidMarkets: string;
  universe?: string;
  marketSort: string;
  setLoadMarketsPending: Function;
  updateMarketsListMeta: Function;
  selectedCategories: string[];
  removeLiquiditySpreadFilter: Function;
  removeFeeFilter: Function;
  filteredOutCount: number;
  marketFilter: string;
  updateMarketsFilter: Function;
  updateMarketsListCardFormat: Function;
  marketCardFormat: string;
  updateMobileMenuState: Function;
  updateLoginAccountSettings: Function;
  showInvalidMarketsBannerFeesOrLiquiditySpread: boolean;
  showInvalidMarketsBannerHideOrShow: boolean;
  templateFilter: string;
  marketTypeFilter: string;
  setMarketsListSearchInPlace: Function;
  marketListViewed: Function;
  marketsInReportingState: MarketData[];
}
>>>>>>> 6a0f50c7

const getHeaderTitleFromProps = (
  search: string,
  location: Location,
  selectedCategory: string[]
) => {
  if (search) {
    if (search.endsWith('*')) {
      search = search.slice(0, -1);
    }
    return `Search: "${search}"`;
  }

  const searchParams = parseQuery(location.search);

  if (searchParams[CATEGORY_PARAM_NAME]) {
    return searchParams[CATEGORY_PARAM_NAME];
  }

  if (selectedCategory && selectedCategory.length > 0) {
    return selectedCategory[selectedCategory.length - 1];
  }

  return 'Popular markets';
};

const MarketsView = () => {
  const location = useLocation();
  const history = useHistory();
  const markets = getMarkets();
  const {
    keywords,
    selectedTagNames,
  } = getSelectedTagsAndCategoriesFromLocation(location);
  const {
    marketsList: { isSearching, meta, selectedCategories },
    loginAccount: {
      settings: {
        showInvalidMarketsBannerHideOrShow,
        showInvalidMarketsBannerFeesOrLiquiditySpread,
      },
    },
    isMobile,
    universe: { id },
    filterSortOptions: {
      maxFee,
      marketFilter,
      maxLiquiditySpread,
      marketSort,
      templateFilter,
<<<<<<< HEAD
      includeInvalidMarkets,
    },
    isLogged,
    restoredAccount,
    theme,
    actions: { updateMarketsList, updateFilterSortOptions },
  } = useAppStatusStore();
  let {
    isConnected,
    marketsList: { marketCardFormat },
  } = useAppStatusStore();
  const searchPhrase = buildSearchString(keywords, selectedTagNames);
  const autoSetupMarketCardFormat = marketCardFormat
    ? marketCardFormat
    : isMobile
    ? MARKET_CARD_FORMATS.COMPACT
    : MARKET_CARD_FORMATS.CLASSIC;

  isConnected = isConnected && id != null;
  const search = searchPhrase;
  const marketsInReportingState = findMarketsInReportingState(
    markets,
    marketFilter
  );
  const filteredOutCount = meta ? meta.filteredOutCount : 0;
  marketCardFormat = autoSetupMarketCardFormat;
=======
      marketTypeFilter,
      marketListViewed,
      marketsInReportingState
    } = this.props;
    const { marketCount, offset } = this.state;

    if (
      offset !== prevState.offset ||
      marketCount !== prevState.marketCount ||
      (search !== prevProps.search ||
        selectedCategories !== prevProps.selectedCategories ||
        maxLiquiditySpread !== prevProps.maxLiquiditySpread ||
        marketFilter !== prevProps.marketFilter ||
        marketSort !== prevProps.marketSort ||
        maxFee !== prevProps.maxFee ||
        templateFilter !== prevProps.templateFilter ||
        marketTypeFilter !== prevProps.marketTypeFilter ||
        includeInvalidMarkets !== prevProps.includeInvalidMarkets)
    ) {
      marketListViewed(
        search,
        selectedCategories,
        maxLiquiditySpread,
        marketFilter,
        marketSort,
        maxFee,
        templateFilter,
        marketTypeFilter,
        includeInvalidMarkets,
        this.state.marketCount,
        this.state.offset
      );
    }
>>>>>>> 6a0f50c7

  const componentWrapper = useRef();
  const [state, setState] = useState({
    filterSortedMarkets: [],
    marketCount: 0,
    showPagination: false,
    selectedMarketCardType: 0,
  });

<<<<<<< HEAD
  const [offset, setOffset] = useState(1);
  const [limit, setLimit] = useState(PAGINATION_COUNT);
=======
    const filtersHaveChanged = this.haveFiltersChanged({
      search,
      marketFilter,
      marketSort,
      maxFee,
      selectedCategories,
      maxLiquiditySpread,
      includeInvalidMarkets,
      templateFilter,
      marketTypeFilter,
      prevProps,
    });
>>>>>>> 6a0f50c7

  const {
    actions: { updateOrderBook, updateMarketsData },
  } = useMarketsStore();

  useEffect(() => {
    if (offset !== 1) {
      setOffset(1);
    }
    updateFilteredMarkets();
  }, [
    isConnected,
    isLogged,
    search,
    selectedCategories,
    maxLiquiditySpread,
    marketFilter,
    marketSort,
    maxFee,
    templateFilter,
<<<<<<< HEAD
    includeInvalidMarkets,
    theme,
  ]);
=======
    marketTypeFilter,
    prevProps}) {
    return search !== prevProps.search
      || String(selectedCategories) !== String(prevProps.selectedCategories)
      || maxLiquiditySpread !== prevProps.maxLiquiditySpread
      || marketFilter !== prevProps.marketFilter
      || marketSort !== prevProps.marketSort
      || maxFee !== prevProps.maxFee
      || templateFilter !== prevProps.templateFilter
      || marketTypeFilter !== prevProps.marketTypeFilter
      || includeInvalidMarkets !== prevProps.includeInvalidMarkets
  }
>>>>>>> 6a0f50c7

  const {
    filterSortedMarkets,
    marketCount,
    showPagination,
    selectedMarketCardType,
  } = state;

  useEffect(() => {
    updateFilteredMarkets();
  }, [marketsInReportingState.length]);

  const headerTitle = getHeaderTitleFromProps(
    search,
    location,
    selectedCategories
  );

  useEffect(() => {
    marketListViewed(
      search,
      selectedCategories,
      maxLiquiditySpread,
      marketFilter,
      marketSort,
      maxFee,
      templateFilter,
<<<<<<< HEAD
      includeInvalidMarkets,
      state.marketCount,
      offset
    );
  }, [
    search,
    selectedCategories,
    maxLiquiditySpread,
    marketFilter,
    marketSort,
    maxFee,
    templateFilter,
    includeInvalidMarkets,
    offset,
    state.marketCount,
  ]);
=======
      marketTypeFilter,
    } = this.props;
>>>>>>> 6a0f50c7

  function updateFilteredMarkets() {
    window.scrollTo(0, 1);

    updateMarketsList({
      isSearching: true,
      isSearchInPlace: Boolean(search),
    });
    loadMarketsByFilter(
      {
        categories: selectedCategories ? selectedCategories : [],
        search,
        filter: marketFilter,
        sort: marketSort,
        maxFee,
        limit,
        offset,
        maxLiquiditySpread,
        includeInvalidMarkets: includeInvalidMarkets === 'show',
        templateFilter,
        marketTypeFilter,
      },
      (err, result: Getters.Markets.MarketList) => {
        if (err) return console.log('Error loadMarketsFilter:', err);
        if (componentWrapper.current) {
          // categories is also on results
          const filterSortedMarkets = result.markets.map((m) => m.id);
          const marketCount = result.meta.marketCount;
          const showPagination = marketCount > limit;
          const isSportsBook = theme === THEMES.SPORTS;
          const sportsGroups = groupSportsMarkets(
            filterSortedMarkets,
            result.markets
          );
          const sportsFilterSortedMarkets = sportsGroups.map(
            (sportGroup) => sportGroup.id
          );
          const sportsGroupCount = sportsGroups.length;
          const sportsShowPagination = sportsGroupCount > limit;
          const marketInfos = result.markets
          .filter(marketHasData => marketHasData)
          .reduce((p, marketData) => {
            if (marketData === null || marketData.id == null) return p;
            return {
              ...p,
              [marketData.id]: marketData
            };
          }, {});
          updateMarketsData(marketInfos);
          setState({
            ...state,
            filterSortedMarkets: isSportsBook
              ? sportsFilterSortedMarkets
              : filterSortedMarkets,
            marketCount: isSportsBook ? sportsGroupCount : marketCount,
            showPagination: isSportsBook
              ? sportsShowPagination
              : showPagination,
          });
          filterSortedMarkets.forEach((marketId) =>
            updateOrderBook(marketId, null, loadMarketOrderBook(marketId))
          );
          updateMarketsList({ isSearching: false, meta: result.meta });
        }
      }
    );
  }

  function updateLimit(limit) {
    setOffset(1);
    setLimit(limit);
  }

  function setPageNumber(offset) {
    setOffset(offset);
  }

  useEffect(() => {
    updateFilteredMarkets();
  }, [limit, offset]);

  const isTrading = theme === THEMES.TRADING;
  const displayFee = maxFee !== MAX_FEE_100_PERCENT;
  const displayLiquiditySpread = maxLiquiditySpread !== MAX_SPREAD_ALL_SPREADS;
  let feesLiquidityMessage = '';
  if (!displayFee && !displayLiquiditySpread) {
    feesLiquidityMessage =
      '“Fee” and “Liquidity Spread” filters are set to “All”. This puts you at risk of trading on invalid markets.';
  } else if (!displayFee || !displayLiquiditySpread) {
    feesLiquidityMessage = `The ${
      !displayFee ? '“Fee”' : '“Liquidity Spread”'
    } filter is set to “All”. This puts you at risk of trading on invalid markets.`;
  }
  // console.log("Market View Markets", filterSortedMarkets);
  return (
    <section className={Styles.MarketsView} ref={componentWrapper}>
      <HelmetTag {...MARKETS_VIEW_HEAD_TAGS} />
      {!isLogged && !restoredAccount && <LandingHero />}
      {isTrading && (
        <>
          <MarketsHeader headerTitle={headerTitle} />

          <section
            className={classNames({
              [Styles.Disabled]: isSearching,
            })}
          >
            <MarketTypeFilter
              isSearchingMarkets={isSearching}
              marketCount={marketCount}
              updateMarketsFilter={(filterOption) =>
                updateFilterSortOptions({ [MARKET_FILTER]: filterOption })
              }
              marketFilter={marketFilter}
            />

            <MarketCardFormatSwitcher />
            <FilterDropDowns />
          </section>
        </>
      )}
      {!isTrading && (
        <section>
          <h2>{headerTitle}</h2>
          <FilterDropDowns />
          <FilterSearch search={search} />
          <FilterButton />
        </section>
      )}
      {isTrading && (
        <>
          <FilterTags
            maxLiquiditySpread={maxLiquiditySpread}
            maxFee={maxFee}
            removeFeeFilter={() =>
              updateFilterSortOptions({
                [MARKET_MAX_FEES]: MAX_FEE_100_PERCENT,
              })
            }
            removeLiquiditySpreadFilter={() =>
              updateFilterSortOptions({
                [MARKET_MAX_SPREAD]: MAX_SPREAD_ALL_SPREADS,
              })
            }
            updateQuery={(param, value) =>
              updateQuery(param, value, location, history)
            }
          />
          <FilterNotice
            show={includeInvalidMarkets === 'show'}
            showDismissButton={true}
            updateLoginAccountSettings={(settings) =>
              updateLoginAccountSettings(settings)
            }
            settings={{
              propertyName: 'showInvalidMarketsBannerHideOrShow',
              propertyValue: showInvalidMarketsBannerHideOrShow,
            }}
            content={
              <span>
                Invalid markets are no longer hidden. This puts you at risk of
                trading on invalid markets.{' '}
                <a
                  href={HELP_CENTER_INVALID_MARKETS}
                  target="_blank"
                  rel="noopener noreferrer"
                >
                  Learn more
                </a>
              </span>
            }
          />

          <FilterNotice
            show={!displayFee || !displayLiquiditySpread}
            showDismissButton={true}
            updateLoginAccountSettings={(settings) =>
              updateLoginAccountSettings(settings)
            }
            settings={{
              propertyName: 'showInvalidMarketsBannerFeesOrLiquiditySpread',
              propertyValue: showInvalidMarketsBannerFeesOrLiquiditySpread,
            }}
            content={
              <span>
                {feesLiquidityMessage}{' '}
                <a
                  href={HELP_CENTER_INVALID_MARKETS}
                  target="_blank"
                  rel="noopener noreferrer"
                >
                  Learn more
                </a>
              </span>
            }
          />
        </>
      )}
      <MarketsList
        showPagination={showPagination && !isSearching}
        filteredMarkets={filterSortedMarkets}
        marketCount={marketCount}
        limit={limit}
        updateLimit={updateLimit}
        offset={offset}
        setOffset={setPageNumber}
        marketCardFormat={marketCardFormat}
      />

      <FilterNotice
        show={
          !isSearching && filteredOutCount && filteredOutCount > 0 && isTrading
        }
        content={
          <span>
            There are {filteredOutCount} additional markets outside of the
            current filters applied. Edit filters to view all markets{' '}
          </span>
        }
      />
    </section>
  );
};

export default MarketsView;<|MERGE_RESOLUTION|>--- conflicted
+++ resolved
@@ -1,4 +1,3 @@
-<<<<<<< HEAD
 import React, { useRef, useState, useEffect } from 'react';
 import { useLocation, useHistory } from 'react-router';
 import MarketsHeader from 'modules/markets-list/components/markets-header';
@@ -14,13 +13,8 @@
 import MarketTypeFilter from 'modules/filter-sort/market-type-filter';
 import MarketCardFormatSwitcher from 'modules/filter-sort/market-card-format-switcher';
 import updateQuery from 'modules/routes/helpers/update-query';
-=======
-import type { Getters } from '@augurproject/sdk';
-import classNames from 'classnames';
->>>>>>> 6a0f50c7
 import {
   HELP_CENTER_INVALID_MARKETS,
-<<<<<<< HEAD
   THEMES,
   CATEGORY_PARAM_NAME,
   MARKET_CARD_FORMATS,
@@ -48,6 +42,8 @@
   MARKET_MAX_FEES,
   MARKET_MAX_SPREAD,
   MARKET_FILTER,
+  MAX_FEE_100_PERCENT,
+  MAX_SPREAD_ALL_SPREADS,
 } from 'modules/app/store/constants';
 import { updateLoginAccountSettings } from '../actions/update-login-account-settings';
 import { marketListViewed } from 'services/analytics/helpers';
@@ -60,66 +56,6 @@
     reportingStates.find((state) => state === market.reportingState)
   );
 };
-=======
-  MAX_FEE_100_PERCENT,
-  TYPE_TRADE,
-} from 'modules/common/constants';
-import { FilterNotice } from 'modules/common/filter-notice';
-import MarketCardFormatSwitcher
-  from 'modules/filter-sort/components/market-card-format-switcher';
-import MarketTypeFilter
-  from 'modules/filter-sort/components/market-type-filter';
-import FilterDropDowns from 'modules/filter-sort/containers/filter-dropdowns';
-import MarketsHeader from 'modules/markets-list/components/markets-header';
-import MarketsList from 'modules/markets-list/components/markets-list';
-import Styles from 'modules/markets-list/components/markets-view.styles.less';
-import LandingHero from 'modules/markets-list/containers/landing-hero';
-import { MARKETS_VIEW_HEAD_TAGS } from 'modules/seo/helmet-configs';
-import { HelmetTag } from 'modules/seo/helmet-tag';
-import { MarketData } from 'modules/types';
-import React, { Component } from 'react';
-
-const PAGINATION_COUNT = 10;
-
-interface MarketsViewProps {
-  isLogged: boolean;
-  restoredAccount: boolean;
-  markets: MarketData[];
-  location: object;
-  history: History;
-  isConnected: boolean;
-  toggleFavorite: (...args: any[]) => any;
-  loadMarketsInfoIfNotLoaded: (...args: any[]) => any;
-  isMobile: boolean;
-  loadMarketsByFilter: Function;
-  search?: string;
-  maxFee: string;
-  maxLiquiditySpread: string;
-  isSearching: boolean;
-  includeInvalidMarkets: string;
-  universe?: string;
-  marketSort: string;
-  setLoadMarketsPending: Function;
-  updateMarketsListMeta: Function;
-  selectedCategories: string[];
-  removeLiquiditySpreadFilter: Function;
-  removeFeeFilter: Function;
-  filteredOutCount: number;
-  marketFilter: string;
-  updateMarketsFilter: Function;
-  updateMarketsListCardFormat: Function;
-  marketCardFormat: string;
-  updateMobileMenuState: Function;
-  updateLoginAccountSettings: Function;
-  showInvalidMarketsBannerFeesOrLiquiditySpread: boolean;
-  showInvalidMarketsBannerHideOrShow: boolean;
-  templateFilter: string;
-  marketTypeFilter: string;
-  setMarketsListSearchInPlace: Function;
-  marketListViewed: Function;
-  marketsInReportingState: MarketData[];
-}
->>>>>>> 6a0f50c7
 
 const getHeaderTitleFromProps = (
   search: string,
@@ -170,8 +106,8 @@
       maxLiquiditySpread,
       marketSort,
       templateFilter,
-<<<<<<< HEAD
       includeInvalidMarkets,
+      marketTypeFilter,
     },
     isLogged,
     restoredAccount,
@@ -197,41 +133,6 @@
   );
   const filteredOutCount = meta ? meta.filteredOutCount : 0;
   marketCardFormat = autoSetupMarketCardFormat;
-=======
-      marketTypeFilter,
-      marketListViewed,
-      marketsInReportingState
-    } = this.props;
-    const { marketCount, offset } = this.state;
-
-    if (
-      offset !== prevState.offset ||
-      marketCount !== prevState.marketCount ||
-      (search !== prevProps.search ||
-        selectedCategories !== prevProps.selectedCategories ||
-        maxLiquiditySpread !== prevProps.maxLiquiditySpread ||
-        marketFilter !== prevProps.marketFilter ||
-        marketSort !== prevProps.marketSort ||
-        maxFee !== prevProps.maxFee ||
-        templateFilter !== prevProps.templateFilter ||
-        marketTypeFilter !== prevProps.marketTypeFilter ||
-        includeInvalidMarkets !== prevProps.includeInvalidMarkets)
-    ) {
-      marketListViewed(
-        search,
-        selectedCategories,
-        maxLiquiditySpread,
-        marketFilter,
-        marketSort,
-        maxFee,
-        templateFilter,
-        marketTypeFilter,
-        includeInvalidMarkets,
-        this.state.marketCount,
-        this.state.offset
-      );
-    }
->>>>>>> 6a0f50c7
 
   const componentWrapper = useRef();
   const [state, setState] = useState({
@@ -241,23 +142,8 @@
     selectedMarketCardType: 0,
   });
 
-<<<<<<< HEAD
   const [offset, setOffset] = useState(1);
   const [limit, setLimit] = useState(PAGINATION_COUNT);
-=======
-    const filtersHaveChanged = this.haveFiltersChanged({
-      search,
-      marketFilter,
-      marketSort,
-      maxFee,
-      selectedCategories,
-      maxLiquiditySpread,
-      includeInvalidMarkets,
-      templateFilter,
-      marketTypeFilter,
-      prevProps,
-    });
->>>>>>> 6a0f50c7
 
   const {
     actions: { updateOrderBook, updateMarketsData },
@@ -278,24 +164,9 @@
     marketSort,
     maxFee,
     templateFilter,
-<<<<<<< HEAD
     includeInvalidMarkets,
     theme,
   ]);
-=======
-    marketTypeFilter,
-    prevProps}) {
-    return search !== prevProps.search
-      || String(selectedCategories) !== String(prevProps.selectedCategories)
-      || maxLiquiditySpread !== prevProps.maxLiquiditySpread
-      || marketFilter !== prevProps.marketFilter
-      || marketSort !== prevProps.marketSort
-      || maxFee !== prevProps.maxFee
-      || templateFilter !== prevProps.templateFilter
-      || marketTypeFilter !== prevProps.marketTypeFilter
-      || includeInvalidMarkets !== prevProps.includeInvalidMarkets
-  }
->>>>>>> 6a0f50c7
 
   const {
     filterSortedMarkets,
@@ -323,7 +194,6 @@
       marketSort,
       maxFee,
       templateFilter,
-<<<<<<< HEAD
       includeInvalidMarkets,
       state.marketCount,
       offset
@@ -340,10 +210,6 @@
     offset,
     state.marketCount,
   ]);
-=======
-      marketTypeFilter,
-    } = this.props;
->>>>>>> 6a0f50c7
 
   function updateFilteredMarkets() {
     window.scrollTo(0, 1);
