import React from 'react';

import Styles from 'modules/markets-list/components/landing-hero.styles.less';
import { PrimaryButton, ExternalLinkButton } from 'modules/common/buttons';
import { MODAL_SIGNUP } from 'modules/common/constants';
import { useAppStatusStore } from 'modules/app/store/app-status';

<<<<<<< HEAD
export const LandingHero = () => {
  const { actions: { setModal }} = useAppStatusStore();
=======
export interface LandingHeroProps {
  showSignup: Function;
}

export const LandingHero = ({showSignup}: LandingHeroProps) => {
>>>>>>> a012c5f1
  return (
    <section className={Styles.LandingHero}>
      <div>
        <h1>The world’s most accessible, no-limit betting platform</h1>
        <span>
          Bet how much you want, from anywhere in the world, on sports,
          politics, finance and more.
        </span>
        <div>
          <PrimaryButton
            text="Sign up to start trading"
<<<<<<< HEAD
            action={() => setModal({ type: MODAL_SIGNUP })}
=======
            action={showSignup}
>>>>>>> a012c5f1
          />
          <ExternalLinkButton
            light
            URL={'http://www.augur.net'}
            label={'Learn more on augur.net'}
          />
        </div>
      </div>
      <div>
        <img src="images/hero-primary.png" />
        <img src="images/hero-secondary.png" />
        <img src="images/hero-bitcoin.png" />
      </div>
    </section>
  );
};<|MERGE_RESOLUTION|>--- conflicted
+++ resolved
@@ -5,16 +5,8 @@
 import { MODAL_SIGNUP } from 'modules/common/constants';
 import { useAppStatusStore } from 'modules/app/store/app-status';
 
-<<<<<<< HEAD
 export const LandingHero = () => {
   const { actions: { setModal }} = useAppStatusStore();
-=======
-export interface LandingHeroProps {
-  showSignup: Function;
-}
-
-export const LandingHero = ({showSignup}: LandingHeroProps) => {
->>>>>>> a012c5f1
   return (
     <section className={Styles.LandingHero}>
       <div>
@@ -26,11 +18,7 @@
         <div>
           <PrimaryButton
             text="Sign up to start trading"
-<<<<<<< HEAD
             action={() => setModal({ type: MODAL_SIGNUP })}
-=======
-            action={showSignup}
->>>>>>> a012c5f1
           />
           <ExternalLinkButton
             light
