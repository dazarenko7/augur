--- conflicted
+++ resolved
@@ -66,11 +66,7 @@
     }
   }
 
-<<<<<<< HEAD
   @media @breakpoint-tablet {
-=======
-  @media all and (max-width: @step-2-2) {
->>>>>>> 293e6c59
     height: 100%;
     padding: @size-24 @size-16;
 
