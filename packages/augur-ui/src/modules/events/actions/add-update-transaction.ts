--- conflicted
+++ resolved
@@ -42,11 +42,8 @@
   addPendingData,
   addUpdatePendingTransaction,
   addCanceledOrder,
-<<<<<<< HEAD
-=======
   updatePendingReportHash,
   updatePendingDisputeHash,
->>>>>>> a012c5f1
 } from 'modules/pending-queue/actions/pending-queue-management';
 import { convertUnixToFormattedDate } from 'utils/format-date';
 import { TransactionMetadataParams } from '@augurproject/contract-dependencies-ethers';
@@ -106,7 +103,6 @@
     }
 
     if (eventName === TXEventName.RelayerDown) {
-<<<<<<< HEAD
       const hasEth = (
         await meta.signer.provider.getBalance(
           meta.signer._address
@@ -129,27 +125,6 @@
       blockchain: { currentAugurTimestamp },
     } = AppStatus.get();
     const timestamp = currentAugurTimestamp * 1000;
-=======
-      const hasEth = (await loginAccount.meta.signer.provider.getBalance(
-        loginAccount.meta.signer._address
-      )).gt(0);
-
-      dispatch(
-        updateModal({
-          type: MODAL_ERROR,
-          error: getRelayerDownErrorMessage(
-            loginAccount.meta.accountType,
-            hasEth
-          ),
-          showDiscordLink: false,
-          showAddFundsHelp: !hasEth,
-          walletType: loginAccount.meta.accountType,
-          title: "We're having trouble processing transactions",
-        })
-      );
-    }
-
->>>>>>> a012c5f1
     if (
       eventName === TXEventName.Failure ||
       eventName === TXEventName.RelayerDown
@@ -242,18 +217,11 @@
       }
       case BUYPARTICIPATIONTOKENS: {
         if (eventName === TXEventName.Success) {
-<<<<<<< HEAD
           const {
             universe: {
               disputeWindow: { startTime, endTime },
             },
           } = AppStatus.get();
-=======
-          const { universe } = getState();
-          const { disputeWindow } = universe;
-          const { startTime, endTime } = disputeWindow;
-
->>>>>>> a012c5f1
           const genHash = hash
             ? hash
             : generateTxParameterId(transaction.params);
@@ -334,8 +302,6 @@
             )
           )
         );
-<<<<<<< HEAD
-=======
         break;
       }
       case DOINITIALREPORT: {
@@ -350,7 +316,6 @@
           dispatch(
             updatePendingDisputeHash(transaction.params, hash, eventName)
           );
->>>>>>> a012c5f1
         break;
       }
 
