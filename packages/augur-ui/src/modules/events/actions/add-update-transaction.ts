import {
  CANCELORDER,
  CANCELORDERS,
  BATCHCANCELORDERS,
  TX_ORDER_ID,
  CREATEMARKET,
  CREATECATEGORICALMARKET,
  CREATESCALARMARKET,
  CREATEYESNOMARKET,
  CREATE_MARKET,
  CATEGORICAL,
  SCALAR,
  YES_NO,
  PUBLICFILLORDER,
  CREATEAUGURWALLET,
  WITHDRAWALLFUNDSASDAI,
  ADDLIQUIDITY,
  SWAPEXACTTOKENSFORTOKENS,
  SWAPETHFOREXACTTOKENS,
  SENDETHER,
  BUYPARTICIPATIONTOKENS,
  TRANSFER,
  MODAL_ERROR,
  MIGRATE_FROM_LEG_REP_TOKEN,
  REDEEMSTAKE,
  MIGRATEOUTBYPAYOUT,
  TRADINGPROCEEDSCLAIMED,
  CLAIMMARKETSPROCEEDS,
  FORKANDREDEEM,
  FINALIZE,
  DOINITIALREPORT,
  CONTRIBUTE,
  APPROVE,
} from 'modules/common/constants';
import { CreateMarketData } from 'modules/types';
import {
  Events,
  TXEventName,
  parseZeroXMakerAssetData
} from '@augurproject/sdk-lite';
import {
  addPendingData,
  addUpdatePendingTransaction,
  addCanceledOrder,
  updatePendingReportHash,
  updatePendingDisputeHash,
} from 'modules/pending-queue/actions/pending-queue-management';
import { convertUnixToFormattedDate } from 'utils/format-date';
import { TransactionMetadataParams } from '@augurproject/contract-dependencies-ethers';
import { generateTxParameterId } from 'utils/generate-tx-parameter-id';
import { addAlert, updateAlert } from 'modules/alerts/actions/alerts';
import { getDeconstructedMarketId } from 'modules/create-market/helpers/construct-market-params';
import { AppStatus } from 'modules/app/store/app-status';
import { PendingOrders } from 'modules/app/store/pending-orders';

const ADD_PENDING_QUEUE_METHOD_CALLS = [
  BUYPARTICIPATIONTOKENS,
  REDEEMSTAKE,
  MIGRATE_FROM_LEG_REP_TOKEN,
  BATCHCANCELORDERS,
  TRADINGPROCEEDSCLAIMED,
  MIGRATEOUTBYPAYOUT,
  FORKANDREDEEM,
  CREATEAUGURWALLET,
  WITHDRAWALLFUNDSASDAI,
  ADDLIQUIDITY,
  SWAPEXACTTOKENSFORTOKENS,
  SWAPETHFOREXACTTOKENS,
  SENDETHER,
  TRANSFER,
  CLAIMMARKETSPROCEEDS,
  FINALIZE,
  APPROVE,
];
export const getRelayerDownErrorMessage = (walletType, hasEth) => {
  const errorMessage =
    "We're currently experiencing a technical difficulty processing transaction fees in Dai. If possible please come back later to process this transaction";

  if (hasEth) {
    return (
      errorMessage +
      `\nIf you need to make the transaction now transaction costs will be paid in ETH from your ${walletType} wallet.`
    );
  }
  return (
    errorMessage +
    '\nIf you need to make the transaction now please follow these steps:'
  );
};

export const addUpdateTransaction = async (txStatus: Events.TXStatus) => {
  const { eventName, transaction, hash } = txStatus;
  if (transaction) {
    const {
      loginAccount: { meta },
    } = AppStatus.get();
    const methodCall = transaction.name.toUpperCase();

    if (ADD_PENDING_QUEUE_METHOD_CALLS.includes(methodCall)) {
      addUpdatePendingTransaction(methodCall, eventName, hash, {
        ...transaction,
      });
    }

    if (eventName === TXEventName.RelayerDown) {
      const hasEth = (
        await meta.signer.provider.getBalance(meta.signer._address)
      ).gt(0);

      AppStatus.actions.setModal({
        type: MODAL_ERROR,
        error: getRelayerDownErrorMessage(meta.accountType, hasEth),
        showDiscordLink: false,
        showAddFundsHelp: !hasEth,
        walletType: meta.accountType,
        title: "We're having trouble processing transactions",
      });
    }
    const {
      blockchain: { currentAugurTimestamp },
    } = AppStatus.get();
    const timestamp = currentAugurTimestamp * 1000;
    if (
      eventName === TXEventName.Failure ||
      eventName === TXEventName.RelayerDown
    ) {
      const genHash = hash ? hash : generateTxParameterId(transaction.params);
      addAlert({
        id: genHash,
        uniqueId: genHash,
        params: transaction.params,
        status: TXEventName.Failure,
        timestamp,
        name: methodCall,
      });
    } else if (
      hash &&
      eventName === TXEventName.Success &&
      methodCall &&
      methodCall !== '' &&
      methodCall !== CANCELORDER &&
      methodCall !== PUBLICFILLORDER
    ) {
      if (
        methodCall === CREATEMARKET ||
        methodCall === CREATECATEGORICALMARKET ||
        methodCall === CREATEYESNOMARKET ||
        methodCall === CREATESCALARMARKET
      ) {
        updateAlert(hash, {
          params: transaction.params,
          status: TXEventName.Success,
          timestamp,
          name: CREATEMARKET,
        });
      } else {
        updateAlert(hash, {
          params: transaction.params,
          status: TXEventName.Success,
          toast: methodCall === PUBLICFILLORDER,
          timestamp,
          name: methodCall,
        });
      }
    }

    switch (methodCall) {
      case REDEEMSTAKE: {
        const params = transaction.params;
        params._reportingParticipants.map(participant =>
          addPendingData(participant, REDEEMSTAKE, eventName, hash, {
            ...transaction,
          })
        );
        params._disputeWindows.map(window =>
          addPendingData(window, REDEEMSTAKE, eventName, hash, {
            ...transaction,
          })
        );
        break;
      }
      case CLAIMMARKETSPROCEEDS: {
        const params = transaction.params;
        if (params._markets.length === 1) {
          addPendingData(
            params._markets[0],
            CLAIMMARKETSPROCEEDS,
            eventName,
            hash,
            { ...transaction }
          );
        } else {
          addUpdatePendingTransaction(methodCall, eventName, hash, {
            ...transaction,
          });
        }
        break;
      }
      case BUYPARTICIPATIONTOKENS: {
        if (eventName === TXEventName.Success) {
          const {
            universe: {
              disputeWindow: { startTime, endTime },
            },
          } = AppStatus.get();
          const genHash = hash
            ? hash
            : generateTxParameterId(transaction.params);
          updateAlert(genHash, {
            id: genHash,
            uniqueId: genHash,
            params: {
              ...transaction.params,
              marketId: 1,
              startTime,
              endTime,
            },
            status: eventName,
            timestamp,
            name: methodCall,
          });
        }

        break;
      }
      case CREATEMARKET:
      case CREATECATEGORICALMARKET:
      case CREATESCALARMARKET:
      case CREATEYESNOMARKET: {
        const id = getDeconstructedMarketId(transaction.params);
        const data = createMarketData(
          transaction.params,
          id,
          hash,
          timestamp,
          methodCall
        );
        // pending queue will be updated when created market event comes in.
        if (eventName !== TXEventName.Success)
          addPendingData(id, CREATE_MARKET, eventName, hash, data);
        if (hash)
          PendingOrders.actions.updateLiquidityHash({
            txParamHash: id,
            txHash: hash,
          });
        if (
          (hash && eventName === TXEventName.Failure) ||
          eventName === TXEventName.RelayerDown
        ) {
          // if tx fails, revert hash to generated tx id, for retry
          PendingOrders.actions.updateLiquidityHash({
            txParamHash: hash,
            txHash: id,
          });
        }
        break;
      }
      case CANCELORDER: {
        const orderId =
          transaction.params && transaction.params.order[TX_ORDER_ID];
        addCanceledOrder(orderId, eventName, hash);
        break;
      }
      case BATCHCANCELORDERS: {
        const orders = (transaction.params && transaction.params.orders) || [];
        orders.map(order => addCanceledOrder(order.orderId, eventName, hash));
        break;
      }
      case CANCELORDERS: {
        const orders = (transaction.params && transaction.params._orders) || [];
<<<<<<< HEAD
        orders.map(order => {
          dispatch(addCanceledOrder(order.orderId, eventName, hash));
          dispatch(
            addPendingData(
              parseZeroXMakerAssetData(order.makerAssetData).market,
              CANCELORDERS,
              eventName,
              hash
            )
          );
          if (eventName === TXEventName.Success) {
            const alert = {
              params: {
                hash,
              },
              status: TXEventName.Success,
              name: CANCELORDERS,
            };

            dispatch(updateAlert(order.orderId, alert));
          }
        });
=======
        orders.map(order => addCanceledOrder(order.orderId, eventName, hash));
        orders.map(order =>
          addPendingData(
            parseZeroXMakerAssetData(order.makerAssetData).market,
            CANCELORDERS,
            eventName,
            hash
          )
        );
>>>>>>> 7b271f05
        break;
      }
      case DOINITIALREPORT: {
        hash && updatePendingReportHash(transaction.params, hash, eventName);
        break;
      }
      case CONTRIBUTE: {
        hash && updatePendingDisputeHash(transaction.params, hash, eventName);
        break;
      }

      default:
        return null;
    }
  }
};

function createMarketData(
  params: TransactionMetadataParams,
  id: string,
  hash: string,
  currentTimestamp: number,
  methodCall: string
): CreateMarketData {
  const extraInfo = JSON.parse(params._extraInfo);
  let data: CreateMarketData = {
    hash,
    pendingId: id,
    description: extraInfo.description,
    pending: true,
    endTime: convertUnixToFormattedDate(params._endTime),
    recentlyTraded: convertUnixToFormattedDate(currentTimestamp),
    creationTime: convertUnixToFormattedDate(currentTimestamp),
    txParams: params,
    marketType: YES_NO,
  };

  if (methodCall === CREATECATEGORICALMARKET) {
    data.marketType = CATEGORICAL;
  } else if (methodCall === CREATESCALARMARKET) {
    data.marketType = SCALAR;
  }
  return data;
}<|MERGE_RESOLUTION|>--- conflicted
+++ resolved
@@ -268,16 +268,13 @@
       }
       case CANCELORDERS: {
         const orders = (transaction.params && transaction.params._orders) || [];
-<<<<<<< HEAD
         orders.map(order => {
-          dispatch(addCanceledOrder(order.orderId, eventName, hash));
-          dispatch(
-            addPendingData(
-              parseZeroXMakerAssetData(order.makerAssetData).market,
-              CANCELORDERS,
-              eventName,
-              hash
-            )
+          addCanceledOrder(order.orderId, eventName, hash);
+          addPendingData(
+            parseZeroXMakerAssetData(order.makerAssetData).market,
+            CANCELORDERS,
+            eventName,
+            hash
           );
           if (eventName === TXEventName.Success) {
             const alert = {
@@ -288,20 +285,9 @@
               name: CANCELORDERS,
             };
 
-            dispatch(updateAlert(order.orderId, alert));
+            updateAlert(order.orderId, alert);
           }
         });
-=======
-        orders.map(order => addCanceledOrder(order.orderId, eventName, hash));
-        orders.map(order =>
-          addPendingData(
-            parseZeroXMakerAssetData(order.makerAssetData).market,
-            CANCELORDERS,
-            eventName,
-            hash
-          )
-        );
->>>>>>> 7b271f05
         break;
       }
       case DOINITIALREPORT: {
