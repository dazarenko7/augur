--- conflicted
+++ resolved
@@ -193,12 +193,8 @@
       title: 'Currently Far Behind to get Orders',
     }) : location.reload();
   }
-<<<<<<< HEAD
   const { isLogged, zeroXStatus } = AppStatus.get();
   if (zeroXStatus !== status) AppStatus.actions.setOxStatus(status);
-=======
-  AppStatus.actions.setOxStatus(status);
->>>>>>> 3598d530
   if (status === ZEROX_STATUSES.SYNCED && isLogged) {
     dispatch(throttleLoadUserOpenOrders());
   }
@@ -223,12 +219,8 @@
   getState: () => AppState
 ) => {
   const {
-<<<<<<< HEAD
     analytics,
-    env,
-=======
     env: { averageBlocktime, showReloadModal },
->>>>>>> 3598d530
     isLogged,
     blockchain: { currentAugurTimestamp },
   } = AppStatus.get();
