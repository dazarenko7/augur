import { Getters, SubscriptionEventName } from '@augurproject/sdk';
import { updateAlert } from 'modules/alerts/actions/alerts';
import {
  loadAllAccountPositions,
  loadAccountOnChainFrozenFundsTotals,
  checkUpdateUserPositions,
} from 'modules/positions/actions/load-account-positions';
import { loadMarketsInfo } from 'modules/markets/actions/load-markets-info';
import { loadMarketTradingHistory } from 'modules/markets/actions/market-trading-history-management';
import { updateAssets } from 'modules/auth/actions/update-assets';
import { loadAccountOpenOrders } from 'modules/orders/actions/load-account-open-orders';
import { MarketInfos } from 'modules/types';
import { ThunkDispatch } from 'redux-thunk';
import { Action } from 'redux';
import { AppState } from 'appStore';
import { isSameAddress } from 'utils/isSameAddress';
import { Events, Logs, TXEventName, OrderEventType } from '@augurproject/sdk';
import { addUpdateTransaction } from 'modules/events/actions/add-update-transaction';
import { augurSdk } from 'services/augursdk';
import { checkAccountAllowance } from 'modules/auth/actions/approve-account';
import {
  CANCELORDER,
  CLAIMTRADINGPROCEEDS,
  CONTRIBUTE,
  CREATEMARKET,
  DOINITIALREPORT,
  PUBLICFILLORDER,
  PUBLICTRADE,
  REDEEMSTAKE,
  CREATE_MARKET,
  MODAL_GAS_PRICE,
  SUBMIT_REPORT,
  MIGRATE_FROM_LEG_REP_TOKEN,
  BUYPARTICIPATIONTOKENS,
  SUBMIT_DISPUTE,
  CLAIMMARKETSPROCEEDS,
  DISAVOWCROWDSOURCERS,
  MARKETMIGRATED,
  DOINITIALREPORTWARPSYNC,
} from 'modules/common/constants';
import { loadAccountReportingHistory } from 'modules/auth/actions/load-account-reporting';
import { loadDisputeWindow } from 'modules/auth/actions/load-dispute-window';
import {
  isOnDisputingPage,
  isOnReportingPage,
} from 'modules/trades/helpers/is-on-page';
import {
  reloadDisputingPage,
  reloadReportingPage,
} from 'modules/reporting/actions/update-reporting-list';
import { loadUniverseForkingInfo } from 'modules/universe/actions/load-forking-info';
import { loadUniverseDetails } from 'modules/universe/actions/load-universe-details';
import { getCategoryStats } from 'modules/create-market/actions/get-category-stats';
import { loadAnalytics } from 'modules/app/actions/analytics-management';
import { marketCreationCreated, orderFilled } from 'services/analytics/helpers';
import * as _ from 'lodash';
import { loadMarketOrderBook } from 'modules/orders/helpers/load-market-orderbook';
import { isCurrentMarket } from 'modules/trades/helpers/is-current-market';
import {
  removePendingDataByHash,
  addPendingData,
  removePendingData,
  removePendingTransaction,
  findAndSetTransactionsTimeouts,
} from 'modules/pending-queue/actions/pending-queue-management';
import {
  removePendingOrder,
  constructPendingOrderid,
} from 'modules/orders/actions/pending-orders-management';
import { loadAccountData } from 'modules/auth/actions/load-account-data';
import { wrapLogHandler } from './wrap-log-handler';
import { getEthToDaiRate } from 'modules/app/actions/get-ethToDai-rate';
import { WALLET_STATUS_VALUES } from 'modules/common/constants';
import { getRepToDaiRate } from 'modules/app/actions/get-repToDai-rate';
<<<<<<< HEAD
import { AppStatus } from 'modules/app/store/app-status';
import { Markets } from 'modules/markets/store/markets';
=======
import { logger } from '@augurproject/utils';
>>>>>>> a012c5f1

const handleAlert = (
  log: any,
  name: string,
  toast: boolean,
  dispatch: ThunkDispatch<void, any, Action>,
  getState: () => AppState
) => {
  const {
    blockchain: { currentAugurTimestamp },
  } = AppStatus.get();
  const timestamp = currentAugurTimestamp * 1000;
  try {
    dispatch(
      updateAlert(log.transactionHash, {
        params: log,
        toast: toast,
        status: TXEventName.Success,
        timestamp,
        name,
      })
    );
  } catch (e) {
    console.error('alert could not be created', e);
  }
};
const HIGH_PRI_REFRESH_MS = 1000;
const MED_PRI_LOAD_REFRESH_MS = 2000;
<<<<<<< HEAD
const loadOrderBook = _.throttle(
  (dispatch, marketId) => dispatch(loadMarketOrderBook(marketId)),
  HIGH_PRI_REFRESH_MS,
  { leading: true }
);
const loadUserOpenOrders = _.throttle(
  dispatch => dispatch(loadAccountOpenOrders()),
  MED_PRI_LOAD_REFRESH_MS,
  { leading: true }
);
const throttleLoadMarketOrders = marketId => dispatch =>
  loadOrderBook(dispatch, marketId);
const throttleLoadUserOpenOrders = () => dispatch =>
  loadUserOpenOrders(dispatch);
=======
const loadOrderBook = _.throttle((dispatch, marketId) => dispatch(loadMarketOrderBook(marketId)), HIGH_PRI_REFRESH_MS, { leading: true });
const loadUserOpenOrders = _.throttle(dispatch => dispatch(loadAccountOpenOrders()), MED_PRI_LOAD_REFRESH_MS, { leading: true });
const throttleLoadMarketOrders = (marketId) => dispatch => loadOrderBook(dispatch, marketId);
const throttleLoadUserOpenOrders = () => dispatch => loadUserOpenOrders(dispatch);
>>>>>>> a012c5f1
const BLOCKS_BEHIND_RELOAD_THRESHOLD = 60; // 60 blocks.
let blocksBehindTimer = null;

const updateMarketOrderBook = (marketId: string) => (
  dispatch: ThunkDispatch<void, any, Action>
) => {
  if (isCurrentMarket(marketId)) {
    dispatch(throttleLoadMarketOrders(marketId));
  }
};

export const handleTxAwaitingSigning = (txStatus: Events.TXStatus) => (
  dispatch: ThunkDispatch<void, any, Action>,
  getState: () => AppState
) => {
  console.log('AwaitingSigning Transaction', txStatus.transaction.name);
  dispatch(addUpdateTransaction(txStatus));
};

export const handleTxPending = (txStatus: Events.TXStatus) => (
  dispatch: ThunkDispatch<void, any, Action>,
  getState: () => AppState
) => {
  console.log('TxPending Transaction', txStatus.transaction.name);
  dispatch(addUpdateTransaction(txStatus));
};

export const handleTxSuccess = (txStatus: Events.TXStatus) => (
  dispatch: ThunkDispatch<void, any, Action>,
  getState: () => AppState
) => {
  console.log('TxSuccess Transaction', txStatus.transaction.name);
  // update wallet status on any TxSuccess
  AppStatus.actions.setWalletStatus(WALLET_STATUS_VALUES.CREATED);
  dispatch(updateAssets());
  dispatch(addUpdateTransaction(txStatus));
};

export const handleTxFailure = (txStatus: Events.TXStatus) => (
  dispatch: ThunkDispatch<void, any, Action>,
  getState: () => AppState
) => {
  console.log('TxFailure Transaction', txStatus.transaction.name, txStatus);
  dispatch(addUpdateTransaction(txStatus));
};

export const handleTxRelayerDown = (txStatus: Events.TXStatus) => (
  dispatch: ThunkDispatch<void, any, Action>,
  getState: () => AppState
) => {
  console.log('TxRelayerDown Transaction', txStatus.transaction.name);
  dispatch(addUpdateTransaction(txStatus));
};

export const handleTxFeeTooLow = (txStatus: Events.TXStatus) => (
  dispatch: ThunkDispatch<void, any, Action>,
  getState: () => AppState
) => {
  console.log('TxFeeTooLow Transaction', txStatus.transaction.name);
  dispatch(addUpdateTransaction(txStatus));
  AppStatus.actions.setModal({ type: MODAL_GAS_PRICE, feeTooLow: true });
};

export const handleZeroStatusUpdated = (status, log = undefined) => (
  dispatch: ThunkDispatch<void, any, Action>,
  getState: () => AppState
) => {
<<<<<<< HEAD
  if (log && log.error && log.error.message.includes('too many blocks'))
    location.reload();
  AppStatus.actions.setOxStatus(status);
};
=======
  if (log && log.error && log.error.message.includes("too many blocks")) {
    console.error('too many blocks behind, reloading UI')
    location.reload();
  }
  dispatch(updateAppStatus(Ox_STATUS, status))
  if (status === ZEROX_STATUSES.SYNCED && getState().authStatus.isLogged) {
    dispatch(throttleLoadUserOpenOrders());
  }
}
>>>>>>> a012c5f1

export const handleSDKReadyEvent = () => (
  dispatch: ThunkDispatch<void, any, Action>,
  getState: () => AppState
) => {
  // wire up events for sdk
  augurSdk.subscribe(dispatch);

  // app is connected when subscribed to sdk
  AppStatus.actions.setIsConnected(true);
  dispatch(loadAccountData());
  dispatch(loadUniverseForkingInfo());
  dispatch(getCategoryStats());
};

export const handleNewBlockLog = (log: Events.NewBlock) => async (
  dispatch: ThunkDispatch<void, any, Action>,
  getState: () => AppState
) => {
  const {
    env,
    isLogged,
    blockchain: { currentAugurTimestamp },
  } = AppStatus.get();
  const blockTime = env.networkId === '1' ? 15000 : 2000;
  if (blocksBehindTimer) clearTimeout(blocksBehindTimer);
  blocksBehindTimer = setTimeout(function() {
    location.reload();
  }, BLOCKS_BEHIND_RELOAD_THRESHOLD * blockTime);
  AppStatus.actions.updateBlockchain({
    currentBlockNumber: log.highestAvailableBlockNumber,
    blocksBehindCurrent: log.blocksBehindCurrent,
    lastSyncedBlockNumber: log.lastSyncedBlockNumber,
    percentSynced: log.percentSynced,
    currentAugurTimestamp: log.timestamp,
  });
  // update assets each block
  if (isLogged) {
    dispatch(updateAssets());
    dispatch(checkAccountAllowance());
    dispatch(loadAnalytics(getState().analytics, currentAugurTimestamp));
    dispatch(findAndSetTransactionsTimeouts(log.highestAvailableBlockNumber));
  }
  // update ETH/REP rate and gasPrice each block
  dispatch(getEthToDaiRate());
  dispatch(getRepToDaiRate());

  if (log.logs && log.logs.length > 0) {
    const eventLogs = log.logs.reduce(
      (p, l) => ({ ...p, [l.name]: p[l.name] ? [...p[l.name], l] : [l] }),
      {}
    );
    Object.keys(eventLogs).map(event => {
      if (EventHandlers[event])
        dispatch(EventHandlers[event](eventLogs[event]));
    });
  }
};

export const handleMarketsUpdatedLog = ({
  marketsInfo = [],
}: {
  marketsInfo: Getters.Markets.MarketInfo[] | Getters.Markets.MarketInfo;
}) => (
  dispatch: ThunkDispatch<void, any, Action>,
  getState: () => AppState
) => {
  let marketsDataById = {};
  if (Array.isArray(marketsInfo)) {
    if (marketsInfo.length === 0) return;
    marketsDataById = marketsInfo.reduce(
      (acc, marketData) => ({
        [marketData.id]: marketData,
        ...acc,
      }),
      {} as MarketInfos
    );
  } else {
    const market = marketsInfo as Getters.Markets.MarketInfo;
    if (Object.keys(market).length === 0) return;
    marketsDataById[market.id] = market;
  }
  const marketIds = Object.keys(marketsDataById);
  Markets.actions.updateMarketsData(marketsDataById);
  if (isOnDisputingPage()) dispatch(reloadDisputingPage(marketIds));
  if (isOnReportingPage()) dispatch(reloadReportingPage(marketIds));
};

export const handleMarketCreatedLog = (logs: any) => (
  dispatch: ThunkDispatch<void, any, Action>,
  getState: () => AppState
) => {
  const {
    loginAccount: { address },
  } = AppStatus.get();
  const userLogs = logs.filter(log =>
    isSameAddress(log.marketCreator, address)
  );
  userLogs.map(log => {
    if (log.removed) {
      Markets.actions.removeMarket(log.markett);
    } else {
      dispatch(
        loadMarketsInfo([log.market], (err, marketInfos) => {
          if (err) return console.error(err);
          Object.keys(marketInfos).map(id => {
            const market = marketInfos[id];
            if (market) {
              dispatch(
                removePendingDataByHash(market.transactionHash, CREATE_MARKET)
              );
              handleAlert(log, CREATEMARKET, false, dispatch, getState);
              dispatch(marketCreationCreated(market, log.extraInfo));
            }
          });
        })
      );
    }
  });
  if (userLogs.length > 0) {
    dispatch(loadAccountOnChainFrozenFundsTotals());
  }
};

export const handleReportingStateChanged = (event: any) => (
  dispatch: ThunkDispatch<void, any, Action>,
  getState: () => AppState
) => {
  if (event.data) {
    const marketIds = _.map(event.data, 'market');
    if (isOnDisputingPage()) dispatch(reloadDisputingPage(marketIds));
    if (isOnReportingPage()) dispatch(reloadReportingPage(marketIds));
    dispatch(checkUpdateUserPositions(marketIds));
  }
};

export const handleMarketMigratedLog = (log: any) => (
  dispatch: ThunkDispatch<void, any, Action>,
  getState: () => AppState
) => {
  const {
    loginAccount: { address },
    universe: { id: universeId },
  } = AppStatus.get();
  if (log.originalUniverse === universeId) {
    Markets.actions.removeMarket(log.markett);
    dispatch(addPendingData(log.market, MARKETMIGRATED, TXEventName.Success, '0', undefined));
  } else {
    dispatch(loadMarketsInfo([log.market]));
  }
  dispatch(loadUniverseDetails(universeId, address));
};

export const handleWarpSyncHashUpdatedLog = (log: { hash: string }) => (
  dispatch: ThunkDispatch<void, any, Action>,
  getState: () => AppState
) => {
  if (log.hash) {
    AppStatus.actions.updateUniverse({ warpSyncHash: log.hash });
  }
};

export const handleTokensTransferredLog = (
  logs: Logs.TokensTransferredLog[]
) => (dispatch: ThunkDispatch<void, any, Action>, getState: () => AppState) => {
  const {
    loginAccount: { address },
  } = AppStatus.get();
  logs
    .filter(log => isSameAddress(log.from, address))
    .map(log => {
      // TODO: will need to update user's contribution to dispute/reporting
      // dispatch(loadReportingWindowBounds());
    });
};

export const handleTokenBalanceChangedLog = (
  logs: Logs.TokenBalanceChangedLog[]
) => (dispatch: ThunkDispatch<void, any, Action>, getState: () => AppState) => {
  const {
    loginAccount: { address },
  } = AppStatus.get();
  logs
    .filter(log => isSameAddress(log.owner, address))
    .map(log => {
      const isUserDataUpdate = isSameAddress(log.owner, address);
      if (isUserDataUpdate) {
        // dispatch(loadReportingWindowBounds());
      }
    });
};

<<<<<<< HEAD
export const handleOrderLog = (log: any) => (
  dispatch: ThunkDispatch<void, any, Action>
) => {
=======
export const handleBulkOrdersLog = (data: {
  logs: Logs.ParsedOrderEventLog[];
}) => (
  dispatch: ThunkDispatch<void, any, Action>,
  getState: () => AppState
) => {
  logger.info('Bulk Order Events', data?.logs?.length);
  const { appStatus } = getState();
  const { zeroXStatus } = appStatus;
  const marketIds = [];
  if (zeroXStatus === ZEROX_STATUSES.SYNCED && data?.logs?.length > 0) {
    data.logs.map(log => {
      dispatch(handleOrderLog(log));
      marketIds.push(log.market);
    });
    Array.from(new Set([...marketIds])).map(marketId => {
      if (isCurrentMarket(marketId)) {
        dispatch(updateMarketOrderBook(marketId));
        dispatch(loadMarketTradingHistory(marketId));
        dispatch(checkUpdateUserPositions([marketId]));
      }
    });
  }
};

export const handleOrderLog = (log: any) =>
(dispatch: ThunkDispatch<void, any, Action>) => {
>>>>>>> a012c5f1
  const type = log.eventType;
  switch (type) {
    case OrderEventType.Create:
      return dispatch(handleOrderCreatedLog(log));
    case OrderEventType.Expire:
    case OrderEventType.Cancel:
      return dispatch(handleOrderCanceledLog(log));
    case OrderEventType.Fill:
      return dispatch(handleOrderFilledLog(log));
    default:
      console.log(`Unknown order event type "${log.eventType}" for log`, log);
  }

  return null;
};

export const handleOrderCreatedLog = (log: Logs.ParsedOrderEventLog) => (
  dispatch: ThunkDispatch<void, any, Action>,
  getState: () => AppState
) => {
  const {
    loginAccount: { mixedCaseAddress },
  } = AppStatus.get();
  const isUserDataUpdate = isSameAddress(log.orderCreator, mixedCaseAddress);
  if (isUserDataUpdate && AppStatus.get().isLogged) {
    handleAlert(log, PUBLICTRADE, false, dispatch, getState);
    dispatch(throttleLoadUserOpenOrders());
    const pendingOrderId = constructPendingOrderid(
      log.amount,
      log.price,
      log.outcome,
      log.market
    );
    dispatch(removePendingOrder(pendingOrderId, log.market));
  }
};

export const handleOrderCanceledLog = (log: Logs.ParsedOrderEventLog) => (
  dispatch: ThunkDispatch<void, any, Action>,
  getState: () => AppState
) => {
  const {
    loginAccount: { mixedCaseAddress },
  } = AppStatus.get();
  const isUserDataUpdate = isSameAddress(log.orderCreator, mixedCaseAddress);
  if (isUserDataUpdate) {
    // TODO: do we need to remove stuff based on events?
    // if (!log.removed) dispatch(removeCanceledOrder(log.orderId));
    //handleAlert(log, CANCELORDER, dispatch, getState);
    const {
      blockchain: { currentAugurTimestamp },
    } = AppStatus.get();
    const timestamp = currentAugurTimestamp * 1000;
    if (AppStatus.get().isLogged) {
      dispatch(
        updateAlert(log.orderId, {
          name: CANCELORDER,
          timestamp,
          status: TXEventName.Success,
          params: { ...log },
        })
      );
      dispatch(throttleLoadUserOpenOrders());
    }
  }
};

const handleNewBlockFilledOrdersLog = logs => (
  dispatch: ThunkDispatch<void, any, Action>
) => {
  logs
    .filter(l => l.eventType === OrderEventType.Fill)
    .map(l => dispatch(handleOrderFilledLog(l)));
  Array.from(new Set(logs.map(l => l.market))).map((marketId: string) => {
    if (isCurrentMarket(marketId)) {
      dispatch(updateMarketOrderBook(marketId));
      dispatch(loadMarketTradingHistory(marketId));
      dispatch(checkUpdateUserPositions([marketId]));
    }
  });
};

export const handleOrderFilledLog = (log: Logs.ParsedOrderEventLog) => (
  dispatch: ThunkDispatch<void, any, Action>,
  getState: () => AppState
) => {
  const {
    isLogged,
    loginAccount: { address },
  } = AppStatus.get();
  const marketId = log.market;
  const isUserDataUpdate =
    isSameAddress(log.orderCreator, address) ||
    isSameAddress(log.orderFiller, address);
  if (isUserDataUpdate && isLogged) {
    dispatch(
      orderFilled(marketId, log, isSameAddress(log.orderCreator, address))
    );
    dispatch(throttleLoadUserOpenOrders());
    if (log.orderFiller)
      handleAlert(log, PUBLICFILLORDER, true, dispatch, getState);
    dispatch(removePendingOrder(log.tradeGroupId, marketId));
  }
};

export const handleTradingProceedsClaimedLog = (
  log: Logs.TradingProceedsClaimedLog
) => (dispatch: ThunkDispatch<void, any, Action>, getState: () => AppState) => {
  const {
    loginAccount: { address },
    blockchain: { currentAugurTimestamp },
  } = AppStatus.get();
  if (isSameAddress(
    log.sender,
    address
  )) {
    dispatch(
      updateAlert(log.market, {
        name: CLAIMTRADINGPROCEEDS,
        timestamp: currentAugurTimestamp * 1000,
        status: TXEventName.Success,
        params: { ...log },
      })
    );
    dispatch(removePendingTransaction(CLAIMMARKETSPROCEEDS));
  }
};

// ---- initial reporting ----- //
export const handleInitialReportSubmittedLog = (
  logs: Logs.InitialReportSubmittedLog[]
) => (dispatch: ThunkDispatch<void, any, Action>, getState: () => AppState) => {
  const { loginAccount: { address }} = AppStatus.get();
  const userLogs = logs.filter(log => isSameAddress(log.reporter, address));
  if (userLogs.length > 0) {
    userLogs.map(log => {
<<<<<<< HEAD
      handleAlert(log, DOINITIALREPORT, false, dispatch, getState);
      dispatch(
        addPendingData(
          log.market,
          SUBMIT_REPORT,
          TXEventName.Success,
          '0',
          undefined
        )
      );
=======
      handleAlert(log, DOINITIALREPORT, false, dispatch, getState)
      dispatch(removePendingData(log.market, SUBMIT_REPORT));
>>>>>>> a012c5f1
    });
    dispatch(loadAccountReportingHistory());
  }
  const marketIds = userLogs.map(log => log.market);
  if (isOnReportingPage()) dispatch(reloadReportingPage(marketIds));
};

export const handleInitialReporterRedeemedLog = (
  logs: Logs.InitialReporterRedeemedLog[]
) => (dispatch: ThunkDispatch<void, any, Action>, getState: () => AppState) => {
  const { loginAccount: { address }} = AppStatus.get();
  const reporterLogs = logs.filter(log => isSameAddress(log.reporter, address));
  if (reporterLogs.length > 0) {
    dispatch(loadAccountReportingHistory());
    dispatch(removePendingTransaction(REDEEMSTAKE));
    reporterLogs.map(log => {
      handleAlert(log, REDEEMSTAKE, false, dispatch, getState);
    });
  }
};

export const handleInitialReporterTransferredLog = (logs: any) => (
  dispatch: ThunkDispatch<void, any, Action>,
  getState: () => AppState
) => {
  const { loginAccount: { address }} = AppStatus.get();
  const userLogs = logs.filter(
    log => isSameAddress(log.from, address) || isSameAddress(log.to, address)
  );
  if (userLogs.length > 0) {
    dispatch(loadAccountReportingHistory());
    userLogs.map(log => {
      handleAlert(log, DOINITIALREPORTWARPSYNC, false, dispatch, getState);
    });
  }
  const marketIds = userLogs.map(log => log.market);
  if (isOnReportingPage()) dispatch(reloadReportingPage(marketIds));
};
// ---- ------------ ----- //

export const handleProfitLossChangedLog = (
  logs: Logs.ProfitLossChangedLog[]
) => (dispatch: ThunkDispatch<void, any, Action>, getState: () => AppState) => {
  const { loginAccount: { address }} = AppStatus.get();
  if (logs.filter(log => isSameAddress(log.account, address)).length > 0)
    dispatch(loadAllAccountPositions());
};

export const handleParticipationTokensRedeemedLog = (
  logs: Logs.ParticipationTokensRedeemedLog[]
) => (dispatch: ThunkDispatch<void, any, Action>, getState: () => AppState) => {
  const { loginAccount: { address }} = AppStatus.get();
  if (logs.filter(log => isSameAddress(log.account, address)).length > 0) {
    logs.map(log =>
      handleAlert(
        { ...log, marketId: 1 },
        REDEEMSTAKE,
        false,
        dispatch,
        getState
      )
    );
    dispatch(loadAccountReportingHistory());
    dispatch(removePendingTransaction(REDEEMSTAKE));
  }
};

export const handleReportingParticipantDisavowedLog = (
  logs: Logs.ReportingParticipantDisavowedLog[]
) => (dispatch: ThunkDispatch<void, any, Action>, getState: () => AppState) => {
  const { loginAccount: { address }} = AppStatus.get();
  if (
    logs.filter(log => isSameAddress(log.reportingParticipant, address))
      .length > 0
  ) {
    dispatch(loadAccountReportingHistory());
  }
};

export const handleMarketParticipantsDisavowedLog = (logs: any) => (
  dispatch: ThunkDispatch<void, any, Action>,
  getState: () => AppState
) => {
  const marketIds = logs.map(log => log.market);
  marketIds.map(marketId => {
    dispatch(
      addPendingData(marketId, DISAVOWCROWDSOURCERS, TXEventName.Success, '0')
    );
  });
  dispatch(loadMarketsInfo(marketIds));
};

export const handleMarketTransferredLog = (logs: any) => (
  dispatch: ThunkDispatch<void, any, Action>,
  getState: () => AppState
) => {
  const marketIds = logs.map(log => log.market);
  dispatch(loadMarketsInfo(marketIds));
};

export const handleUniverseForkedLog = (log: Logs.UniverseForkedLog) => (
  dispatch: ThunkDispatch<void, any, Action>,
  getState: () => AppState
) => {
  console.log('handleUniverseForkedLog');
  const { forkingMarket } = log;
  dispatch(loadUniverseForkingInfo(forkingMarket));
  if (isOnDisputingPage()) dispatch(reloadDisputingPage([]));
};

export const handleMarketFinalizedLog = (logs: Logs.MarketFinalizedLog[]) => (
  dispatch: ThunkDispatch<void, any, Action>,
  getState: () => AppState
) => {
  const {
    universe: { forkingInfo },
  } = AppStatus.get();
  logs.map(log => {
    if (forkingInfo) {
      if (log.market === forkingInfo.forkingMarket) {
        dispatch(loadUniverseForkingInfo());
      }
    }
  });
  const marketIds = logs.map(m => m.market);
  dispatch(checkUpdateUserPositions(marketIds));
};

// ---- disputing ----- //
export const handleDisputeCrowdsourcerCreatedLog = (
  logs: Logs.DisputeCrowdsourcerCreatedLog[]
) => (dispatch: ThunkDispatch<void, any, Action>) => {
  if (isOnDisputingPage()) dispatch(reloadDisputingPage([]));
};

export const handleDisputeCrowdsourcerCompletedLog = (
  logs: Logs.DisputeCrowdsourcerCompletedLog[]
) => (dispatch: ThunkDispatch<void, any, Action>) => {
  if (isOnDisputingPage()) dispatch(reloadDisputingPage([]));
};

export const handleDisputeCrowdsourcerContributionLog = (
  logs: Logs.DisputeCrowdsourcerContributionLog[]
) => (dispatch: ThunkDispatch<void, any, Action>, getState: () => AppState) => {
  const { loginAccount: { address } } = AppStatus.get();
  const userLogs = logs.filter(log =>
    isSameAddress(log.reporter, address)
  );
  if (userLogs.length > 0) {
    logs.map(log => {
      handleAlert(log, CONTRIBUTE, false, dispatch, getState);
      dispatch(removePendingData(log.market, SUBMIT_DISPUTE));
    });
    dispatch(loadAccountReportingHistory());
  }
  if (isOnDisputingPage()) dispatch(reloadDisputingPage([]));
};

export const handleDisputeCrowdsourcerRedeemedLog = (
  logs: Logs.DisputeCrowdsourcerRedeemedLog[]
) => (dispatch: ThunkDispatch<void, any, Action>, getState: () => AppState) => {
  const { loginAccount: { address } } = AppStatus.get();
  const userLogs = logs.filter(log =>
    isSameAddress(log.reporter, address)
  );
  if (userLogs.length > 0) {
    dispatch(loadAccountReportingHistory());
    userLogs.map(log =>
      handleAlert(log, REDEEMSTAKE, false, dispatch, getState)
    );
  }
  dispatch(removePendingTransaction(REDEEMSTAKE));
};
// ---- ------------ ----- //

export const handleDisputeWindowCreatedLog = (
  logs: Logs.DisputeWindowCreatedLog[]
) => (dispatch: ThunkDispatch<void, any, Action>) => {
  if (logs.length > 0) {
    dispatch(loadDisputeWindow());
    dispatch(loadAccountReportingHistory());
    if (isOnDisputingPage()) dispatch(reloadDisputingPage([]));
  }
};

export const handleTokensMintedLog = (logs: Logs.TokensMinted[]) => (
  dispatch: ThunkDispatch<void, any, Action>,
  getState: () => AppState
) => {
  const {
    loginAccount: { address: userAddress },
    universe: { id: universeId, forkingInfo },
    blockchain: { currentAugurTimestamp },
  } = AppStatus.get();
  const isForking = !!forkingInfo;
  let isParticipationTokens = !!logs.find(
    l => l.tokenType === Logs.TokenType.ParticipationToken
  );
  logs
    .filter(log => isSameAddress(log.target, userAddress))
    .map(log => {
      if (log.tokenType === Logs.TokenType.ParticipationToken) {
        dispatch(removePendingTransaction(BUYPARTICIPATIONTOKENS));
        dispatch(loadAccountReportingHistory());
      }
      if (log.tokenType === Logs.TokenType.ReputationToken && isForking) {
        dispatch(loadUniverseDetails(universeId, userAddress));
      }
      if (log.tokenType === Logs.TokenType.ReputationToken && !isForking) {
        const timestamp = currentAugurTimestamp * 1000;
        dispatch(
          updateAlert(
            log.blockHash,
            {
              id: log.blockHash,
              uniqueId: log.blockHash,
              params: { ...log },
              status: TXEventName.Success,
              timestamp,
              name: MIGRATE_FROM_LEG_REP_TOKEN,
              toast: true,
            },
            false
          )
        );
        dispatch(removePendingTransaction(MIGRATE_FROM_LEG_REP_TOKEN));
      }
    });
  if (isParticipationTokens) dispatch(loadDisputeWindow());
};

const EventHandlers = {
<<<<<<< HEAD
  [SubscriptionEventName.TokensTransferred]: wrapLogHandler(
    handleTokensTransferredLog
  ),
  [SubscriptionEventName.TokenBalanceChanged]: wrapLogHandler(
    handleTokenBalanceChangedLog
  ),
=======
  [SubscriptionEventName.OrderEvent]: wrapLogHandler(handleNewBlockFilledOrdersLog),
  [SubscriptionEventName.TokensTransferred]: wrapLogHandler(handleTokensTransferredLog),
  [SubscriptionEventName.TokenBalanceChanged]: wrapLogHandler(handleTokenBalanceChangedLog),
>>>>>>> a012c5f1
  [SubscriptionEventName.TokensMinted]: wrapLogHandler(handleTokensMintedLog),
  [SubscriptionEventName.ProfitLossChanged]: wrapLogHandler(
    handleProfitLossChangedLog
  ),
  [SubscriptionEventName.DisputeWindowCreated]: wrapLogHandler(
    handleDisputeWindowCreatedLog
  ),
  [SubscriptionEventName.MarketFinalized]: wrapLogHandler(
    handleMarketFinalizedLog
  ),
  [SubscriptionEventName.DisputeCrowdsourcerContribution]: wrapLogHandler(
    handleDisputeCrowdsourcerContributionLog
  ),
  [SubscriptionEventName.DisputeCrowdsourcerCompleted]: wrapLogHandler(
    handleDisputeCrowdsourcerCompletedLog
  ),
  [SubscriptionEventName.DisputeCrowdsourcerRedeemed]: wrapLogHandler(
    handleDisputeCrowdsourcerRedeemedLog
  ),
  [SubscriptionEventName.DisputeCrowdsourcerCreated]: wrapLogHandler(
    handleDisputeCrowdsourcerCreatedLog
  ),
  [SubscriptionEventName.ParticipationTokensRedeemed]: wrapLogHandler(
    handleParticipationTokensRedeemedLog
  ),
  [SubscriptionEventName.ReportingParticipantDisavowed]: wrapLogHandler(
    handleReportingParticipantDisavowedLog
  ),
  [SubscriptionEventName.MarketParticipantsDisavowed]: wrapLogHandler(
    handleMarketParticipantsDisavowedLog
  ),
  [SubscriptionEventName.MarketTransferred]: wrapLogHandler(
    handleMarketTransferredLog
  ),
  [SubscriptionEventName.InitialReporterTransferred]: wrapLogHandler(
    handleInitialReporterTransferredLog
  ),
  [SubscriptionEventName.InitialReporterRedeemed]: wrapLogHandler(
    handleInitialReporterRedeemedLog
  ),
  [SubscriptionEventName.InitialReportSubmitted]: wrapLogHandler(
    handleInitialReportSubmittedLog
  ),
  [SubscriptionEventName.MarketCreated]: wrapLogHandler(handleMarketCreatedLog),
};<|MERGE_RESOLUTION|>--- conflicted
+++ resolved
@@ -37,6 +37,7 @@
   DISAVOWCROWDSOURCERS,
   MARKETMIGRATED,
   DOINITIALREPORTWARPSYNC,
+  ZEROX_STATUSES,
 } from 'modules/common/constants';
 import { loadAccountReportingHistory } from 'modules/auth/actions/load-account-reporting';
 import { loadDisputeWindow } from 'modules/auth/actions/load-dispute-window';
@@ -72,12 +73,9 @@
 import { getEthToDaiRate } from 'modules/app/actions/get-ethToDai-rate';
 import { WALLET_STATUS_VALUES } from 'modules/common/constants';
 import { getRepToDaiRate } from 'modules/app/actions/get-repToDai-rate';
-<<<<<<< HEAD
 import { AppStatus } from 'modules/app/store/app-status';
 import { Markets } from 'modules/markets/store/markets';
-=======
 import { logger } from '@augurproject/utils';
->>>>>>> a012c5f1
 
 const handleAlert = (
   log: any,
@@ -106,7 +104,6 @@
 };
 const HIGH_PRI_REFRESH_MS = 1000;
 const MED_PRI_LOAD_REFRESH_MS = 2000;
-<<<<<<< HEAD
 const loadOrderBook = _.throttle(
   (dispatch, marketId) => dispatch(loadMarketOrderBook(marketId)),
   HIGH_PRI_REFRESH_MS,
@@ -121,12 +118,6 @@
   loadOrderBook(dispatch, marketId);
 const throttleLoadUserOpenOrders = () => dispatch =>
   loadUserOpenOrders(dispatch);
-=======
-const loadOrderBook = _.throttle((dispatch, marketId) => dispatch(loadMarketOrderBook(marketId)), HIGH_PRI_REFRESH_MS, { leading: true });
-const loadUserOpenOrders = _.throttle(dispatch => dispatch(loadAccountOpenOrders()), MED_PRI_LOAD_REFRESH_MS, { leading: true });
-const throttleLoadMarketOrders = (marketId) => dispatch => loadOrderBook(dispatch, marketId);
-const throttleLoadUserOpenOrders = () => dispatch => loadUserOpenOrders(dispatch);
->>>>>>> a012c5f1
 const BLOCKS_BEHIND_RELOAD_THRESHOLD = 60; // 60 blocks.
 let blocksBehindTimer = null;
 
@@ -194,22 +185,16 @@
   dispatch: ThunkDispatch<void, any, Action>,
   getState: () => AppState
 ) => {
-<<<<<<< HEAD
-  if (log && log.error && log.error.message.includes('too many blocks'))
+  if (log && log.error && log.error.message.includes('too many blocks')) {
+    console.error('too many blocks behind, reloading UI');
     location.reload();
+  }
+  const { isLogged } = AppStatus.get();
   AppStatus.actions.setOxStatus(status);
-};
-=======
-  if (log && log.error && log.error.message.includes("too many blocks")) {
-    console.error('too many blocks behind, reloading UI')
-    location.reload();
-  }
-  dispatch(updateAppStatus(Ox_STATUS, status))
-  if (status === ZEROX_STATUSES.SYNCED && getState().authStatus.isLogged) {
+  if (status === ZEROX_STATUSES.SYNCED && isLogged) {
     dispatch(throttleLoadUserOpenOrders());
   }
-}
->>>>>>> a012c5f1
+};
 
 export const handleSDKReadyEvent = () => (
   dispatch: ThunkDispatch<void, any, Action>,
@@ -402,11 +387,6 @@
     });
 };
 
-<<<<<<< HEAD
-export const handleOrderLog = (log: any) => (
-  dispatch: ThunkDispatch<void, any, Action>
-) => {
-=======
 export const handleBulkOrdersLog = (data: {
   logs: Logs.ParsedOrderEventLog[];
 }) => (
@@ -414,8 +394,7 @@
   getState: () => AppState
 ) => {
   logger.info('Bulk Order Events', data?.logs?.length);
-  const { appStatus } = getState();
-  const { zeroXStatus } = appStatus;
+  const { zeroXStatus } = AppStatus.get();
   const marketIds = [];
   if (zeroXStatus === ZEROX_STATUSES.SYNCED && data?.logs?.length > 0) {
     data.logs.map(log => {
@@ -434,7 +413,6 @@
 
 export const handleOrderLog = (log: any) =>
 (dispatch: ThunkDispatch<void, any, Action>) => {
->>>>>>> a012c5f1
   const type = log.eventType;
   switch (type) {
     case OrderEventType.Create:
@@ -571,21 +549,8 @@
   const userLogs = logs.filter(log => isSameAddress(log.reporter, address));
   if (userLogs.length > 0) {
     userLogs.map(log => {
-<<<<<<< HEAD
-      handleAlert(log, DOINITIALREPORT, false, dispatch, getState);
-      dispatch(
-        addPendingData(
-          log.market,
-          SUBMIT_REPORT,
-          TXEventName.Success,
-          '0',
-          undefined
-        )
-      );
-=======
       handleAlert(log, DOINITIALREPORT, false, dispatch, getState)
       dispatch(removePendingData(log.market, SUBMIT_REPORT));
->>>>>>> a012c5f1
     });
     dispatch(loadAccountReportingHistory());
   }
@@ -818,18 +783,9 @@
 };
 
 const EventHandlers = {
-<<<<<<< HEAD
-  [SubscriptionEventName.TokensTransferred]: wrapLogHandler(
-    handleTokensTransferredLog
-  ),
-  [SubscriptionEventName.TokenBalanceChanged]: wrapLogHandler(
-    handleTokenBalanceChangedLog
-  ),
-=======
   [SubscriptionEventName.OrderEvent]: wrapLogHandler(handleNewBlockFilledOrdersLog),
   [SubscriptionEventName.TokensTransferred]: wrapLogHandler(handleTokensTransferredLog),
   [SubscriptionEventName.TokenBalanceChanged]: wrapLogHandler(handleTokenBalanceChangedLog),
->>>>>>> a012c5f1
   [SubscriptionEventName.TokensMinted]: wrapLogHandler(handleTokensMintedLog),
   [SubscriptionEventName.ProfitLossChanged]: wrapLogHandler(
     handleProfitLossChangedLog
