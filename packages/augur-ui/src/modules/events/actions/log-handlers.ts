import { Getters, SubscriptionEventName } from '@augurproject/sdk';
import { updateAlert } from 'modules/alerts/actions/alerts';
import {
  loadAllAccountPositions,
  loadAccountOnChainFrozenFundsTotals,
  checkUpdateUserPositions,
} from 'modules/positions/actions/load-account-positions';
import { loadMarketsInfo } from 'modules/markets/actions/load-markets-info';
import { loadMarketTradingHistory } from 'modules/markets/actions/market-trading-history-management';
import { updateAssets } from 'modules/auth/actions/update-assets';
import { loadAccountOpenOrders } from 'modules/orders/actions/load-account-open-orders';
import { MarketInfos } from 'modules/types';
import { ThunkDispatch } from 'redux-thunk';
import { Action } from 'redux';
import { AppState } from 'appStore';
import { isSameAddress } from 'utils/isSameAddress';
import { Events, Logs, TXEventName, OrderEventType } from '@augurproject/sdk';
import { addUpdateTransaction } from 'modules/events/actions/add-update-transaction';
import { augurSdk } from 'services/augursdk';
import { checkAccountAllowance } from 'modules/auth/actions/approve-account';
import {
  CANCELORDER,
  CLAIMTRADINGPROCEEDS,
  CONTRIBUTE,
  CREATEMARKET,
  DOINITIALREPORT,
  PUBLICFILLORDER,
  PUBLICTRADE,
  REDEEMSTAKE,
  CREATE_MARKET,
  MODAL_GAS_PRICE,
  SUBMIT_REPORT,
  MIGRATE_FROM_LEG_REP_TOKEN,
  BUYPARTICIPATIONTOKENS,
  SUBMIT_DISPUTE,
  CLAIMMARKETSPROCEEDS,
  DISAVOWCROWDSOURCERS,
  MARKETMIGRATED,
  DOINITIALREPORTWARPSYNC,
} from 'modules/common/constants';
import { loadAccountReportingHistory } from 'modules/auth/actions/load-account-reporting';
import { loadDisputeWindow } from 'modules/auth/actions/load-dispute-window';
import {
  isOnDisputingPage,
  isOnReportingPage,
} from 'modules/trades/helpers/is-on-page';
import {
  reloadDisputingPage,
  reloadReportingPage,
} from 'modules/reporting/actions/update-reporting-list';
import { loadUniverseForkingInfo } from 'modules/universe/actions/load-forking-info';
import { loadUniverseDetails } from 'modules/universe/actions/load-universe-details';
import { getCategoryStats } from 'modules/create-market/actions/get-category-stats';
import { loadAnalytics } from 'modules/app/actions/analytics-management';
import { marketCreationCreated, orderFilled } from 'services/analytics/helpers';
import * as _ from 'lodash';
import { loadMarketOrderBook } from 'modules/orders/helpers/load-market-orderbook';
import { isCurrentMarket } from 'modules/trades/helpers/is-current-market';
import {
  removePendingDataByHash,
  addPendingData,
  removePendingData,
  removePendingTransaction,
  findAndSetTransactionsTimeouts,
} from 'modules/pending-queue/actions/pending-queue-management';
import {
  removePendingOrder,
  constructPendingOrderid,
} from 'modules/orders/actions/pending-orders-management';
import { loadAccountData } from 'modules/auth/actions/load-account-data';
import { wrapLogHandler } from './wrap-log-handler';
import { getEthToDaiRate } from 'modules/app/actions/get-ethToDai-rate';
import { WALLET_STATUS_VALUES } from 'modules/common/constants';
import { getRepToDaiRate } from 'modules/app/actions/get-repToDai-rate';
import { AppStatus } from 'modules/app/store/app-status';
import { Markets } from 'modules/markets/store/markets';

const handleAlert = (
  log: any,
  name: string,
  toast: boolean,
  dispatch: ThunkDispatch<void, any, Action>,
  getState: () => AppState
) => {
  const {
    blockchain: { currentAugurTimestamp },
  } = AppStatus.get();
  const timestamp = currentAugurTimestamp * 1000;
  try {
    dispatch(
      updateAlert(log.transactionHash, {
        params: log,
        toast: toast,
        status: TXEventName.Success,
        timestamp,
        name,
      })
    );
  } catch (e) {
    console.error('alert could not be created', e);
  }
};
const HIGH_PRI_REFRESH_MS = 1000;
const MED_PRI_LOAD_REFRESH_MS = 2000;
const loadOrderBook = _.throttle(
  (dispatch, marketId) => dispatch(loadMarketOrderBook(marketId)),
  HIGH_PRI_REFRESH_MS,
  { leading: true }
);
const loadUserOpenOrders = _.throttle(
  dispatch => dispatch(loadAccountOpenOrders()),
  MED_PRI_LOAD_REFRESH_MS,
  { leading: true }
);
const throttleLoadMarketOrders = marketId => dispatch =>
  loadOrderBook(dispatch, marketId);
const throttleLoadUserOpenOrders = () => dispatch =>
  loadUserOpenOrders(dispatch);
const BLOCKS_BEHIND_RELOAD_THRESHOLD = 60; // 60 blocks.
let blocksBehindTimer = null;

const updateMarketOrderBook = (marketId: string) => (
  dispatch: ThunkDispatch<void, any, Action>
) => {
  if (isCurrentMarket(marketId)) {
    dispatch(throttleLoadMarketOrders(marketId));
  }
};

export const handleTxAwaitingSigning = (txStatus: Events.TXStatus) => (
  dispatch: ThunkDispatch<void, any, Action>,
  getState: () => AppState
) => {
  console.log('AwaitingSigning Transaction', txStatus.transaction.name);
  dispatch(addUpdateTransaction(txStatus));
};

export const handleTxPending = (txStatus: Events.TXStatus) => (
  dispatch: ThunkDispatch<void, any, Action>,
  getState: () => AppState
) => {
  console.log('TxPending Transaction', txStatus.transaction.name);
  dispatch(addUpdateTransaction(txStatus));
};

export const handleTxSuccess = (txStatus: Events.TXStatus) => (
  dispatch: ThunkDispatch<void, any, Action>,
  getState: () => AppState
) => {
  console.log('TxSuccess Transaction', txStatus.transaction.name);
  // update wallet status on any TxSuccess
  AppStatus.actions.setWalletStatus(WALLET_STATUS_VALUES.CREATED);
  dispatch(updateAssets());
  dispatch(addUpdateTransaction(txStatus));
};

export const handleTxFailure = (txStatus: Events.TXStatus) => (
  dispatch: ThunkDispatch<void, any, Action>,
  getState: () => AppState
) => {
  console.log('TxFailure Transaction', txStatus.transaction.name, txStatus);
  dispatch(addUpdateTransaction(txStatus));
};

export const handleTxRelayerDown = (txStatus: Events.TXStatus) => (
  dispatch: ThunkDispatch<void, any, Action>,
  getState: () => AppState
) => {
  console.log('TxRelayerDown Transaction', txStatus.transaction.name);
  dispatch(addUpdateTransaction(txStatus));
};

export const handleTxFeeTooLow = (txStatus: Events.TXStatus) => (
  dispatch: ThunkDispatch<void, any, Action>,
  getState: () => AppState
) => {
  console.log('TxFeeTooLow Transaction', txStatus.transaction.name);
  dispatch(addUpdateTransaction(txStatus));
  AppStatus.actions.setModal({ type: MODAL_GAS_PRICE, feeTooLow: true });
};

export const handleZeroStatusUpdated = (status, log = undefined) => (
  dispatch: ThunkDispatch<void, any, Action>,
  getState: () => AppState
) => {
  if (log && log.error && log.error.message.includes('too many blocks'))
    location.reload();
  AppStatus.actions.setOxStatus(status);
};

export const handleSDKReadyEvent = () => (
  dispatch: ThunkDispatch<void, any, Action>,
  getState: () => AppState
) => {
  // wire up events for sdk
  augurSdk.subscribe(dispatch);

  // app is connected when subscribed to sdk
  AppStatus.actions.setIsConnected(true);
  dispatch(loadAccountData());
  dispatch(loadUniverseForkingInfo());
  dispatch(getCategoryStats());
};

export const handleNewBlockLog = (log: Events.NewBlock) => async (
  dispatch: ThunkDispatch<void, any, Action>,
  getState: () => AppState
) => {
  const {
    env,
    isLogged,
    blockchain: { currentAugurTimestamp },
  } = AppStatus.get();
  const blockTime = env.networkId === '1' ? 15000 : 2000;
  if (blocksBehindTimer) clearTimeout(blocksBehindTimer);
  blocksBehindTimer = setTimeout(function() {
    location.reload();
  }, BLOCKS_BEHIND_RELOAD_THRESHOLD * blockTime);
  AppStatus.actions.updateBlockchain({
    currentBlockNumber: log.highestAvailableBlockNumber,
    blocksBehindCurrent: log.blocksBehindCurrent,
    lastSyncedBlockNumber: log.lastSyncedBlockNumber,
    percentSynced: log.percentSynced,
    currentAugurTimestamp: log.timestamp,
  });
  // update assets each block
  if (isLogged) {
    dispatch(updateAssets());
    dispatch(checkAccountAllowance());
    dispatch(loadAnalytics(getState().analytics, currentAugurTimestamp));
    dispatch(findAndSetTransactionsTimeouts(log.highestAvailableBlockNumber));
  }
  // update ETH/REP rate and gasPrice each block
  dispatch(getEthToDaiRate());
  dispatch(getRepToDaiRate());

  if (log.logs && log.logs.length > 0) {
    const eventLogs = log.logs.reduce(
      (p, l) => ({ ...p, [l.name]: p[l.name] ? [...p[l.name], l] : [l] }),
      {}
    );
    Object.keys(eventLogs).map(event => {
      if (EventHandlers[event])
        dispatch(EventHandlers[event](eventLogs[event]));
    });
  }
};

export const handleMarketsUpdatedLog = ({
  marketsInfo = [],
}: {
  marketsInfo: Getters.Markets.MarketInfo[] | Getters.Markets.MarketInfo;
}) => (
  dispatch: ThunkDispatch<void, any, Action>,
  getState: () => AppState
) => {
  let marketsDataById = {};
  if (Array.isArray(marketsInfo)) {
    if (marketsInfo.length === 0) return;
    marketsDataById = marketsInfo.reduce(
      (acc, marketData) => ({
        [marketData.id]: marketData,
        ...acc,
      }),
      {} as MarketInfos
    );
  } else {
    const market = marketsInfo as Getters.Markets.MarketInfo;
    if (Object.keys(market).length === 0) return;
    marketsDataById[market.id] = market;
  }
  const marketIds = Object.keys(marketsDataById);
  Markets.actions.updateMarketsData(marketsDataById);
  if (isOnDisputingPage()) dispatch(reloadDisputingPage(marketIds));
  if (isOnReportingPage()) dispatch(reloadReportingPage(marketIds));
};

export const handleMarketCreatedLog = (logs: any) => (
  dispatch: ThunkDispatch<void, any, Action>,
  getState: () => AppState
) => {
  const {
    loginAccount: { address },
  } = AppStatus.get();
  const userLogs = logs.filter(log =>
    isSameAddress(log.marketCreator, address)
  );
  userLogs.map(log => {
    if (log.removed) {
      Markets.actions.removeMarket(log.markett);
    } else {
      dispatch(
        loadMarketsInfo([log.market], (err, marketInfos) => {
          if (err) return console.error(err);
          Object.keys(marketInfos).map(id => {
            const market = marketInfos[id];
            if (market) {
              dispatch(
                removePendingDataByHash(market.transactionHash, CREATE_MARKET)
              );
              handleAlert(log, CREATEMARKET, false, dispatch, getState);
              dispatch(marketCreationCreated(market, log.extraInfo));
            }
          });
        })
      );
    }
  });
  if (userLogs.length > 0) {
    dispatch(loadAccountOnChainFrozenFundsTotals());
  }
};

export const handleReportingStateChanged = (event: any) => (
  dispatch: ThunkDispatch<void, any, Action>,
  getState: () => AppState
) => {
  if (event.data) {
    const marketIds = _.map(event.data, 'market');
    if (isOnDisputingPage()) dispatch(reloadDisputingPage(marketIds));
    if (isOnReportingPage()) dispatch(reloadReportingPage(marketIds));
    dispatch(checkUpdateUserPositions(marketIds));
  }
};

export const handleMarketMigratedLog = (log: any) => (
  dispatch: ThunkDispatch<void, any, Action>,
  getState: () => AppState
) => {
  const {
    loginAccount: { address },
    universe: { id: universeId },
  } = AppStatus.get();
  if (log.originalUniverse === universeId) {
<<<<<<< HEAD
    dispatch(removeMarket(log.market));
    dispatch(
      addPendingData(
        log.market,
        MARKETMIGRATED,
        TXEventName.Success,
        '0',
        undefined
      )
    );
=======
    Markets.actions.removeMarket(log.markett);
    dispatch(addPendingData(log.market, MARKETMIGRATED, TXEventName.Success, '0', undefined));
>>>>>>> 0ee61ea1
  } else {
    dispatch(loadMarketsInfo([log.market]));
  }
  dispatch(loadUniverseDetails(universeId, address));
};

export const handleWarpSyncHashUpdatedLog = (log: { hash: string }) => (
  dispatch: ThunkDispatch<void, any, Action>,
  getState: () => AppState
) => {
  if (log.hash) {
    AppStatus.actions.updateUniverse({ warpSyncHash: log.hash });
  }
};

export const handleTokensTransferredLog = (
  logs: Logs.TokensTransferredLog[]
) => (dispatch: ThunkDispatch<void, any, Action>, getState: () => AppState) => {
  const {
    loginAccount: { address },
  } = AppStatus.get();
  logs
    .filter(log => isSameAddress(log.from, address))
    .map(log => {
      // TODO: will need to update user's contribution to dispute/reporting
      // dispatch(loadReportingWindowBounds());
    });
};

export const handleTokenBalanceChangedLog = (
  logs: Logs.TokenBalanceChangedLog[]
) => (dispatch: ThunkDispatch<void, any, Action>, getState: () => AppState) => {
  const {
    loginAccount: { address },
  } = AppStatus.get();
  logs
    .filter(log => isSameAddress(log.owner, address))
    .map(log => {
      const isUserDataUpdate = isSameAddress(log.owner, address);
      if (isUserDataUpdate) {
        // dispatch(loadReportingWindowBounds());
      }
    });
};

export const handleOrderLog = (log: any) => (
  dispatch: ThunkDispatch<void, any, Action>
) => {
  const type = log.eventType;
  switch (type) {
    case OrderEventType.Create:
      return dispatch(handleOrderCreatedLog(log));
    case OrderEventType.Expire:
    case OrderEventType.Cancel:
      return dispatch(handleOrderCanceledLog(log));
    case OrderEventType.Fill:
      return dispatch(handleOrderFilledLog(log));
    default:
      console.log(`Unknown order event type "${log.eventType}" for log`, log);
  }
  return null;
};

export const handleOrderCreatedLog = (log: Logs.ParsedOrderEventLog) => (
  dispatch: ThunkDispatch<void, any, Action>,
  getState: () => AppState
) => {
  const {
    loginAccount: { mixedCaseAddress },
  } = AppStatus.get();
  const isUserDataUpdate = isSameAddress(log.orderCreator, mixedCaseAddress);
  if (isUserDataUpdate && AppStatus.get().isLogged) {
    handleAlert(log, PUBLICTRADE, false, dispatch, getState);
    dispatch(throttleLoadUserOpenOrders());
    const pendingOrderId = constructPendingOrderid(
      log.amount,
      log.price,
      log.outcome,
      log.market
    );
    dispatch(removePendingOrder(pendingOrderId, log.market));
  }
  dispatch(updateMarketOrderBook(log.market));
  if (isCurrentMarket(log.market)) dispatch(updateMarketOrderBook(log.market));
};

export const handleOrderCanceledLog = (log: Logs.ParsedOrderEventLog) => (
  dispatch: ThunkDispatch<void, any, Action>,
  getState: () => AppState
) => {
  const {
    loginAccount: { mixedCaseAddress },
  } = AppStatus.get();
  const isUserDataUpdate = isSameAddress(log.orderCreator, mixedCaseAddress);
  if (isUserDataUpdate) {
    // TODO: do we need to remove stuff based on events?
    // if (!log.removed) dispatch(removeCanceledOrder(log.orderId));
    //handleAlert(log, CANCELORDER, dispatch, getState);
    const {
      blockchain: { currentAugurTimestamp },
    } = AppStatus.get();
    const timestamp = currentAugurTimestamp * 1000;
    if (AppStatus.get().isLogged) {
      dispatch(
        updateAlert(log.orderId, {
          name: CANCELORDER,
          timestamp,
          status: TXEventName.Success,
          params: { ...log },
        })
      );
      dispatch(throttleLoadUserOpenOrders());
    }
  }
  if (isCurrentMarket(log.market)) dispatch(updateMarketOrderBook(log.market));
};

export const handleOrderFilledLog = (log: Logs.ParsedOrderEventLog) => (
  dispatch: ThunkDispatch<void, any, Action>,
  getState: () => AppState
) => {
  const {
    isLogged,
    loginAccount: { address },
  } = AppStatus.get();
  const marketId = log.market;
  const isUserDataUpdate =
    isSameAddress(log.orderCreator, address) ||
    isSameAddress(log.orderFiller, address);
  if (isUserDataUpdate && isLogged) {
    dispatch(
      orderFilled(marketId, log, isSameAddress(log.orderCreator, address))
    );
    dispatch(throttleLoadUserOpenOrders());
    if (log.orderFiller)
      handleAlert(log, PUBLICFILLORDER, true, dispatch, getState);
    dispatch(removePendingOrder(log.tradeGroupId, marketId));
  }
  if (isCurrentMarket(marketId)) {
    dispatch(loadMarketTradingHistory(marketId));
    dispatch(updateMarketOrderBook(marketId));
  }
  dispatch(checkUpdateUserPositions([marketId]));
};

export const handleTradingProceedsClaimedLog = (
  log: Logs.TradingProceedsClaimedLog
) => (dispatch: ThunkDispatch<void, any, Action>, getState: () => AppState) => {
  const {
    loginAccount: { address },
    blockchain: { currentAugurTimestamp },
  } = AppStatus.get();
  if (isSameAddress(
    log.sender,
    address
  )) {
    dispatch(
      updateAlert(log.market, {
        name: CLAIMTRADINGPROCEEDS,
        timestamp: currentAugurTimestamp * 1000,
        status: TXEventName.Success,
        params: { ...log },
      })
    );
    dispatch(removePendingTransaction(CLAIMMARKETSPROCEEDS));
  }
};

// ---- initial reporting ----- //
export const handleInitialReportSubmittedLog = (
  logs: Logs.InitialReportSubmittedLog[]
) => (dispatch: ThunkDispatch<void, any, Action>, getState: () => AppState) => {
  const { loginAccount: { address }} = AppStatus.get();
  const userLogs = logs.filter(log => isSameAddress(log.reporter, address));
  if (userLogs.length > 0) {
    userLogs.map(log => {
      handleAlert(log, DOINITIALREPORT, false, dispatch, getState);
      dispatch(
        addPendingData(
          log.market,
          SUBMIT_REPORT,
          TXEventName.Success,
          '0',
          undefined
        )
      );
    });
    dispatch(loadAccountReportingHistory());
  }
  const marketIds = userLogs.map(log => log.market);
  if (isOnReportingPage()) dispatch(reloadReportingPage(marketIds));
};

export const handleInitialReporterRedeemedLog = (
  logs: Logs.InitialReporterRedeemedLog[]
) => (dispatch: ThunkDispatch<void, any, Action>, getState: () => AppState) => {
  const { loginAccount: { address }} = AppStatus.get();
  const reporterLogs = logs.filter(log => isSameAddress(log.reporter, address));
  if (reporterLogs.length > 0) {
    dispatch(loadAccountReportingHistory());
    dispatch(removePendingTransaction(REDEEMSTAKE));
    reporterLogs.map(log => {
      handleAlert(log, REDEEMSTAKE, false, dispatch, getState);
    });
  }
};

export const handleInitialReporterTransferredLog = (logs: any) => (
  dispatch: ThunkDispatch<void, any, Action>,
  getState: () => AppState
) => {
  const { loginAccount: { address }} = AppStatus.get();
  const userLogs = logs.filter(
    log => isSameAddress(log.from, address) || isSameAddress(log.to, address)
  );
  if (userLogs.length > 0) {
    dispatch(loadAccountReportingHistory());
    userLogs.map(log => {
      handleAlert(log, DOINITIALREPORTWARPSYNC, false, dispatch, getState);
    });
  }
  const marketIds = userLogs.map(log => log.market);
  if (isOnReportingPage()) dispatch(reloadReportingPage(marketIds));
};
// ---- ------------ ----- //

export const handleProfitLossChangedLog = (
  logs: Logs.ProfitLossChangedLog[]
) => (dispatch: ThunkDispatch<void, any, Action>, getState: () => AppState) => {
  const { loginAccount: { address }} = AppStatus.get();
  if (logs.filter(log => isSameAddress(log.account, address)).length > 0)
    dispatch(loadAllAccountPositions());
};

export const handleParticipationTokensRedeemedLog = (
  logs: Logs.ParticipationTokensRedeemedLog[]
) => (dispatch: ThunkDispatch<void, any, Action>, getState: () => AppState) => {
  const { loginAccount: { address }} = AppStatus.get();
  if (logs.filter(log => isSameAddress(log.account, address)).length > 0) {
    logs.map(log =>
      handleAlert(
        { ...log, marketId: 1 },
        REDEEMSTAKE,
        false,
        dispatch,
        getState
      )
    );
    dispatch(loadAccountReportingHistory());
    dispatch(removePendingTransaction(REDEEMSTAKE));
  }
};

export const handleReportingParticipantDisavowedLog = (
  logs: Logs.ReportingParticipantDisavowedLog[]
) => (dispatch: ThunkDispatch<void, any, Action>, getState: () => AppState) => {
  const { loginAccount: { address }} = AppStatus.get();
  if (
    logs.filter(log => isSameAddress(log.reportingParticipant, address))
      .length > 0
  ) {
    dispatch(loadAccountReportingHistory());
  }
};

export const handleMarketParticipantsDisavowedLog = (logs: any) => (
  dispatch: ThunkDispatch<void, any, Action>,
  getState: () => AppState
) => {
  const marketIds = logs.map(log => log.market);
  marketIds.map(marketId => {
    dispatch(
      addPendingData(marketId, DISAVOWCROWDSOURCERS, TXEventName.Success, '0')
    );
  });
  dispatch(loadMarketsInfo(marketIds));
};

export const handleMarketTransferredLog = (logs: any) => (
  dispatch: ThunkDispatch<void, any, Action>,
  getState: () => AppState
) => {
  const marketIds = logs.map(log => log.market);
  dispatch(loadMarketsInfo(marketIds));
};

export const handleUniverseForkedLog = (log: Logs.UniverseForkedLog) => (
  dispatch: ThunkDispatch<void, any, Action>,
  getState: () => AppState
) => {
  console.log('handleUniverseForkedLog');
  const { forkingMarket } = log;
  dispatch(loadUniverseForkingInfo(forkingMarket));
  if (isOnDisputingPage()) dispatch(reloadDisputingPage([]));
};

export const handleMarketFinalizedLog = (logs: Logs.MarketFinalizedLog[]) => (
  dispatch: ThunkDispatch<void, any, Action>,
  getState: () => AppState
) => {
  const {
    universe: { forkingInfo },
  } = AppStatus.get();
  logs.map(log => {
    if (forkingInfo) {
      if (log.market === forkingInfo.forkingMarket) {
        dispatch(loadUniverseForkingInfo());
      }
    }
  });
  const marketIds = logs.map(m => m.market);
  dispatch(checkUpdateUserPositions(marketIds));
};

// ---- disputing ----- //
export const handleDisputeCrowdsourcerCreatedLog = (
  logs: Logs.DisputeCrowdsourcerCreatedLog[]
) => (dispatch: ThunkDispatch<void, any, Action>) => {
  if (isOnDisputingPage()) dispatch(reloadDisputingPage([]));
};

export const handleDisputeCrowdsourcerCompletedLog = (
  logs: Logs.DisputeCrowdsourcerCompletedLog[]
) => (dispatch: ThunkDispatch<void, any, Action>, getState: () => AppState) => {
  if (isOnDisputingPage()) dispatch(reloadDisputingPage([]));
};

export const handleDisputeCrowdsourcerContributionLog = (
  logs: Logs.DisputeCrowdsourcerContributionLog[]
) => (dispatch: ThunkDispatch<void, any, Action>, getState: () => AppState) => {
  const { loginAccount: { address } } = AppStatus.get();
  const userLogs = logs.filter(log =>
    isSameAddress(log.reporter, address)
  );
  if (userLogs.length > 0) {
    logs.map(log => {
      handleAlert(log, CONTRIBUTE, false, dispatch, getState);
      dispatch(removePendingData(log.market, SUBMIT_DISPUTE));
    });
    dispatch(loadAccountReportingHistory());
  }
  if (isOnDisputingPage()) dispatch(reloadDisputingPage([]));
};

export const handleDisputeCrowdsourcerRedeemedLog = (
  logs: Logs.DisputeCrowdsourcerRedeemedLog[]
) => (dispatch: ThunkDispatch<void, any, Action>, getState: () => AppState) => {
  const { loginAccount: { address } } = AppStatus.get();
  const userLogs = logs.filter(log =>
    isSameAddress(log.reporter, address)
  );
  if (userLogs.length > 0) {
    dispatch(loadAccountReportingHistory());
    userLogs.map(log =>
      handleAlert(log, REDEEMSTAKE, false, dispatch, getState)
    );
  }
  dispatch(removePendingTransaction(REDEEMSTAKE));
};
// ---- ------------ ----- //

export const handleDisputeWindowCreatedLog = (
  logs: Logs.DisputeWindowCreatedLog[]
) => (dispatch: ThunkDispatch<void, any, Action>) => {
  if (logs.length > 0) {
    dispatch(loadDisputeWindow());
    dispatch(loadAccountReportingHistory());
    if (isOnDisputingPage()) dispatch(reloadDisputingPage([]));
  }
};

export const handleTokensMintedLog = (logs: Logs.TokensMinted[]) => (
  dispatch: ThunkDispatch<void, any, Action>,
  getState: () => AppState
) => {
  const {
    loginAccount: { address: userAddress },
    universe: { id: universeId, forkingInfo },
    blockchain: { currentAugurTimestamp },
  } = AppStatus.get();
  const isForking = !!forkingInfo;
  let isParticipationTokens = !!logs.find(
    l => l.tokenType === Logs.TokenType.ParticipationToken
  );
  logs
    .filter(log => isSameAddress(log.target, userAddress))
    .map(log => {
      if (log.tokenType === Logs.TokenType.ParticipationToken) {
        dispatch(removePendingTransaction(BUYPARTICIPATIONTOKENS));
        dispatch(loadAccountReportingHistory());
      }
      if (log.tokenType === Logs.TokenType.ReputationToken && isForking) {
        dispatch(loadUniverseDetails(universeId, userAddress));
      }
      if (log.tokenType === Logs.TokenType.ReputationToken && !isForking) {
        const timestamp = currentAugurTimestamp * 1000;
        dispatch(
          updateAlert(
            log.blockHash,
            {
              id: log.blockHash,
              uniqueId: log.blockHash,
              params: { ...log },
              status: TXEventName.Success,
              timestamp,
              name: MIGRATE_FROM_LEG_REP_TOKEN,
              toast: true,
            },
            false
          )
        );
        dispatch(removePendingTransaction(MIGRATE_FROM_LEG_REP_TOKEN));
      }
    });
  if (isParticipationTokens) dispatch(loadDisputeWindow());
};

const EventHandlers = {
  [SubscriptionEventName.TokensTransferred]: wrapLogHandler(
    handleTokensTransferredLog
  ),
  [SubscriptionEventName.TokenBalanceChanged]: wrapLogHandler(
    handleTokenBalanceChangedLog
  ),
  [SubscriptionEventName.TokensMinted]: wrapLogHandler(handleTokensMintedLog),
  [SubscriptionEventName.ProfitLossChanged]: wrapLogHandler(
    handleProfitLossChangedLog
  ),
  [SubscriptionEventName.DisputeWindowCreated]: wrapLogHandler(
    handleDisputeWindowCreatedLog
  ),
  [SubscriptionEventName.MarketFinalized]: wrapLogHandler(
    handleMarketFinalizedLog
  ),
  [SubscriptionEventName.DisputeCrowdsourcerContribution]: wrapLogHandler(
    handleDisputeCrowdsourcerContributionLog
  ),
  [SubscriptionEventName.DisputeCrowdsourcerCompleted]: wrapLogHandler(
    handleDisputeCrowdsourcerCompletedLog
  ),
  [SubscriptionEventName.DisputeCrowdsourcerRedeemed]: wrapLogHandler(
    handleDisputeCrowdsourcerRedeemedLog
  ),
  [SubscriptionEventName.DisputeCrowdsourcerCreated]: wrapLogHandler(
    handleDisputeCrowdsourcerCreatedLog
  ),
  [SubscriptionEventName.ParticipationTokensRedeemed]: wrapLogHandler(
    handleParticipationTokensRedeemedLog
  ),
  [SubscriptionEventName.ReportingParticipantDisavowed]: wrapLogHandler(
    handleReportingParticipantDisavowedLog
  ),
  [SubscriptionEventName.MarketParticipantsDisavowed]: wrapLogHandler(
    handleMarketParticipantsDisavowedLog
  ),
  [SubscriptionEventName.MarketTransferred]: wrapLogHandler(
    handleMarketTransferredLog
  ),
  [SubscriptionEventName.InitialReporterTransferred]: wrapLogHandler(
    handleInitialReporterTransferredLog
  ),
  [SubscriptionEventName.InitialReporterRedeemed]: wrapLogHandler(
    handleInitialReporterRedeemedLog
  ),
  [SubscriptionEventName.InitialReportSubmitted]: wrapLogHandler(
    handleInitialReportSubmittedLog
  ),
  [SubscriptionEventName.MarketCreated]: wrapLogHandler(handleMarketCreatedLog),
};<|MERGE_RESOLUTION|>--- conflicted
+++ resolved
@@ -332,21 +332,8 @@
     universe: { id: universeId },
   } = AppStatus.get();
   if (log.originalUniverse === universeId) {
-<<<<<<< HEAD
-    dispatch(removeMarket(log.market));
-    dispatch(
-      addPendingData(
-        log.market,
-        MARKETMIGRATED,
-        TXEventName.Success,
-        '0',
-        undefined
-      )
-    );
-=======
     Markets.actions.removeMarket(log.markett);
     dispatch(addPendingData(log.market, MARKETMIGRATED, TXEventName.Success, '0', undefined));
->>>>>>> 0ee61ea1
   } else {
     dispatch(loadMarketsInfo([log.market]));
   }
