import { Getters, SubscriptionEventName } from '@augurproject/sdk';
import { updateAlert } from 'modules/alerts/actions/alerts';
import {
  loadAllAccountPositions,
  loadAccountOnChainFrozenFundsTotals,
  checkUpdateUserPositions,
} from 'modules/positions/actions/load-account-positions';
import { loadMarketsInfo } from 'modules/markets/actions/load-markets-info';
import { loadMarketTradingHistory } from 'modules/markets/actions/market-trading-history-management';
import { updateAssets } from 'modules/auth/actions/update-assets';
import { loadAccountOpenOrders } from 'modules/orders/actions/load-account-open-orders';
import { MarketInfos } from 'modules/types';
import { ThunkDispatch } from 'redux-thunk';
import { Action } from 'redux';
import { AppState } from 'appStore';
import { isSameAddress } from 'utils/isSameAddress';
import { Events, Logs, TXEventName, OrderEventType } from '@augurproject/sdk';
import { addUpdateTransaction } from 'modules/events/actions/add-update-transaction';
import { augurSdk } from 'services/augursdk';
import { checkAccountAllowance } from 'modules/auth/actions/approve-account';
import {
  CANCELORDER,
  CLAIMTRADINGPROCEEDS,
  CONTRIBUTE,
  CREATEMARKET,
  DOINITIALREPORT,
  PUBLICFILLORDER,
  PUBLICTRADE,
  REDEEMSTAKE,
  CREATE_MARKET,
  MODAL_GAS_PRICE,
  SUBMIT_REPORT,
  MIGRATE_FROM_LEG_REP_TOKEN,
  BUYPARTICIPATIONTOKENS,
  SUBMIT_DISPUTE,
  CLAIMMARKETSPROCEEDS,
  DISAVOWCROWDSOURCERS,
  MARKETMIGRATED,
  DOINITIALREPORTWARPSYNC,
  ZEROX_STATUSES,
  MODAL_ERROR,
} from 'modules/common/constants';
import { loadAccountReportingHistory } from 'modules/auth/actions/load-account-reporting';
import { loadDisputeWindow } from 'modules/auth/actions/load-dispute-window';
import {
  isOnDisputingPage,
  isOnReportingPage,
} from 'modules/trades/helpers/is-on-page';
import {
  reloadDisputingPage,
  reloadReportingPage,
} from 'modules/reporting/actions/update-reporting-list';
import { loadUniverseForkingInfo } from 'modules/universe/actions/load-forking-info';
import { loadUniverseDetails } from 'modules/universe/actions/load-universe-details';
import { getCategoryStats } from 'modules/create-market/actions/get-category-stats';
import { loadAnalytics } from 'modules/app/actions/analytics-management';
import { marketCreationCreated, orderFilled } from 'services/analytics/helpers';
import * as _ from 'lodash';
import { loadMarketOrderBook } from 'modules/orders/helpers/load-market-orderbook';
import { isCurrentMarket } from 'modules/trades/helpers/is-current-market';
import {
  removePendingDataByHash,
  addPendingData,
  removePendingData,
  removePendingTransaction,
  findAndSetTransactionsTimeouts,
} from 'modules/pending-queue/actions/pending-queue-management';
import {
  removePendingOrder,
  constructPendingOrderid,
} from 'modules/orders/actions/pending-orders-management';
import { loadAccountData } from 'modules/auth/actions/load-account-data';
import { wrapLogHandler } from './wrap-log-handler';
import { getEthToDaiRate } from 'modules/app/actions/get-ethToDai-rate';
import { WALLET_STATUS_VALUES } from 'modules/common/constants';
import { getRepToDaiRate } from 'modules/app/actions/get-repToDai-rate';
import { AppStatus } from 'modules/app/store/app-status';
import { Markets } from 'modules/markets/store/markets';
import { logger } from '@augurproject/utils';
import { PendingOrders } from 'modules/app/store/pending-orders';

const handleAlert = (
  log: any,
  name: string,
  toast: boolean,
  dispatch: ThunkDispatch<void, any, Action>,
  getState: () => AppState
) => {
  const {
    blockchain: { currentAugurTimestamp },
  } = AppStatus.get();
  const timestamp = currentAugurTimestamp * 1000;
  try {
    updateAlert(log.transactionHash, {
      params: log,
      toast: toast,
      status: TXEventName.Success,
      timestamp,
      name,
    });
  } catch (e) {
    console.error('alert could not be created', e);
  }
};
const HIGH_PRI_REFRESH_MS = 1000;
const MED_PRI_LOAD_REFRESH_MS = 2000;
const loadOrderBook = _.throttle(
  marketId =>
    Markets.actions.updateOrderBook(
      marketId,
      null,
      loadMarketOrderBook(marketId)
    ),
  HIGH_PRI_REFRESH_MS,
  { leading: true }
);
const loadUserOpenOrders = _.throttle(
  dispatch => dispatch(loadAccountOpenOrders()),
  MED_PRI_LOAD_REFRESH_MS,
  { leading: true }
);
const throttleLoadMarketOrders = marketId => loadOrderBook(marketId);
const throttleLoadUserOpenOrders = () => dispatch =>
  loadUserOpenOrders(dispatch);
const BLOCKS_BEHIND_RELOAD_THRESHOLD = 60; // 60 blocks.
let blocksBehindTimer = null;

const updateMarketOrderBook = (marketId: string) => {
  if (isCurrentMarket(marketId)) {
    throttleLoadMarketOrders(marketId);
  }
};

export const handleTxAwaitingSigning = (txStatus: Events.TXStatus) => (
  dispatch: ThunkDispatch<void, any, Action>,
  getState: () => AppState
) => {
  console.log('AwaitingSigning Transaction', txStatus.transaction.name);
  dispatch(addUpdateTransaction(txStatus));
};

export const handleTxPending = (txStatus: Events.TXStatus) => (
  dispatch: ThunkDispatch<void, any, Action>,
  getState: () => AppState
) => {
  console.log('TxPending Transaction', txStatus.transaction.name);
  dispatch(addUpdateTransaction(txStatus));
};

export const handleTxSuccess = (txStatus: Events.TXStatus) => (
  dispatch: ThunkDispatch<void, any, Action>,
  getState: () => AppState
) => {
  console.log('TxSuccess Transaction', txStatus.transaction.name);
  // update wallet status on any TxSuccess
  AppStatus.actions.setWalletStatus(WALLET_STATUS_VALUES.CREATED);
  dispatch(updateAssets());
  dispatch(addUpdateTransaction(txStatus));
};

export const handleTxFailure = (txStatus: Events.TXStatus) => (
  dispatch: ThunkDispatch<void, any, Action>,
  getState: () => AppState
) => {
  console.log('TxFailure Transaction', txStatus.transaction.name, txStatus);
  dispatch(addUpdateTransaction(txStatus));
};

export const handleTxRelayerDown = (txStatus: Events.TXStatus) => (
  dispatch: ThunkDispatch<void, any, Action>,
  getState: () => AppState
) => {
  console.log('TxRelayerDown Transaction', txStatus.transaction.name);
  dispatch(addUpdateTransaction(txStatus));
};

export const handleTxFeeTooLow = (txStatus: Events.TXStatus) => (
  dispatch: ThunkDispatch<void, any, Action>,
  getState: () => AppState
) => {
  console.log('TxFeeTooLow Transaction', txStatus.transaction.name);
  dispatch(addUpdateTransaction(txStatus));
  AppStatus.actions.setModal({ type: MODAL_GAS_PRICE, feeTooLow: true });
};

export const handleZeroStatusUpdated = (status, log = undefined) => (
  dispatch: ThunkDispatch<void, any, Action>,
  getState: () => AppState
) => {
  const {
    isLogged,
    zeroXStatus,
    env: { showReloadModal },
  } = AppStatus.get();
  if (log && log.error && log.error.message.includes('too many blocks')) {
    console.error('too many blocks behind, reloading UI');
    showReloadModal
      ? AppStatus.actions.setModal({
          type: MODAL_ERROR,
          error: '(Orders) Too many blocks behind, please refresh',
          title: 'Currently Far Behind to get Orders',
        })
      : location.reload();
  }
  if (zeroXStatus !== status) AppStatus.actions.setOxStatus(status);
  if (status === ZEROX_STATUSES.SYNCED && isLogged) {
    dispatch(throttleLoadUserOpenOrders());
  }
};

export const handleSDKReadyEvent = () => (
  dispatch: ThunkDispatch<void, any, Action>,
  getState: () => AppState
) => {
  // wire up events for sdk
  augurSdk.subscribe(dispatch);

  // app is connected when subscribed to sdk
  AppStatus.actions.setIsConnected(true);
  loadAccountData();
  loadUniverseForkingInfo();
  dispatch(getCategoryStats());
};

export const handleNewBlockLog = (log: Events.NewBlock) => async (
  dispatch: ThunkDispatch<void, any, Action>,
  getState: () => AppState
) => {
  const {
    analytics,
    env: { averageBlocktime, showReloadModal },
    isLogged,
    blockchain: { currentAugurTimestamp },
  } = AppStatus.get();
  const blockTime = averageBlocktime;
  if (blocksBehindTimer) clearTimeout(blocksBehindTimer);
  blocksBehindTimer = setTimeout(function() {
    showReloadModal
      ? AppStatus.actions.setModal({
          type: MODAL_ERROR,
          error: '(Synching) Too many blocks behind, please refresh',
          title: 'Currently Far Behind in Syncing',
        })
      : location.reload();
  }, BLOCKS_BEHIND_RELOAD_THRESHOLD * blockTime);
  AppStatus.actions.updateBlockchain({
    currentBlockNumber: log.highestAvailableBlockNumber,
    blocksBehindCurrent: log.blocksBehindCurrent,
    lastSyncedBlockNumber: log.lastSyncedBlockNumber,
    percentSynced: log.percentSynced,
    currentAugurTimestamp: log.timestamp,
  });
  // update assets each block
  if (isLogged) {
    dispatch(updateAssets());
    checkAccountAllowance();
    loadAnalytics(analytics, currentAugurTimestamp);
    dispatch(findAndSetTransactionsTimeouts(log.highestAvailableBlockNumber));
  }
  // update ETH/REP rate and gasPrice each block
  getEthToDaiRate();
  getRepToDaiRate();

  if (log.logs && log.logs.length > 0) {
    const eventLogs = log.logs.reduce(
      (p, l) => ({ ...p, [l.name]: p[l.name] ? [...p[l.name], l] : [l] }),
      {}
    );
    Object.keys(eventLogs).map(event => {
      if (EventHandlers[event])
        dispatch(EventHandlers[event](eventLogs[event]));
    });
  }
};

export const handleMarketsUpdatedLog = ({
  marketsInfo = [],
}: {
  marketsInfo: Getters.Markets.MarketInfo[] | Getters.Markets.MarketInfo;
}) => (
  dispatch: ThunkDispatch<void, any, Action>,
  getState: () => AppState
) => {
  let marketsDataById = {};
  if (Array.isArray(marketsInfo)) {
    if (marketsInfo.length === 0) return;
    marketsDataById = marketsInfo.reduce(
      (acc, marketData) => ({
        [marketData.id]: marketData,
        ...acc,
      }),
      {} as MarketInfos
    );
  } else {
    const market = marketsInfo as Getters.Markets.MarketInfo;
    if (Object.keys(market).length === 0) return;
    marketsDataById[market.id] = market;
  }
  const marketIds = Object.keys(marketsDataById);
  Markets.actions.updateMarketsData(marketsDataById);

  if (isOnDisputingPage()) dispatch(reloadDisputingPage(marketIds));
  if (isOnReportingPage()) dispatch(reloadReportingPage(marketIds));
};

export const handleMarketCreatedLog = (logs: any) => (
  dispatch: ThunkDispatch<void, any, Action>,
  getState: () => AppState
) => {
  const {
    loginAccount: { address },
  } = AppStatus.get();
  const userLogs = logs.filter(log =>
    isSameAddress(log.marketCreator, address)
  );
  userLogs.map(log => {
    if (log.removed) {
      Markets.actions.removeMarket(log.markett);
    } else {
      Markets.actions.updateMarketsData(
        null,
        loadMarketsInfo([log.market], (err, marketInfos) => {
          if (err) return console.error(err);
          Object.keys(marketInfos).map(id => {
            const market = marketInfos[id];
            if (market) {
              dispatch(
                removePendingDataByHash(market.transactionHash, CREATE_MARKET)
              );
              handleAlert(log, CREATEMARKET, false, dispatch, getState);
              dispatch(marketCreationCreated(market, log.extraInfo));
            }
          });
<<<<<<< HEAD
        })
      );
=======
        }));
>>>>>>> 15f515b2
    }
  });
  if (userLogs.length > 0) {
    dispatch(loadAccountOnChainFrozenFundsTotals());
  }
};

export const handleReportingStateChanged = (event: any) => (
  dispatch: ThunkDispatch<void, any, Action>,
  getState: () => AppState
) => {
  if (event.data) {
    const marketIds = _.map(event.data, 'market');
    if (isOnDisputingPage()) dispatch(reloadDisputingPage(marketIds));
    if (isOnReportingPage()) dispatch(reloadReportingPage(marketIds));
    dispatch(checkUpdateUserPositions(marketIds));
  }
};

export const handleMarketMigratedLog = (log: any) => (
  dispatch: ThunkDispatch<void, any, Action>,
  getState: () => AppState
) => {
  const {
    loginAccount: { address },
    universe: { id: universeId },
  } = AppStatus.get();
  if (log.originalUniverse === universeId) {
    Markets.actions.removeMarket(log.markett);
    addPendingData(
      log.market,
      MARKETMIGRATED,
      TXEventName.Success,
      '0',
      undefined
    );
  } else {
    Markets.actions.updateMarketsData(null, loadMarketsInfo([log.market]));
  }
  loadUniverseDetails(universeId, address);
};

export const handleWarpSyncHashUpdatedLog = (log: { hash: string }) => (
  dispatch: ThunkDispatch<void, any, Action>,
  getState: () => AppState
) => {
  if (log.hash) {
    AppStatus.actions.updateUniverse({ warpSyncHash: log.hash });
  }
};

export const handleTokensTransferredLog = (
  logs: Logs.TokensTransferredLog[]
) => (dispatch: ThunkDispatch<void, any, Action>, getState: () => AppState) => {
  const {
    loginAccount: { address },
  } = AppStatus.get();
  logs
    .filter(log => isSameAddress(log.from, address))
    .map(log => {
      // TODO: will need to update user's contribution to dispute/reporting
      // dispatch(loadReportingWindowBounds());
    });
};

export const handleTokenBalanceChangedLog = (
  logs: Logs.TokenBalanceChangedLog[]
) => (dispatch: ThunkDispatch<void, any, Action>, getState: () => AppState) => {
  const {
    loginAccount: { address },
  } = AppStatus.get();
  logs
    .filter(log => isSameAddress(log.owner, address))
    .map(log => {
      const isUserDataUpdate = isSameAddress(log.owner, address);
      if (isUserDataUpdate) {
        // dispatch(loadReportingWindowBounds());
      }
    });
};

export const handleBulkOrdersLog = (data: {
  logs: Logs.ParsedOrderEventLog[];
}) => (
  dispatch: ThunkDispatch<void, any, Action>,
  getState: () => AppState
) => {
  logger.info('Bulk Order Events', data?.logs?.length);
  const { zeroXStatus } = AppStatus.get();
  const marketIds = [];
  if (zeroXStatus === ZEROX_STATUSES.SYNCED && data?.logs?.length > 0) {
    data.logs.map(log => {
      dispatch(handleOrderLog(log));
      marketIds.push(log.market);
    });
    const unqMarketIds = Array.from(new Set([...marketIds]));
    unqMarketIds.map(marketId => {
      if (isCurrentMarket(marketId)) {
        updateMarketOrderBook(marketId);
        Markets.actions.bulkMarketTradingHistory(
          null,
          loadMarketTradingHistory(marketId)
        );
        dispatch(checkUpdateUserPositions([marketId]));
      }
    });
    dispatch(checkUpdateUserPositions(unqMarketIds));
  }
};

export const handleOrderLog = (log: any) => (
  dispatch: ThunkDispatch<void, any, Action>
) => {
  const type = log.eventType;
  switch (type) {
    case OrderEventType.Create:
      return dispatch(handleOrderCreatedLog(log));
    case OrderEventType.Expire:
    case OrderEventType.Cancel:
      return dispatch(handleOrderCanceledLog(log));
    case OrderEventType.Fill:
      return dispatch(handleOrderFilledLog(log));
    default:
      console.log(`Unknown order event type "${log.eventType}" for log`, log);
  }

  return null;
};

export const handleOrderCreatedLog = (log: Logs.ParsedOrderEventLog) => (
  dispatch: ThunkDispatch<void, any, Action>,
  getState: () => AppState
) => {
  const {
    loginAccount: { mixedCaseAddress },
  } = AppStatus.get();
  const isUserDataUpdate = isSameAddress(log.orderCreator, mixedCaseAddress);
  if (isUserDataUpdate && AppStatus.get().isLogged) {
    handleAlert(log, PUBLICTRADE, false, dispatch, getState);
    dispatch(throttleLoadUserOpenOrders());
    const pendingOrderId = constructPendingOrderid(
      log.amount,
      log.price,
      log.outcome,
      log.market
    );
    const { pendingOrders } = PendingOrders.get();
    const marketPendingOrders = pendingOrders[log.market];
    if (marketPendingOrders?.find(pending => pending.id === pendingOrderId)) {
      dispatch(removePendingOrder(pendingOrderId, log.market));
    }
  }
};

const handleOrderCanceledLogs = logs => (
  dispatch: ThunkDispatch<void, any, Action>
) => logs.map(log => dispatch(handleOrderCanceledLog(log)));

export const handleOrderCanceledLog = (log: Logs.ParsedOrderEventLog) => (
  dispatch: ThunkDispatch<void, any, Action>,
  getState: () => AppState
) => {
  const {
    loginAccount: { mixedCaseAddress },
    isLogged,
  } = AppStatus.get();
  const isUserDataUpdate = isSameAddress(log.orderCreator, mixedCaseAddress);
  const isUserDataAccount = isSameAddress(log.account, mixedCaseAddress);
  if (isLogged && (isUserDataUpdate || isUserDataAccount)) {
    dispatch(throttleLoadUserOpenOrders());
  }
};

const handleNewBlockFilledOrdersLog = logs => (
  dispatch: ThunkDispatch<void, any, Action>
) => {
  logs
    .filter(l => l.eventType === OrderEventType.Fill)
    .map(l => dispatch(handleOrderFilledLog(l)));
  const unqMarketIds: string[] = Array.from(new Set(logs.map(l => l.market)));
  unqMarketIds.map((marketId: string) => {
    if (isCurrentMarket(marketId)) {
      updateMarketOrderBook(marketId);
      Markets.actions.bulkMarketTradingHistory(
        null,
        loadMarketTradingHistory(marketId)
      );
      dispatch(checkUpdateUserPositions([marketId]));
    }
  });
  dispatch(checkUpdateUserPositions(unqMarketIds));
};

export const handleOrderFilledLog = (log: Logs.ParsedOrderEventLog) => (
  dispatch: ThunkDispatch<void, any, Action>,
  getState: () => AppState
) => {
  const {
    isLogged,
    loginAccount: { address },
  } = AppStatus.get();
  const marketId = log.market;
  const isUserDataUpdate =
    isSameAddress(log.orderCreator, address) ||
    isSameAddress(log.orderFiller, address);
  if (isUserDataUpdate && isLogged) {
    dispatch(
      orderFilled(marketId, log, isSameAddress(log.orderCreator, address))
    );
    dispatch(throttleLoadUserOpenOrders());
    if (log.orderFiller)
      handleAlert(log, PUBLICFILLORDER, true, dispatch, getState);
    dispatch(removePendingOrder(log.tradeGroupId, marketId));
  }
};

export const handleTradingProceedsClaimedLog = (
  log: Logs.TradingProceedsClaimedLog
) => (dispatch: ThunkDispatch<void, any, Action>, getState: () => AppState) => {
  const {
    loginAccount: { address },
    blockchain: { currentAugurTimestamp },
  } = AppStatus.get();
  if (isSameAddress(log.sender, address)) {
    updateAlert(log.market, {
      name: CLAIMTRADINGPROCEEDS,
      timestamp: currentAugurTimestamp * 1000,
      status: TXEventName.Success,
      params: { ...log },
    });
    dispatch(removePendingTransaction(CLAIMMARKETSPROCEEDS));
  }
};

// ---- initial reporting ----- //
export const handleInitialReportSubmittedLog = (
  logs: Logs.InitialReportSubmittedLog[]
) => (dispatch: ThunkDispatch<void, any, Action>, getState: () => AppState) => {
  const {
    loginAccount: { address },
  } = AppStatus.get();
  const userLogs = logs.filter(log => isSameAddress(log.reporter, address));
  if (userLogs.length > 0) {
    userLogs.map(log => {
      handleAlert(log, DOINITIALREPORT, false, dispatch, getState);
      dispatch(removePendingData(log.market, SUBMIT_REPORT));
    });
    loadAccountReportingHistory();
  }
  const marketIds = userLogs.map(log => log.market);
  if (isOnReportingPage()) dispatch(reloadReportingPage(marketIds));
};

export const handleInitialReporterRedeemedLog = (
  logs: Logs.InitialReporterRedeemedLog[]
) => (dispatch: ThunkDispatch<void, any, Action>, getState: () => AppState) => {
  const {
    loginAccount: { address },
  } = AppStatus.get();
  const reporterLogs = logs.filter(log => isSameAddress(log.reporter, address));
  if (reporterLogs.length > 0) {
    loadAccountReportingHistory();
    dispatch(removePendingTransaction(REDEEMSTAKE));
    reporterLogs.map(log => {
      handleAlert(log, REDEEMSTAKE, false, dispatch, getState);
    });
  }
};

export const handleInitialReporterTransferredLog = (logs: any) => (
  dispatch: ThunkDispatch<void, any, Action>,
  getState: () => AppState
) => {
  const {
    loginAccount: { address },
  } = AppStatus.get();
  const userLogs = logs.filter(
    log => isSameAddress(log.from, address) || isSameAddress(log.to, address)
  );
  if (userLogs.length > 0) {
    loadAccountReportingHistory();
    userLogs.map(log => {
      handleAlert(log, DOINITIALREPORTWARPSYNC, false, dispatch, getState);
    });
  }
  const marketIds = userLogs.map(log => log.market);
  if (isOnReportingPage()) dispatch(reloadReportingPage(marketIds));
};
// ---- ------------ ----- //

export const handleProfitLossChangedLog = (
  logs: Logs.ProfitLossChangedLog[]
) => (dispatch: ThunkDispatch<void, any, Action>, getState: () => AppState) => {
  const {
    loginAccount: { address },
  } = AppStatus.get();
  if (logs.filter(log => isSameAddress(log.account, address)).length > 0)
    dispatch(loadAllAccountPositions());
};

export const handleParticipationTokensRedeemedLog = (
  logs: Logs.ParticipationTokensRedeemedLog[]
) => (dispatch: ThunkDispatch<void, any, Action>, getState: () => AppState) => {
  const {
    loginAccount: { address },
  } = AppStatus.get();
  if (logs.filter(log => isSameAddress(log.account, address)).length > 0) {
    logs.map(log =>
      handleAlert(
        { ...log, marketId: 1 },
        REDEEMSTAKE,
        false,
        dispatch,
        getState
      )
    );
    loadAccountReportingHistory();
    dispatch(removePendingTransaction(REDEEMSTAKE));
  }
};

export const handleReportingParticipantDisavowedLog = (
  logs: Logs.ReportingParticipantDisavowedLog[]
) => (dispatch: ThunkDispatch<void, any, Action>, getState: () => AppState) => {
  const {
    loginAccount: { address },
  } = AppStatus.get();
  if (
    logs.filter(log => isSameAddress(log.reportingParticipant, address))
      .length > 0
  ) {
    loadAccountReportingHistory();
  }
};

export const handleMarketParticipantsDisavowedLog = (logs: any) => (
  dispatch: ThunkDispatch<void, any, Action>,
  getState: () => AppState
) => {
  const marketIds = logs.map(log => log.market);
  marketIds.map(marketId => {
    addPendingData(marketId, DISAVOWCROWDSOURCERS, TXEventName.Success, '0');
  });
  Markets.actions.updateMarketsData(null, loadMarketsInfo(marketIds));
};

export const handleMarketTransferredLog = (logs: any) => (
  dispatch: ThunkDispatch<void, any, Action>,
  getState: () => AppState
) => {
  const marketIds = logs.map(log => log.market);
  Markets.actions.updateMarketsData(null, loadMarketsInfo(marketIds));
};

export const handleUniverseForkedLog = (log: Logs.UniverseForkedLog) => (
  dispatch: ThunkDispatch<void, any, Action>,
  getState: () => AppState
) => {
  console.log('handleUniverseForkedLog');
  const { forkingMarket } = log;
  loadUniverseForkingInfo(forkingMarket);
  if (isOnDisputingPage()) dispatch(reloadDisputingPage([]));
};

export const handleMarketFinalizedLog = (logs: Logs.MarketFinalizedLog[]) => (
  dispatch: ThunkDispatch<void, any, Action>,
  getState: () => AppState
) => {
  const {
    universe: { forkingInfo },
  } = AppStatus.get();
  logs.map(log => {
    if (forkingInfo) {
      if (log.market === forkingInfo.forkingMarket) {
        loadUniverseForkingInfo();
      }
    }
  });
  const marketIds = logs.map(m => m.market);
  dispatch(checkUpdateUserPositions(marketIds));
};

// ---- disputing ----- //
export const handleDisputeCrowdsourcerCreatedLog = (
  logs: Logs.DisputeCrowdsourcerCreatedLog[]
) => (dispatch: ThunkDispatch<void, any, Action>) => {
  if (isOnDisputingPage()) dispatch(reloadDisputingPage([]));
};

export const handleDisputeCrowdsourcerCompletedLog = (
  logs: Logs.DisputeCrowdsourcerCompletedLog[]
) => (dispatch: ThunkDispatch<void, any, Action>) => {
  if (isOnDisputingPage()) dispatch(reloadDisputingPage([]));
};

export const handleDisputeCrowdsourcerContributionLog = (
  logs: Logs.DisputeCrowdsourcerContributionLog[]
) => (dispatch: ThunkDispatch<void, any, Action>, getState: () => AppState) => {
  const {
    loginAccount: { address },
  } = AppStatus.get();
  const userLogs = logs.filter(log => isSameAddress(log.reporter, address));
  if (userLogs.length > 0) {
    logs.map(log => {
      handleAlert(log, CONTRIBUTE, false, dispatch, getState);
      dispatch(removePendingData(log.market, SUBMIT_DISPUTE));
    });
    loadAccountReportingHistory();
  }
  if (isOnDisputingPage()) dispatch(reloadDisputingPage([]));
};

export const handleDisputeCrowdsourcerRedeemedLog = (
  logs: Logs.DisputeCrowdsourcerRedeemedLog[]
) => (dispatch: ThunkDispatch<void, any, Action>, getState: () => AppState) => {
  const {
    loginAccount: { address },
  } = AppStatus.get();
  const userLogs = logs.filter(log => isSameAddress(log.reporter, address));
  if (userLogs.length > 0) {
    loadAccountReportingHistory();
    userLogs.map(log =>
      handleAlert(log, REDEEMSTAKE, false, dispatch, getState)
    );
  }
  dispatch(removePendingTransaction(REDEEMSTAKE));
};
// ---- ------------ ----- //

export const handleDisputeWindowCreatedLog = (
  logs: Logs.DisputeWindowCreatedLog[]
) => (dispatch: ThunkDispatch<void, any, Action>) => {
  if (logs.length > 0) {
    loadDisputeWindow();
    loadAccountReportingHistory();
    if (isOnDisputingPage()) dispatch(reloadDisputingPage([]));
  }
};

export const handleTokensMintedLog = (logs: Logs.TokensMinted[]) => (
  dispatch: ThunkDispatch<void, any, Action>,
  getState: () => AppState
) => {
  const {
    loginAccount: { address: userAddress },
    universe: { id: universeId, forkingInfo },
    blockchain: { currentAugurTimestamp },
  } = AppStatus.get();
  const isForking = !!forkingInfo;
  let isParticipationTokens = !!logs.find(
    l => l.tokenType === Logs.TokenType.ParticipationToken
  );
  logs
    .filter(log => isSameAddress(log.target, userAddress))
    .map(log => {
      if (log.tokenType === Logs.TokenType.ParticipationToken) {
        dispatch(removePendingTransaction(BUYPARTICIPATIONTOKENS));
        loadAccountReportingHistory();
      }
      if (log.tokenType === Logs.TokenType.ReputationToken && isForking) {
        loadUniverseDetails(universeId, userAddress);
      }
      if (log.tokenType === Logs.TokenType.ReputationToken && !isForking) {
        const timestamp = currentAugurTimestamp * 1000;
        updateAlert(
          log.blockHash,
          {
            id: log.blockHash,
            uniqueId: log.blockHash,
            params: { ...log },
            status: TXEventName.Success,
            timestamp,
            name: MIGRATE_FROM_LEG_REP_TOKEN,
            toast: true,
          },
          false
        );
        dispatch(removePendingTransaction(MIGRATE_FROM_LEG_REP_TOKEN));
      }
    });
  if (isParticipationTokens) loadDisputeWindow();
};

const EventHandlers = {
  [SubscriptionEventName.OrderEvent]: wrapLogHandler(
    handleNewBlockFilledOrdersLog
  ),
  [SubscriptionEventName.CancelZeroXOrder]: wrapLogHandler(
    handleOrderCanceledLogs
  ),
  [SubscriptionEventName.TokensTransferred]: wrapLogHandler(
    handleTokensTransferredLog
  ),
  [SubscriptionEventName.TokenBalanceChanged]: wrapLogHandler(
    handleTokenBalanceChangedLog
  ),
  [SubscriptionEventName.TokensMinted]: wrapLogHandler(handleTokensMintedLog),
  [SubscriptionEventName.ProfitLossChanged]: wrapLogHandler(
    handleProfitLossChangedLog
  ),
  [SubscriptionEventName.DisputeWindowCreated]: wrapLogHandler(
    handleDisputeWindowCreatedLog
  ),
  [SubscriptionEventName.MarketFinalized]: wrapLogHandler(
    handleMarketFinalizedLog
  ),
  [SubscriptionEventName.DisputeCrowdsourcerContribution]: wrapLogHandler(
    handleDisputeCrowdsourcerContributionLog
  ),
  [SubscriptionEventName.DisputeCrowdsourcerCompleted]: wrapLogHandler(
    handleDisputeCrowdsourcerCompletedLog
  ),
  [SubscriptionEventName.DisputeCrowdsourcerRedeemed]: wrapLogHandler(
    handleDisputeCrowdsourcerRedeemedLog
  ),
  [SubscriptionEventName.DisputeCrowdsourcerCreated]: wrapLogHandler(
    handleDisputeCrowdsourcerCreatedLog
  ),
  [SubscriptionEventName.ParticipationTokensRedeemed]: wrapLogHandler(
    handleParticipationTokensRedeemedLog
  ),
  [SubscriptionEventName.ReportingParticipantDisavowed]: wrapLogHandler(
    handleReportingParticipantDisavowedLog
  ),
  [SubscriptionEventName.MarketParticipantsDisavowed]: wrapLogHandler(
    handleMarketParticipantsDisavowedLog
  ),
  [SubscriptionEventName.MarketTransferred]: wrapLogHandler(
    handleMarketTransferredLog
  ),
  [SubscriptionEventName.InitialReporterTransferred]: wrapLogHandler(
    handleInitialReporterTransferredLog
  ),
  [SubscriptionEventName.InitialReporterRedeemed]: wrapLogHandler(
    handleInitialReporterRedeemedLog
  ),
  [SubscriptionEventName.InitialReportSubmitted]: wrapLogHandler(
    handleInitialReportSubmittedLog
  ),
  [SubscriptionEventName.MarketCreated]: wrapLogHandler(handleMarketCreatedLog),
};<|MERGE_RESOLUTION|>--- conflicted
+++ resolved
@@ -331,12 +331,7 @@
               dispatch(marketCreationCreated(market, log.extraInfo));
             }
           });
-<<<<<<< HEAD
-        })
-      );
-=======
         }));
->>>>>>> 15f515b2
     }
   });
   if (userLogs.length > 0) {
