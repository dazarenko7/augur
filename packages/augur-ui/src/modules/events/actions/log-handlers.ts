--- conflicted
+++ resolved
@@ -127,63 +127,6 @@
   if (isCurrentMarket(marketId)) {
     throttleLoadMarketOrders(marketId);
   }
-<<<<<<< HEAD
-=======
-}
-
-export const handleTxAwaitingSigning = (txStatus: Events.TXStatus) => (
-  dispatch: ThunkDispatch<void, any, Action>,
-  getState: () => AppState
-) => {
-  console.log('AwaitingSigning Transaction', txStatus.transaction.name);
-  dispatch(addUpdateTransaction(txStatus));
-};
-
-export const handleTxPending = (txStatus: Events.TXStatus) => (
-  dispatch: ThunkDispatch<void, any, Action>,
-  getState: () => AppState
-) => {
-  console.log('TxPending Transaction', txStatus.transaction.name);
-  dispatch(addUpdateTransaction(txStatus));
-};
-
-export const handleTxSuccess = (txStatus: Events.TXStatus) => (
-  dispatch: ThunkDispatch<void, any, Action>,
-  getState: () => AppState
-) => {
-  console.log('TxSuccess Transaction', txStatus.transaction.name);
-  // update wallet status on any TxSuccess
-  if (txStatus.transaction.name !== TRANSFER.toLowerCase()) {
-    dispatch(updateAppStatus(WALLET_STATUS, WALLET_STATUS_VALUES.CREATED));
-  }
-  dispatch(updateAssets());
-  dispatch(addUpdateTransaction(txStatus));
-};
-
-export const handleTxFailure = (txStatus: Events.TXStatus) => (
-  dispatch: ThunkDispatch<void, any, Action>,
-  getState: () => AppState
-) => {
-  console.log('TxFailure Transaction', txStatus.transaction.name, txStatus);
-  dispatch(addUpdateTransaction(txStatus));
-};
-
-export const handleTxRelayerDown = (txStatus: Events.TXStatus) => (
-  dispatch: ThunkDispatch<void, any, Action>,
-  getState: () => AppState
-) => {
-  console.log('TxRelayerDown Transaction', txStatus.transaction.name);
-  dispatch(addUpdateTransaction(txStatus));
-};
-
-export const handleTxFeeTooLow = (txStatus: Events.TXStatus) => (
-  dispatch: ThunkDispatch<void, any, Action>,
-  getState: () => AppState
-) => {
-  console.log('TxFeeTooLow Transaction', txStatus.transaction.name);
-  dispatch(addUpdateTransaction(txStatus));
-  dispatch(updateModal({ type: MODAL_GAS_PRICE, feeTooLow: true }));
->>>>>>> 33e208ac
 };
 
 export const handleTxEvents = (txStatus: Events.TXStatus) => {
@@ -195,12 +138,6 @@
     AppStatus.actions.setModal({ type: MODAL_GAS_PRICE, feeTooLow: true });
   }
   addUpdateTransaction(txStatus);
-};
-
-export const handleTxFeeTooLow = (txStatus: Events.TXStatus) => {
-  console.log('TxFeeTooLow Transaction', txStatus.transaction.name, txStatus);
-  addUpdateTransaction(txStatus);
-  AppStatus.actions.setModal({ type: MODAL_GAS_PRICE, feeTooLow: true });
 };
 
 export const handleZeroStatusUpdated = (status, log = undefined) => {
@@ -251,7 +188,6 @@
   } = AppStatus.get();
   const blockTime = averageBlocktime;
   if (blocksBehindTimer) clearTimeout(blocksBehindTimer);
-<<<<<<< HEAD
   blocksBehindTimer = setTimeout(function() {
     showReloadModal
       ? AppStatus.actions.setModal({
@@ -260,16 +196,6 @@
           title: 'Currently Far Behind in Syncing',
         })
       : location.reload();
-=======
-  blocksBehindTimer = setTimeout(function () {
-    env.showReloadModal ?
-    dispatch(updateModal({
-      type: MODAL_ERROR,
-      error: '(Syncing) Too many blocks behind, please refresh',
-      title: 'Currently Far Behind in Syncing',
-    }))
-    : location.reload();
->>>>>>> 33e208ac
   }, BLOCKS_BEHIND_RELOAD_THRESHOLD * blockTime);
   AppStatus.actions.updateBlockchain({
     currentBlockNumber: log.highestAvailableBlockNumber,
@@ -474,13 +400,13 @@
   return null;
 };
 
-<<<<<<< HEAD
 export const handleOrderCreatedLog = (log: Logs.ParsedOrderEventLog) => {
   const {
+    isLogged,
     loginAccount: { mixedCaseAddress },
   } = AppStatus.get();
   const isUserDataUpdate = isSameAddress(log.orderCreator, mixedCaseAddress);
-  if (isUserDataUpdate && AppStatus.get().isLogged) {
+  if (isUserDataUpdate && isLogged) {
     handleAlert(log, PUBLICTRADE, false);
     throttleLoadUserOpenOrders();
     const pendingOrderId = constructPendingOrderid(
@@ -494,21 +420,6 @@
     if (marketPendingOrders?.find(pending => pending.id === pendingOrderId)) {
       removePendingOrder(pendingOrderId, log.market);
     }
-=======
-export const handleOrderCreatedLog = (log: Logs.ParsedOrderEventLog) => (
-  dispatch: ThunkDispatch<void, any, Action>,
-  getState: () => AppState
-) => {
-  const { loginAccount, authStatus } = getState();
-  const isUserDataUpdate = isSameAddress(
-    log.orderCreator,
-    loginAccount.mixedCaseAddress
-  );
-  if (isUserDataUpdate && authStatus.isLogged) {
-    dispatch(throttleLoadUserOpenOrders());
-    const pendingOrderId = constructPendingOrderid(log.amount, log.price, log.outcome, log.market)
-    dispatch(removePendingOrder(pendingOrderId, log.market));
->>>>>>> 33e208ac
   }
 };
 
