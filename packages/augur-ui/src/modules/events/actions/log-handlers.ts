--- conflicted
+++ resolved
@@ -1,13 +1,17 @@
+import { updateAlert } from 'modules/alerts/actions/alerts';
+import { loadAnalytics } from 'modules/app/actions/analytics-management';
+import { getEthToDaiRate } from 'modules/app/actions/get-ethToDai-rate';
+import { getRepToDaiRate } from 'modules/app/actions/get-repToDai-rate';
 import {
-<<<<<<< HEAD
-  Getters,
-  SubscriptionEventName,
-  Events,
-  Logs,
-  TXEventName,
-  OrderEventType,
-} from '@augurproject/sdk';
-=======
+  loadAllAccountPositions,
+  loadAccountOnChainFrozenFundsTotals,
+  checkUpdateUserPositions,
+} from 'modules/positions/actions/load-account-positions';
+import { loadMarketTradingHistory } from 'modules/markets/actions/market-trading-history-management';
+import { updateAssets } from 'modules/auth/actions/update-assets';
+import { isSameAddress } from 'utils/isSameAddress';
+import { loadUniverseForkingInfo } from 'modules/universe/actions/load-forking-info';
+import {
   DisputeCrowdsourcerCompletedLog,
   DisputeCrowdsourcerContributionLog,
   DisputeCrowdsourcerCreatedLog,
@@ -32,42 +36,12 @@
   TXStatus,
   UniverseForkedLog,
 } from '@augurproject/sdk-lite';
->>>>>>> 6a0f50c7
 import { logger } from '@augurproject/utils';
-import { AppState } from 'appStore';
-import * as _ from 'lodash';
-import { updateAlert } from 'modules/alerts/actions/alerts';
-import { loadAnalytics } from 'modules/app/actions/analytics-management';
-import { getEthToDaiRate } from 'modules/app/actions/get-ethToDai-rate';
-import { getRepToDaiRate } from 'modules/app/actions/get-repToDai-rate';
-import {
-<<<<<<< HEAD
-  loadAllAccountPositions,
-  loadAccountOnChainFrozenFundsTotals,
-  checkUpdateUserPositions,
-} from 'modules/positions/actions/load-account-positions';
-import { loadMarketsInfo } from 'modules/markets/actions/load-markets-info';
-import { loadMarketTradingHistory } from 'modules/markets/actions/market-trading-history-management';
-import { updateAssets } from 'modules/auth/actions/update-assets';
-import { loadAccountOpenOrders } from 'modules/orders/actions/load-account-open-orders';
-import { MarketInfos } from 'modules/types';
-import { isSameAddress } from 'utils/isSameAddress';
-import { Events, Logs, TXEventName, OrderEventType } from '@augurproject/sdk';
 import { addUpdateTransaction } from 'modules/events/actions/add-update-transaction';
 import { augurSdk } from 'services/augursdk';
-=======
-  Ox_STATUS,
-  updateAppStatus,
-  WALLET_STATUS,
-} from 'modules/app/actions/update-app-status';
-import { updateBlockchain } from 'modules/app/actions/update-blockchain';
-import { updateConnectionStatus } from 'modules/app/actions/update-connection';
->>>>>>> 6a0f50c7
 import { checkAccountAllowance } from 'modules/auth/actions/approve-account';
-import { loadAccountData } from 'modules/auth/actions/load-account-data';
 import { loadAccountReportingHistory } from 'modules/auth/actions/load-account-reporting';
 import { loadDisputeWindow } from 'modules/auth/actions/load-dispute-window';
-import { updateAssets } from 'modules/auth/actions/update-assets';
 import {
   BUYPARTICIPATIONTOKENS,
   CLAIMMARKETSPROCEEDS,
@@ -85,7 +59,6 @@
   PUBLICFILLORDER,
   REDEEMSTAKE,
   SUBMIT_DISPUTE,
-<<<<<<< HEAD
   CLAIMMARKETSPROCEEDS,
   DISAVOWCROWDSOURCERS,
   MARKETMIGRATED,
@@ -93,57 +66,29 @@
   ZEROX_STATUSES,
   MODAL_ERROR,
   PUBLICTRADE,
-=======
-  SUBMIT_REPORT,
-  TRANSFER,
   WALLET_STATUS_VALUES,
-  ZEROX_STATUSES,
->>>>>>> 6a0f50c7
 } from 'modules/common/constants';
 import { getCategoryStats } from 'modules/create-market/actions/get-category-stats';
-import { addUpdateTransaction } from 'modules/events/actions/add-update-transaction';
 import { loadMarketsInfo } from 'modules/markets/actions/load-markets-info';
-import { loadMarketTradingHistory } from 'modules/markets/actions/market-trading-history-management';
 import {
   removeMarket,
   updateMarketsData,
 } from 'modules/markets/actions/update-markets-data';
-import { updateModal } from 'modules/modal/actions/update-modal';
 import { loadAccountOpenOrders } from 'modules/orders/actions/load-account-open-orders';
-import { loadMarketOrderBook } from 'modules/orders/actions/load-market-orderbook';
 import {
   constructPendingOrderid,
   removePendingOrder,
 } from 'modules/orders/actions/pending-orders-management';
 import {
-  addPendingData,
-  findAndSetTransactionsTimeouts,
-  removePendingData,
-  removePendingDataByHash,
-  removePendingTransaction,
-} from 'modules/pending-queue/actions/pending-queue-management';
-import {
-  checkUpdateUserPositions,
-  loadAccountOnChainFrozenFundsTotals,
-  loadAllAccountPositions,
-} from 'modules/positions/actions/load-account-positions';
-import {
   reloadDisputingPage,
   reloadReportingPage,
 } from 'modules/reporting/actions/update-reporting-list';
-import { isCurrentMarket } from 'modules/trades/helpers/is-current-market';
 import {
   isOnDisputingPage,
   isOnReportingPage,
 } from 'modules/trades/helpers/is-on-page';
 import { MarketInfos } from 'modules/types';
-import { loadUniverseForkingInfo } from 'modules/universe/actions/load-forking-info';
-import { loadUniverseDetails } from 'modules/universe/actions/load-universe-details';
-import { updateUniverse } from 'modules/universe/actions/update-universe';
-import { Action } from 'redux';
-import { ThunkDispatch } from 'redux-thunk';
 import { marketCreationCreated, orderFilled } from 'services/analytics/helpers';
-<<<<<<< HEAD
 import * as _ from 'lodash';
 import { loadMarketOrderBook } from 'modules/orders/helpers/load-market-orderbook';
 import { isCurrentMarket } from 'modules/trades/helpers/is-current-market';
@@ -154,24 +99,11 @@
   removePendingTransaction,
   findAndSetTransactionsTimeouts,
 } from 'modules/pending-queue/actions/pending-queue-management';
-import {
-  removePendingOrder,
-  constructPendingOrderid,
-} from 'modules/orders/actions/pending-orders-management';
 import { loadAccountData } from 'modules/auth/actions/load-account-data';
 import { wrapLogHandler } from './wrap-log-handler';
-import { getEthToDaiRate } from 'modules/app/actions/get-ethToDai-rate';
-import { WALLET_STATUS_VALUES } from 'modules/common/constants';
-import { getRepToDaiRate } from 'modules/app/actions/get-repToDai-rate';
 import { AppStatus } from 'modules/app/store/app-status';
 import { Markets } from 'modules/markets/store/markets';
-import { logger } from '@augurproject/utils';
 import { PendingOrders } from 'modules/app/store/pending-orders';
-=======
-import { augurSdk } from 'services/augursdk';
-import { isSameAddress } from 'utils/isSameAddress';
-import { wrapLogHandler } from './wrap-log-handler';
->>>>>>> 6a0f50c7
 import { loadGasPriceInfo } from 'modules/app/actions/load-gas-price-info';
 
 const handleAlert = (log: any, name: string, toast: boolean) => {
@@ -194,7 +126,6 @@
 const HIGH_PRI_REFRESH_MS = 1000;
 const MED_PRI_LOAD_REFRESH_MS = 2000;
 const loadOrderBook = _.throttle(
-<<<<<<< HEAD
   marketId =>
     Markets.actions.updateOrderBook(
       marketId,
@@ -211,21 +142,6 @@
 );
 const throttleLoadMarketOrders = marketId => loadOrderBook(marketId);
 const throttleLoadUserOpenOrders = () => loadUserOpenOrders();
-=======
-  (dispatch, marketId) => dispatch(loadMarketOrderBook(marketId)),
-  HIGH_PRI_REFRESH_MS,
-  { loading: true }
-);
-const loadUserOpenOrders = _.throttle(
-  dispatch => dispatch(loadAccountOpenOrders()),
-  MED_PRI_LOAD_REFRESH_MS,
-  { loading: true }
-);
-const throttleLoadMarketOrders = marketId => dispatch =>
-  loadOrderBook(dispatch, marketId);
-const throttleLoadUserOpenOrders = () => dispatch =>
-  loadUserOpenOrders(dispatch);
->>>>>>> 6a0f50c7
 const BLOCKS_BEHIND_RELOAD_THRESHOLD = 60; // 60 blocks.
 let blocksBehindTimer = null;
 
@@ -233,7 +149,6 @@
   if (isCurrentMarket(marketId)) {
     throttleLoadMarketOrders(marketId);
   }
-<<<<<<< HEAD
 };
 
 export const handleTxEvents = (txStatus: Events.TXStatus) => {
@@ -268,84 +183,6 @@
   if (zeroXStatus !== status) AppStatus.actions.setOxStatus(status);
   if (status === ZEROX_STATUSES.SYNCED && isLogged) {
     throttleLoadUserOpenOrders();
-=======
-};
-
-export const handleTxAwaitingSigning = (txStatus: TXStatus) => (
-  dispatch: ThunkDispatch<void, any, Action>,
-  getState: () => AppState
-) => {
-  console.log('AwaitingSigning Transaction', txStatus.transaction.name);
-  dispatch(addUpdateTransaction(txStatus));
-};
-
-export const handleTxPending = (txStatus: TXStatus) => (
-  dispatch: ThunkDispatch<void, any, Action>,
-  getState: () => AppState
-) => {
-  console.log('TxPending Transaction', txStatus.transaction.name);
-  dispatch(addUpdateTransaction(txStatus));
-};
-
-export const handleTxSuccess = (txStatus: TXStatus) => (
-  dispatch: ThunkDispatch<void, any, Action>,
-  getState: () => AppState
-) => {
-  console.log('TxSuccess Transaction', txStatus.transaction.name);
-  // update wallet status on any TxSuccess
-  if (txStatus.transaction.name !== TRANSFER.toLowerCase()) {
-    dispatch(updateAppStatus(WALLET_STATUS, WALLET_STATUS_VALUES.CREATED));
-  }
-  dispatch(updateAssets());
-  dispatch(addUpdateTransaction(txStatus));
-};
-
-export const handleTxFailure = (txStatus: TXStatus) => (
-  dispatch: ThunkDispatch<void, any, Action>,
-  getState: () => AppState
-) => {
-  console.log('TxFailure Transaction', txStatus.transaction.name, txStatus);
-  dispatch(addUpdateTransaction(txStatus));
-};
-
-export const handleTxRelayerDown = (txStatus: TXStatus) => (
-  dispatch: ThunkDispatch<void, any, Action>,
-  getState: () => AppState
-) => {
-  console.log('TxRelayerDown Transaction', txStatus.transaction.name);
-  dispatch(addUpdateTransaction(txStatus));
-};
-
-export const handleTxFeeTooLow = (txStatus: TXStatus) => (
-  dispatch: ThunkDispatch<void, any, Action>,
-  getState: () => AppState
-) => {
-  console.log('TxFeeTooLow Transaction', txStatus.transaction.name);
-  dispatch(addUpdateTransaction(txStatus));
-  dispatch(updateModal({ type: MODAL_GAS_PRICE, feeTooLow: true }));
-};
-
-export const handleZeroStatusUpdated = (status, log = undefined) => (
-  dispatch: ThunkDispatch<void, any, Action>,
-  getState: () => AppState
-) => {
-  const { env } = getState();
-  if (log && log.error && log.error.message.includes('too many blocks')) {
-    console.error('too many blocks behind, reloading UI');
-    env.showReloadModal
-      ? dispatch(
-          updateModal({
-            type: MODAL_ERROR,
-            error: '(Orders) Too many blocks behind, please refresh',
-            title: 'Currently Far Behind to get Orders',
-          })
-        )
-      : location.reload();
-  }
-  dispatch(updateAppStatus(Ox_STATUS, status));
-  if (status === ZEROX_STATUSES.SYNCED && getState().authStatus.isLogged) {
-    dispatch(throttleLoadUserOpenOrders());
->>>>>>> 6a0f50c7
   }
 };
 
@@ -354,7 +191,6 @@
   augurSdk.subscribe();
 
   // app is connected when subscribed to sdk
-<<<<<<< HEAD
   AppStatus.actions.setIsConnected(true);
   loadAccountData();
   loadUniverseForkingInfo();
@@ -377,30 +213,6 @@
           error: '(Synching) Too many blocks behind, please refresh',
           title: 'Currently Far Behind in Syncing',
         })
-=======
-  dispatch(updateConnectionStatus(true));
-  dispatch(loadAccountData());
-  dispatch(loadUniverseForkingInfo());
-  dispatch(getCategoryStats());
-};
-
-export const handleNewBlockLog = (log: NewBlock) => async (
-  dispatch: ThunkDispatch<void, any, Action>,
-  getState: () => AppState
-) => {
-  const { blockchain, env } = getState();
-  const blockTime = env.averageBlocktime;
-  if (blocksBehindTimer) clearTimeout(blocksBehindTimer);
-  blocksBehindTimer = setTimeout(function() {
-    env.showReloadModal
-      ? dispatch(
-          updateModal({
-            type: MODAL_ERROR,
-            error: '(Syncing) Too many blocks behind, please refresh',
-            title: 'Currently Far Behind in Syncing',
-          })
-        )
->>>>>>> 6a0f50c7
       : location.reload();
   }, BLOCKS_BEHIND_RELOAD_THRESHOLD * blockTime);
   AppStatus.actions.updateBlockchain({
@@ -423,21 +235,13 @@
   loadGasPriceInfo();
 
   if (log.logs && log.logs.length > 0) {
-<<<<<<< HEAD
-=======
-    console.log(log.logs);
->>>>>>> 6a0f50c7
     const eventLogs = log.logs.reduce(
       (p, l) => ({ ...p, [l.name]: p[l.name] ? [...p[l.name], l] : [l] }),
       {}
     );
     Object.keys(eventLogs).map(event => {
       if (EventHandlers[event])
-<<<<<<< HEAD
         EventHandlers[event](eventLogs[event]);
-=======
-        dispatch(EventHandlers[event](eventLogs[event]));
->>>>>>> 6a0f50c7
     });
   }
 };
@@ -445,16 +249,8 @@
 export const handleMarketsUpdatedLog = ({
   marketsInfo = [],
 }: {
-<<<<<<< HEAD
   marketsInfo: Getters.Markets.MarketInfo[] | Getters.Markets.MarketInfo;
 }) => {
-=======
-  marketsInfo: MarketInfo[] | MarketInfo;
-}) => (
-  dispatch: ThunkDispatch<void, any, Action>,
-  getState: () => AppState
-) => {
->>>>>>> 6a0f50c7
   let marketsDataById = {};
   if (Array.isArray(marketsInfo)) {
     if (marketsInfo.length === 0) return;
@@ -488,28 +284,16 @@
     if (log.removed) {
       Markets.actions.removeMarket(log.markett);
     } else {
-<<<<<<< HEAD
       Markets.actions.updateMarketsData(
         null,
-=======
-      dispatch(
->>>>>>> 6a0f50c7
         loadMarketsInfo([log.market], (err, marketInfos) => {
           if (err) return console.error(err);
           Object.keys(marketInfos).map(id => {
             const market = marketInfos[id];
             if (market) {
-<<<<<<< HEAD
               removePendingDataByHash(market.transactionHash, CREATE_MARKET);
               handleAlert(log, CREATEMARKET, false);
               marketCreationCreated(market, log.extraInfo);
-=======
-              dispatch(
-                removePendingDataByHash(market.transactionHash, CREATE_MARKET)
-              );
-              handleAlert(log, CREATEMARKET, false, dispatch, getState);
-              dispatch(marketCreationCreated(market, log.extraInfo));
->>>>>>> 6a0f50c7
             }
           });
         })
@@ -536,7 +320,6 @@
     universe: { id: universeId },
   } = AppStatus.get();
   if (log.originalUniverse === universeId) {
-<<<<<<< HEAD
     Markets.actions.removeMarket(log.markett);
     addPendingData(
       log.market,
@@ -544,17 +327,6 @@
       TXEventName.Success,
       '0',
       undefined
-=======
-    dispatch(removeMarket(log.market));
-    dispatch(
-      addPendingData(
-        log.market,
-        MARKETMIGRATED,
-        TXEventName.Success,
-        '0',
-        undefined
-      )
->>>>>>> 6a0f50c7
     );
   } else {
     Markets.actions.updateMarketsData(null, loadMarketsInfo([log.market]));
@@ -562,33 +334,18 @@
   loadUniverseDetails(universeId, address);
 };
 
-<<<<<<< HEAD
 export const handleWarpSyncHashUpdatedLog = (log: { hash: string }) => {
-=======
-export const handleWarpSyncHashUpdatedLog = (log: { hash: string }) => (
-  dispatch: ThunkDispatch<void, any, Action>,
-  getState: () => AppState
-) => {
->>>>>>> 6a0f50c7
   if (log.hash) {
     AppStatus.actions.updateUniverse({ warpSyncHash: log.hash });
   }
 };
 
-<<<<<<< HEAD
 export const handleTokensTransferredLog = (
   logs: Logs.TokensTransferredLog[]
 ) => {
   const {
     loginAccount: { address },
   } = AppStatus.get();
-=======
-export const handleTokensTransferredLog = (logs: TokensTransferredLog[]) => (
-  dispatch: ThunkDispatch<void, any, Action>,
-  getState: () => AppState
-) => {
-  const { address } = getState().loginAccount;
->>>>>>> 6a0f50c7
   logs
     .filter(log => isSameAddress(log.from, address))
     .map(log => {
@@ -598,17 +355,11 @@
 };
 
 export const handleTokenBalanceChangedLog = (
-<<<<<<< HEAD
   logs: Logs.TokenBalanceChangedLog[]
 ) => {
   const {
     loginAccount: { address },
   } = AppStatus.get();
-=======
-  logs: TokenBalanceChangedLog[]
-) => (dispatch: ThunkDispatch<void, any, Action>, getState: () => AppState) => {
-  const { address } = getState().loginAccount;
->>>>>>> 6a0f50c7
   logs
     .filter(log => isSameAddress(log.owner, address))
     .map(log => {
@@ -619,16 +370,9 @@
     });
 };
 
-<<<<<<< HEAD
 export const handleBulkOrdersLog = (data: {
   logs: Logs.ParsedOrderEventLog[];
 }) => {
-=======
-export const handleBulkOrdersLog = (data: { logs: ParsedOrderEventLog[] }) => (
-  dispatch: ThunkDispatch<void, any, Action>,
-  getState: () => AppState
-) => {
->>>>>>> 6a0f50c7
   logger.info('Bulk Order Events', data?.logs?.length);
   const { zeroXStatus } = AppStatus.get();
   const marketIds = [];
@@ -658,13 +402,7 @@
   console.log(data);
 };
 
-<<<<<<< HEAD
 export const handleOrderLog = (log: any) => {
-=======
-export const handleOrderLog = (log: any) => (
-  dispatch: ThunkDispatch<void, any, Action>
-) => {
->>>>>>> 6a0f50c7
   const type = log.eventType;
   switch (type) {
     case OrderEventType.Create:
@@ -681,7 +419,6 @@
   return null;
 };
 
-<<<<<<< HEAD
 export const handleOrderCreatedLog = (log: Logs.ParsedOrderEventLog) => {
   const {
     isLogged,
@@ -691,19 +428,6 @@
   if (isUserDataUpdate && isLogged) {
     handleAlert(log, PUBLICTRADE, false);
     throttleLoadUserOpenOrders();
-=======
-export const handleOrderCreatedLog = (log: ParsedOrderEventLog) => (
-  dispatch: ThunkDispatch<void, any, Action>,
-  getState: () => AppState
-) => {
-  const { loginAccount, authStatus } = getState();
-  const isUserDataUpdate = isSameAddress(
-    log.orderCreator,
-    loginAccount.mixedCaseAddress
-  );
-  if (isUserDataUpdate && authStatus.isLogged) {
-    dispatch(throttleLoadUserOpenOrders());
->>>>>>> 6a0f50c7
     const pendingOrderId = constructPendingOrderid(
       log.amount,
       log.price,
@@ -711,7 +435,6 @@
       log.market,
       log.orderType
     );
-<<<<<<< HEAD
     const { pendingOrders } = PendingOrders.get();
     const marketPendingOrders = pendingOrders[log.market];
     if (marketPendingOrders?.find(pending => pending.id === pendingOrderId)) {
@@ -732,34 +455,6 @@
   const isUserDataAccount = isSameAddress(log.account, mixedCaseAddress);
   if (isLogged && (isUserDataUpdate || isUserDataAccount)) {
     throttleLoadUserOpenOrders();
-=======
-    dispatch(removePendingOrder(pendingOrderId, log.market));
-  }
-};
-
-const handleOrderCanceledLogs = logs => (
-  dispatch: ThunkDispatch<void, any, Action>
-) => logs.map(log => dispatch(handleOrderCanceledLog(log)));
-
-export const handleOrderCanceledLog = (log: ParsedOrderEventLog) => (
-  dispatch: ThunkDispatch<void, any, Action>,
-  getState: () => AppState
-) => {
-  const { loginAccount, authStatus } = getState();
-  const isUserDataUpdate = isSameAddress(
-    log.orderCreator,
-    loginAccount.mixedCaseAddress
-  );
-  const isUserDataAccount = isSameAddress(
-    log.account,
-    loginAccount.mixedCaseAddress
-  );
-
-  if (isUserDataUpdate || isUserDataAccount) {
-    if (authStatus.isLogged) {
-      dispatch(throttleLoadUserOpenOrders());
-    }
->>>>>>> 6a0f50c7
   }
 };
 
@@ -781,44 +476,24 @@
   checkUpdateUserPositions(unqMarketIds);
 };
 
-<<<<<<< HEAD
 export const handleOrderFilledLog = (log: Logs.ParsedOrderEventLog) => {
   const {
     isLogged,
     loginAccount: { address },
   } = AppStatus.get();
-=======
-export const handleOrderFilledLog = (log: ParsedOrderEventLog) => (
-  dispatch: ThunkDispatch<void, any, Action>,
-  getState: () => AppState
-) => {
-  const { loginAccount, authStatus } = getState();
-  const { isLogged } = authStatus;
->>>>>>> 6a0f50c7
   const marketId = log.market;
   const isUserDataUpdate =
     isSameAddress(log.orderCreator, address) ||
     isSameAddress(log.orderFiller, address);
   if (isUserDataUpdate && isLogged) {
-<<<<<<< HEAD
     orderFilled(marketId, log, isSameAddress(log.orderCreator, address));
     throttleLoadUserOpenOrders();
     if (log.orderFiller) handleAlert(log, PUBLICFILLORDER, true);
     removePendingOrder(log.tradeGroupId, marketId);
-=======
-    dispatch(
-      orderFilled(marketId, log, isSameAddress(log.orderCreator, address))
-    );
-    dispatch(throttleLoadUserOpenOrders());
-    if (log.orderFiller)
-      handleAlert(log, PUBLICFILLORDER, true, dispatch, getState);
-    dispatch(removePendingOrder(log.tradeGroupId, marketId));
->>>>>>> 6a0f50c7
   }
 };
 
 export const handleTradingProceedsClaimedLog = (
-<<<<<<< HEAD
   log: Logs.TradingProceedsClaimedLog
 ) => {
   const {
@@ -833,31 +508,11 @@
       params: { ...log },
     });
     removePendingTransaction(CLAIMMARKETSPROCEEDS);
-=======
-  log: TradingProceedsClaimedLog
-) => (dispatch: ThunkDispatch<void, any, Action>, getState: () => AppState) => {
-  const isUserDataUpdate = isSameAddress(
-    log.sender,
-    getState().loginAccount.address
-  );
-  if (isUserDataUpdate) {
-    const { blockchain } = getState();
-    dispatch(
-      updateAlert(log.market, {
-        name: CLAIMTRADINGPROCEEDS,
-        timestamp: blockchain.currentAugurTimestamp * 1000,
-        status: TXEventName.Success,
-        params: { ...log },
-      })
-    );
-    dispatch(removePendingTransaction(CLAIMMARKETSPROCEEDS));
->>>>>>> 6a0f50c7
   }
 };
 
 // ---- initial reporting ----- //
 export const handleInitialReportSubmittedLog = (
-<<<<<<< HEAD
   logs: Logs.InitialReportSubmittedLog[]
 ) => {
   const {
@@ -868,21 +523,10 @@
     userLogs.map(log => {
       handleAlert(log, DOINITIALREPORT, false);
       removePendingData(log.market, SUBMIT_REPORT);
-=======
-  logs: InitialReportSubmittedLog[]
-) => (dispatch: ThunkDispatch<void, any, Action>, getState: () => AppState) => {
-  const address = getState().loginAccount.address;
-  const userLogs = logs.filter(log => isSameAddress(log.reporter, address));
-  if (userLogs.length > 0) {
-    userLogs.map(log => {
-      handleAlert(log, DOINITIALREPORT, false, dispatch, getState);
-      dispatch(removePendingData(log.market, SUBMIT_REPORT));
->>>>>>> 6a0f50c7
     });
     loadAccountReportingHistory();
   }
   const marketIds = userLogs.map(log => log.market);
-<<<<<<< HEAD
   if (isOnReportingPage()) reloadReportingPage(marketIds);
 };
 
@@ -892,21 +536,11 @@
   const {
     loginAccount: { address },
   } = AppStatus.get();
-=======
-  if (isOnReportingPage()) dispatch(reloadReportingPage(marketIds));
-};
-
-export const handleInitialReporterRedeemedLog = (
-  logs: InitialReporterRedeemedLog[]
-) => (dispatch: ThunkDispatch<void, any, Action>, getState: () => AppState) => {
-  const address = getState().loginAccount.address;
->>>>>>> 6a0f50c7
   const reporterLogs = logs.filter(log => isSameAddress(log.reporter, address));
   if (reporterLogs.length > 0) {
     loadAccountReportingHistory();
     removePendingTransaction(REDEEMSTAKE);
     reporterLogs.map(log => {
-<<<<<<< HEAD
       handleAlert(log, REDEEMSTAKE, false);
     });
   }
@@ -916,25 +550,12 @@
   const {
     loginAccount: { address },
   } = AppStatus.get();
-=======
-      handleAlert(log, REDEEMSTAKE, false, dispatch, getState);
-    });
-  }
-};
-
-export const handleInitialReporterTransferredLog = (logs: any) => (
-  dispatch: ThunkDispatch<void, any, Action>,
-  getState: () => AppState
-) => {
-  const address = getState().loginAccount.address;
->>>>>>> 6a0f50c7
   const userLogs = logs.filter(
     log => isSameAddress(log.from, address) || isSameAddress(log.to, address)
   );
   if (userLogs.length > 0) {
     loadAccountReportingHistory();
     userLogs.map(log => {
-<<<<<<< HEAD
       handleAlert(log, DOINITIALREPORTWARPSYNC, false);
     });
   }
@@ -949,27 +570,11 @@
   const {
     loginAccount: { address },
   } = AppStatus.get();
-=======
-      handleAlert(log, DOINITIALREPORTWARPSYNC, false, dispatch, getState);
-    });
-  }
-  const marketIds = userLogs.map(log => log.market);
-  if (isOnReportingPage()) dispatch(reloadReportingPage(marketIds));
-};
-// ---- ------------ ----- //
-
-export const handleProfitLossChangedLog = (logs: ProfitLossChangedLog[]) => (
-  dispatch: ThunkDispatch<void, any, Action>,
-  getState: () => AppState
-) => {
-  const address = getState().loginAccount.address;
->>>>>>> 6a0f50c7
   if (logs.filter(log => isSameAddress(log.account, address)).length > 0)
     loadAllAccountPositions();
 };
 
 export const handleParticipationTokensRedeemedLog = (
-<<<<<<< HEAD
   logs: Logs.ParticipationTokensRedeemedLog[]
 ) => {
   const {
@@ -979,64 +584,29 @@
     logs.map(log => handleAlert({ ...log, marketId: 1 }, REDEEMSTAKE, false));
     loadAccountReportingHistory();
     removePendingTransaction(REDEEMSTAKE);
-=======
-  logs: ParticipationTokensRedeemedLog[]
-) => (dispatch: ThunkDispatch<void, any, Action>, getState: () => AppState) => {
-  const address = getState().loginAccount.address;
-  if (logs.filter(log => isSameAddress(log.account, address)).length > 0) {
-    logs.map(log =>
-      handleAlert(
-        { ...log, marketId: 1 },
-        REDEEMSTAKE,
-        false,
-        dispatch,
-        getState
-      )
-    );
-    dispatch(loadAccountReportingHistory());
-    dispatch(removePendingTransaction(REDEEMSTAKE));
->>>>>>> 6a0f50c7
   }
 };
 
 export const handleReportingParticipantDisavowedLog = (
-<<<<<<< HEAD
   logs: Logs.ReportingParticipantDisavowedLog[]
 ) => {
   const {
     loginAccount: { address },
   } = AppStatus.get();
-=======
-  logs: ReportingParticipantDisavowedLog[]
-) => (dispatch: ThunkDispatch<void, any, Action>, getState: () => AppState) => {
-  const address = getState().loginAccount.address;
->>>>>>> 6a0f50c7
   if (
     logs.filter(log => isSameAddress(log.reportingParticipant, address))
       .length > 0
   ) {
-<<<<<<< HEAD
     loadAccountReportingHistory();
-=======
-    dispatch(loadAccountReportingHistory());
->>>>>>> 6a0f50c7
   }
 };
 
 export const handleMarketParticipantsDisavowedLog = (logs: any) => {
   const marketIds = logs.map(log => log.market);
   marketIds.map(marketId => {
-<<<<<<< HEAD
     addPendingData(marketId, DISAVOWCROWDSOURCERS, TXEventName.Success, '0');
   });
   Markets.actions.updateMarketsData(null, loadMarketsInfo(marketIds));
-=======
-    dispatch(
-      addPendingData(marketId, DISAVOWCROWDSOURCERS, TXEventName.Success, '0')
-    );
-  });
-  dispatch(loadMarketsInfo(marketIds));
->>>>>>> 6a0f50c7
 };
 
 export const handleMarketTransferredLog = (logs: any) => {
@@ -1044,32 +614,17 @@
   Markets.actions.updateMarketsData(null, loadMarketsInfo(marketIds));
 };
 
-<<<<<<< HEAD
 export const handleUniverseForkedLog = (log: Logs.UniverseForkedLog) => {
-=======
-export const handleUniverseForkedLog = (log: UniverseForkedLog) => (
-  dispatch: ThunkDispatch<void, any, Action>,
-  getState: () => AppState
-) => {
->>>>>>> 6a0f50c7
   console.log('handleUniverseForkedLog');
   const { forkingMarket } = log;
   loadUniverseForkingInfo(forkingMarket);
   if (isOnDisputingPage()) reloadDisputingPage([]);
 };
 
-<<<<<<< HEAD
 export const handleMarketFinalizedLog = (logs: Logs.MarketFinalizedLog[]) => {
   const {
     universe: { forkingInfo },
   } = AppStatus.get();
-=======
-export const handleMarketFinalizedLog = (logs: MarketFinalizedLog[]) => (
-  dispatch: ThunkDispatch<void, any, Action>,
-  getState: () => AppState
-) => {
-  const { universe } = getState();
->>>>>>> 6a0f50c7
   logs.map(log => {
     if (forkingInfo) {
       if (log.market === forkingInfo.forkingMarket) {
@@ -1078,16 +633,11 @@
     }
   });
   const marketIds = logs.map(m => m.market);
-<<<<<<< HEAD
   checkUpdateUserPositions(marketIds);
-=======
-  dispatch(checkUpdateUserPositions(marketIds));
->>>>>>> 6a0f50c7
 };
 
 // ---- disputing ----- //
 export const handleDisputeCrowdsourcerCreatedLog = (
-<<<<<<< HEAD
   logs: Logs.DisputeCrowdsourcerCreatedLog[]
 ) => {
   if (isOnDisputingPage()) reloadDisputingPage([]);
@@ -1106,25 +656,6 @@
     loginAccount: { address },
   } = AppStatus.get();
   const userLogs = logs.filter(log => isSameAddress(log.reporter, address));
-=======
-  logs: DisputeCrowdsourcerCreatedLog[]
-) => (dispatch: ThunkDispatch<void, any, Action>) => {
-  if (isOnDisputingPage()) dispatch(reloadDisputingPage([]));
-};
-
-export const handleDisputeCrowdsourcerCompletedLog = (
-  logs: DisputeCrowdsourcerCompletedLog[]
-) => (dispatch: ThunkDispatch<void, any, Action>) => {
-  if (isOnDisputingPage()) dispatch(reloadDisputingPage([]));
-};
-
-export const handleDisputeCrowdsourcerContributionLog = (
-  logs: DisputeCrowdsourcerContributionLog[]
-) => (dispatch: ThunkDispatch<void, any, Action>, getState: () => AppState) => {
-  const userLogs = logs.filter(log =>
-    isSameAddress(log.reporter, getState().loginAccount.address)
-  );
->>>>>>> 6a0f50c7
   if (userLogs.length > 0) {
     logs.map(log => {
       handleAlert(log, CONTRIBUTE, false);
@@ -1136,7 +667,6 @@
 };
 
 export const handleDisputeCrowdsourcerRedeemedLog = (
-<<<<<<< HEAD
   logs: Logs.DisputeCrowdsourcerRedeemedLog[]
 ) => {
   const {
@@ -1146,31 +676,14 @@
   if (userLogs.length > 0) {
     loadAccountReportingHistory();
     userLogs.map(log => handleAlert(log, REDEEMSTAKE, false));
-=======
-  logs: DisputeCrowdsourcerRedeemedLog[]
-) => (dispatch: ThunkDispatch<void, any, Action>, getState: () => AppState) => {
-  const userLogs = logs.filter(log =>
-    isSameAddress(log.reporter, getState().loginAccount.address)
-  );
-  if (userLogs.length > 0) {
-    dispatch(loadAccountReportingHistory());
-    userLogs.map(log =>
-      handleAlert(log, REDEEMSTAKE, false, dispatch, getState)
-    );
->>>>>>> 6a0f50c7
   }
   removePendingTransaction(REDEEMSTAKE);
 };
 // ---- ------------ ----- //
 
 export const handleDisputeWindowCreatedLog = (
-<<<<<<< HEAD
   logs: Logs.DisputeWindowCreatedLog[]
 ) => {
-=======
-  logs: DisputeWindowCreatedLog[]
-) => (dispatch: ThunkDispatch<void, any, Action>) => {
->>>>>>> 6a0f50c7
   if (logs.length > 0) {
     loadDisputeWindow();
     loadAccountReportingHistory();
@@ -1178,7 +691,6 @@
   }
 };
 
-<<<<<<< HEAD
 export const handleTokensMintedLog = (logs: Logs.TokensMinted[]) => {
   const {
     loginAccount: { address: userAddress },
@@ -1188,22 +700,10 @@
   const isForking = !!forkingInfo;
   let isParticipationTokens = !!logs.find(
     l => l.tokenType === Logs.TokenType.ParticipationToken
-=======
-export const handleTokensMintedLog = (logs: TokensMinted[]) => (
-  dispatch: ThunkDispatch<void, any, Action>,
-  getState: () => AppState
-) => {
-  const userAddress = getState().loginAccount.address;
-  const isForking = !!getState().universe.forkingInfo;
-  const universeId = getState().universe.id;
-  let isParticipationTokens = !!logs.find(
-    l => l.tokenType === TokenType.ParticipationToken
->>>>>>> 6a0f50c7
   );
   logs
     .filter(log => isSameAddress(log.target, userAddress))
     .map(log => {
-<<<<<<< HEAD
       if (log.tokenType === Logs.TokenType.ParticipationToken) {
         removePendingTransaction(BUYPARTICIPATIONTOKENS);
         loadAccountReportingHistory();
@@ -1230,35 +730,6 @@
       }
     });
   if (isParticipationTokens) loadDisputeWindow();
-=======
-      if (log.tokenType === TokenType.ParticipationToken) {
-        dispatch(removePendingTransaction(BUYPARTICIPATIONTOKENS));
-        dispatch(loadAccountReportingHistory());
-      }
-      if (log.tokenType === TokenType.ReputationToken && isForking) {
-        dispatch(loadUniverseDetails(universeId, userAddress));
-      }
-      if (log.tokenType === TokenType.ReputationToken && !isForking) {
-        dispatch(
-          updateAlert(
-            log.blockHash,
-            {
-              id: log.blockHash,
-              uniqueId: log.blockHash,
-              params: { ...log },
-              status: TXEventName.Success,
-              timestamp: getState().blockchain.currentAugurTimestamp * 1000,
-              name: MIGRATE_FROM_LEG_REP_TOKEN,
-              toast: true,
-            },
-            false
-          )
-        );
-        dispatch(removePendingTransaction(MIGRATE_FROM_LEG_REP_TOKEN));
-      }
-    });
-  if (isParticipationTokens) dispatch(loadDisputeWindow());
->>>>>>> 6a0f50c7
 };
 
 const EventHandlers = {
