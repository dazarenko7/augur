import { Getters, SubscriptionEventName } from '@augurproject/sdk';
import { updateAlert } from 'modules/alerts/actions/alerts';
import {
  loadAllAccountPositions,
  loadAccountOnChainFrozenFundsTotals,
  checkUpdateUserPositions,
} from 'modules/positions/actions/load-account-positions';
import { loadMarketsInfo } from 'modules/markets/actions/load-markets-info';
import { loadMarketTradingHistory } from 'modules/markets/actions/market-trading-history-management';
import { updateAssets } from 'modules/auth/actions/update-assets';
import { loadAccountOpenOrders } from 'modules/orders/actions/load-account-open-orders';
import { MarketInfos } from 'modules/types';
import { ThunkDispatch } from 'redux-thunk';
import { Action } from 'redux';
import { AppState } from 'appStore';
import { isSameAddress } from 'utils/isSameAddress';
import { Events, Logs, TXEventName, OrderEventType } from '@augurproject/sdk';
import { addUpdateTransaction } from 'modules/events/actions/add-update-transaction';
import { augurSdk } from 'services/augursdk';
import { checkAccountAllowance } from 'modules/auth/actions/approve-account';
import {
  CLAIMTRADINGPROCEEDS,
  CONTRIBUTE,
  CREATEMARKET,
  DOINITIALREPORT,
  PUBLICFILLORDER,
  PUBLICTRADE,
  REDEEMSTAKE,
  CREATE_MARKET,
  MODAL_GAS_PRICE,
  SUBMIT_REPORT,
  MIGRATE_FROM_LEG_REP_TOKEN,
  BUYPARTICIPATIONTOKENS,
  SUBMIT_DISPUTE,
  CLAIMMARKETSPROCEEDS,
  DISAVOWCROWDSOURCERS,
  MARKETMIGRATED,
  DOINITIALREPORTWARPSYNC,
  ZEROX_STATUSES,
  MODAL_ERROR,
  TRANSFER,
} from 'modules/common/constants';
import { loadAccountReportingHistory } from 'modules/auth/actions/load-account-reporting';
import { loadDisputeWindow } from 'modules/auth/actions/load-dispute-window';
import {
  isOnDisputingPage,
  isOnReportingPage,
} from 'modules/trades/helpers/is-on-page';
import {
  reloadDisputingPage,
  reloadReportingPage,
} from 'modules/reporting/actions/update-reporting-list';
import { loadUniverseForkingInfo } from 'modules/universe/actions/load-forking-info';
import { loadUniverseDetails } from 'modules/universe/actions/load-universe-details';
import { getCategoryStats } from 'modules/create-market/actions/get-category-stats';
import { loadAnalytics } from 'modules/app/actions/analytics-management';
import { marketCreationCreated, orderFilled } from 'services/analytics/helpers';
import * as _ from 'lodash';
import { loadMarketOrderBook } from 'modules/orders/helpers/load-market-orderbook';
import { isCurrentMarket } from 'modules/trades/helpers/is-current-market';
import {
  removePendingDataByHash,
  addPendingData,
  removePendingData,
  removePendingTransaction,
  findAndSetTransactionsTimeouts,
} from 'modules/pending-queue/actions/pending-queue-management';
import {
  removePendingOrder,
  constructPendingOrderid,
} from 'modules/orders/actions/pending-orders-management';
import { loadAccountData } from 'modules/auth/actions/load-account-data';
import { wrapLogHandler } from './wrap-log-handler';
import { getEthToDaiRate } from 'modules/app/actions/get-ethToDai-rate';
import { WALLET_STATUS_VALUES } from 'modules/common/constants';
import { getRepToDaiRate } from 'modules/app/actions/get-repToDai-rate';
import { AppStatus } from 'modules/app/store/app-status';
import { Markets } from 'modules/markets/store/markets';
import { logger } from '@augurproject/utils';
import { PendingOrders } from 'modules/app/store/pending-orders';

const handleAlert = (
  log: any,
  name: string,
  toast: boolean,
) => {
  const {
    blockchain: { currentAugurTimestamp },
  } = AppStatus.get();
  const timestamp = currentAugurTimestamp * 1000;
  try {
    updateAlert(log.transactionHash, {
      params: log,
      toast: toast,
      status: TXEventName.Success,
      timestamp,
      name,
    });
  } catch (e) {
    console.error('alert could not be created', e);
  }
};
const HIGH_PRI_REFRESH_MS = 1000;
const MED_PRI_LOAD_REFRESH_MS = 2000;
const loadOrderBook = _.throttle(
  marketId =>
    Markets.actions.updateOrderBook(
      marketId,
      null,
      loadMarketOrderBook(marketId)
    ),
  HIGH_PRI_REFRESH_MS,
  { leading: true }
);
const loadUserOpenOrders = _.throttle(
  () => loadAccountOpenOrders(),
  MED_PRI_LOAD_REFRESH_MS,
  { leading: true }
);
const throttleLoadMarketOrders = marketId => loadOrderBook(marketId);
const throttleLoadUserOpenOrders = () =>
  loadUserOpenOrders();
const BLOCKS_BEHIND_RELOAD_THRESHOLD = 60; // 60 blocks.
let blocksBehindTimer = null;

const updateMarketOrderBook = (marketId: string) => {
  if (isCurrentMarket(marketId)) {
    throttleLoadMarketOrders(marketId);
  }
};

export const handleTxEvents = (txStatus: Events.TXStatus) => {
  console.log(`${txStatus.eventName} for ${txStatus.transaction.name} Transaction.`);
  if (txStatus.eventName === 'Success') {
    AppStatus.actions.setWalletStatus(WALLET_STATUS_VALUES.CREATED);
    updateAssets();
  } else if (txStatus.eventName === 'FeeTooLow') {
    AppStatus.actions.setModal({ type: MODAL_GAS_PRICE, feeTooLow: true });
  }
  addUpdateTransaction(txStatus);
};

export const handleZeroStatusUpdated = (status, log = undefined) => {
  const {
    isLogged,
    zeroXStatus,
    env: { showReloadModal },
  } = AppStatus.get();
  if (log && log.error && log.error.message.includes('too many blocks')) {
    console.error('too many blocks behind, reloading UI');
    showReloadModal
      ? AppStatus.actions.setModal({
          type: MODAL_ERROR,
          error: '(Orders) Too many blocks behind, please refresh',
          title: 'Currently Far Behind to get Orders',
        })
      : location.reload();
  }
  if (zeroXStatus !== status) AppStatus.actions.setOxStatus(status);
  if (status === ZEROX_STATUSES.SYNCED && isLogged) {
    throttleLoadUserOpenOrders();
  }
};

export const handleSDKReadyEvent = () => (
  dispatch: ThunkDispatch<void, any, Action>,
  getState: () => AppState
) => {
  // wire up events for sdk
  augurSdk.subscribe(dispatch);

  // app is connected when subscribed to sdk
  AppStatus.actions.setIsConnected(true);
  loadAccountData();
  loadUniverseForkingInfo();
  getCategoryStats();
};

export const handleNewBlockLog = (log: Events.NewBlock) => async (
  dispatch: ThunkDispatch<void, any, Action>,
  getState: () => AppState
) => {
  const {
    analytics,
    env: { averageBlocktime, showReloadModal },
    isLogged,
    blockchain: { currentAugurTimestamp },
  } = AppStatus.get();
  const blockTime = averageBlocktime;
  if (blocksBehindTimer) clearTimeout(blocksBehindTimer);
  blocksBehindTimer = setTimeout(function() {
    showReloadModal
      ? AppStatus.actions.setModal({
          type: MODAL_ERROR,
          error: '(Synching) Too many blocks behind, please refresh',
          title: 'Currently Far Behind in Syncing',
        })
      : location.reload();
  }, BLOCKS_BEHIND_RELOAD_THRESHOLD * blockTime);
  AppStatus.actions.updateBlockchain({
    currentBlockNumber: log.highestAvailableBlockNumber,
    blocksBehindCurrent: log.blocksBehindCurrent,
    lastSyncedBlockNumber: log.lastSyncedBlockNumber,
    percentSynced: log.percentSynced,
    currentAugurTimestamp: log.timestamp,
  });
  // update assets each block
  if (isLogged) {
    updateAssets();
    checkAccountAllowance();
    loadAnalytics(analytics, currentAugurTimestamp);
    findAndSetTransactionsTimeouts(log.highestAvailableBlockNumber);
  }
  // update ETH/REP rate and gasPrice each block
  getEthToDaiRate();
  getRepToDaiRate();

  if (log.logs && log.logs.length > 0) {
    const eventLogs = log.logs.reduce(
      (p, l) => ({ ...p, [l.name]: p[l.name] ? [...p[l.name], l] : [l] }),
      {}
    );
    Object.keys(eventLogs).map(event => {
      if (EventHandlers[event])
        dispatch(EventHandlers[event](eventLogs[event]));
    });
  }
};

export const handleMarketsUpdatedLog = ({
  marketsInfo = [],
}: {
  marketsInfo: Getters.Markets.MarketInfo[] | Getters.Markets.MarketInfo;
}) => {
  let marketsDataById = {};
  if (Array.isArray(marketsInfo)) {
    if (marketsInfo.length === 0) return;
    marketsDataById = marketsInfo.reduce(
      (acc, marketData) => ({
        [marketData.id]: marketData,
        ...acc,
      }),
      {} as MarketInfos
    );
  } else {
    const market = marketsInfo as Getters.Markets.MarketInfo;
    if (Object.keys(market).length === 0) return;
    marketsDataById[market.id] = market;
  }
  const marketIds = Object.keys(marketsDataById);
  Markets.actions.updateMarketsData(marketsDataById);

  if (isOnDisputingPage()) reloadDisputingPage(marketIds);
  if (isOnReportingPage()) reloadReportingPage(marketIds);
};

export const handleMarketCreatedLog = (logs: any) => {
  const {
    loginAccount: { address },
  } = AppStatus.get();
  const userLogs = logs.filter(log =>
    isSameAddress(log.marketCreator, address)
  );
  userLogs.map(log => {
    if (log.removed) {
      Markets.actions.removeMarket(log.markett);
    } else {
      Markets.actions.updateMarketsData(
        null,
        loadMarketsInfo([log.market], (err, marketInfos) => {
          if (err) return console.error(err);
          Object.keys(marketInfos).map(id => {
            const market = marketInfos[id];
            if (market) {
              removePendingDataByHash(market.transactionHash, CREATE_MARKET);
              handleAlert(log, CREATEMARKET, false);
              marketCreationCreated(market, log.extraInfo);
            }
          });
        })
      );
    }
  });
  if (userLogs.length > 0) {
    loadAccountOnChainFrozenFundsTotals();
  }
};

export const handleReportingStateChanged = (event: any) => {
  if (event.data) {
    const marketIds = _.map(event.data, 'market');
    if (isOnDisputingPage()) reloadDisputingPage(marketIds);
    if (isOnReportingPage()) reloadReportingPage(marketIds);
    checkUpdateUserPositions(marketIds);
  }
};

export const handleMarketMigratedLog = (log: any) => {
  const {
    loginAccount: { address },
    universe: { id: universeId },
  } = AppStatus.get();
  if (log.originalUniverse === universeId) {
    Markets.actions.removeMarket(log.markett);
    addPendingData(
      log.market,
      MARKETMIGRATED,
      TXEventName.Success,
      '0',
      undefined
    );
  } else {
    Markets.actions.updateMarketsData(null, loadMarketsInfo([log.market]));
  }
  loadUniverseDetails(universeId, address);
};

export const handleWarpSyncHashUpdatedLog = (log: { hash: string }) => {
  if (log.hash) {
    AppStatus.actions.updateUniverse({ warpSyncHash: log.hash });
  }
};

export const handleTokensTransferredLog = (
  logs: Logs.TokensTransferredLog[]
) => {
  const {
    loginAccount: { address },
  } = AppStatus.get();
  logs
    .filter(log => isSameAddress(log.from, address))
    .map(log => {
      // TODO: will need to update user's contribution to dispute/reporting
      // dispatch(loadReportingWindowBounds());
    });
};

export const handleTokenBalanceChangedLog = (
  logs: Logs.TokenBalanceChangedLog[]
) => {
  const {
    loginAccount: { address },
  } = AppStatus.get();
  logs
    .filter(log => isSameAddress(log.owner, address))
    .map(log => {
      const isUserDataUpdate = isSameAddress(log.owner, address);
      if (isUserDataUpdate) {
        // dispatch(loadReportingWindowBounds());
      }
    });
};

export const handleBulkOrdersLog = (data: {
  logs: Logs.ParsedOrderEventLog[];
}) => {
  logger.info('Bulk Order Events', data?.logs?.length);
  const { zeroXStatus } = AppStatus.get();
  const marketIds = [];
  if (zeroXStatus === ZEROX_STATUSES.SYNCED && data?.logs?.length > 0) {
    data.logs.map(log => {
      handleOrderLog(log);
      marketIds.push(log.market);
    });
    const unqMarketIds = Array.from(new Set([...marketIds]));
    unqMarketIds.map(marketId => {
      if (isCurrentMarket(marketId)) {
        updateMarketOrderBook(marketId);
        Markets.actions.bulkMarketTradingHistory(
          null,
          loadMarketTradingHistory(marketId)
        );
        checkUpdateUserPositions([marketId]);
      }
    });
    checkUpdateUserPositions(unqMarketIds);
  }
};

export const handleOrderLog = (log: any) => {
  const type = log.eventType;
  switch (type) {
    case OrderEventType.Create:
      return handleOrderCreatedLog(log);
    case OrderEventType.Expire:
    case OrderEventType.Cancel:
      return handleOrderCanceledLog(log);
    case OrderEventType.Fill:
      return handleOrderFilledLog(log);
    default:
      console.log(`Unknown order event type "${log.eventType}" for log`, log);
  }

  return null;
};

<<<<<<< HEAD
export const handleOrderCreatedLog = (log: Logs.ParsedOrderEventLog) => {
  const {
    isLogged,
    loginAccount: { mixedCaseAddress },
  } = AppStatus.get();
  const isUserDataUpdate = isSameAddress(log.orderCreator, mixedCaseAddress);
  if (isUserDataUpdate && isLogged) {
    handleAlert(log, PUBLICTRADE, false);
    throttleLoadUserOpenOrders();
    const pendingOrderId = constructPendingOrderid(
      log.amount,
      log.price,
      log.outcome,
      log.market
    );
    const { pendingOrders } = PendingOrders.get();
    const marketPendingOrders = pendingOrders[log.market];
    if (marketPendingOrders?.find(pending => pending.id === pendingOrderId)) {
      removePendingOrder(pendingOrderId, log.market);
    }
=======
export const handleOrderCreatedLog = (log: Logs.ParsedOrderEventLog) => (
  dispatch: ThunkDispatch<void, any, Action>,
  getState: () => AppState
) => {
  const { loginAccount, authStatus } = getState();
  const isUserDataUpdate = isSameAddress(
    log.orderCreator,
    loginAccount.mixedCaseAddress
  );
  if (isUserDataUpdate && authStatus.isLogged) {
    dispatch(throttleLoadUserOpenOrders());
    const pendingOrderId = constructPendingOrderid(log.amount, log.price, log.outcome, log.market, log.orderType);
    dispatch(removePendingOrder(pendingOrderId, log.market));
>>>>>>> a2ca7364
  }
};

const handleOrderCanceledLogs = logs => logs.map(log => handleOrderCanceledLog(log));

export const handleOrderCanceledLog = (log: Logs.ParsedOrderEventLog) => {
  const {
    loginAccount: { mixedCaseAddress },
    isLogged,
  } = AppStatus.get();
  const isUserDataUpdate = isSameAddress(log.orderCreator, mixedCaseAddress);
  const isUserDataAccount = isSameAddress(log.account, mixedCaseAddress);
  if (isLogged && (isUserDataUpdate || isUserDataAccount)) {
    throttleLoadUserOpenOrders();
  }
};

const handleNewBlockFilledOrdersLog = logs => {
  logs
    .filter(l => l.eventType === OrderEventType.Fill)
    .map(l => handleOrderFilledLog(l));
  const unqMarketIds: string[] = Array.from(new Set(logs.map(l => l.market)));
  unqMarketIds.map((marketId: string) => {
    if (isCurrentMarket(marketId)) {
      updateMarketOrderBook(marketId);
      Markets.actions.bulkMarketTradingHistory(
        null,
        loadMarketTradingHistory(marketId)
      );
      checkUpdateUserPositions([marketId]);
    }
  });
  checkUpdateUserPositions(unqMarketIds);
};

export const handleOrderFilledLog = (log: Logs.ParsedOrderEventLog) => {
  const {
    isLogged,
    loginAccount: { address },
  } = AppStatus.get();
  const marketId = log.market;
  const isUserDataUpdate =
    isSameAddress(log.orderCreator, address) ||
    isSameAddress(log.orderFiller, address);
  if (isUserDataUpdate && isLogged) {
    orderFilled(marketId, log, isSameAddress(log.orderCreator, address));
    throttleLoadUserOpenOrders();
    if (log.orderFiller)
      handleAlert(log, PUBLICFILLORDER, true);
    removePendingOrder(log.tradeGroupId, marketId);
  }
};

export const handleTradingProceedsClaimedLog = (
  log: Logs.TradingProceedsClaimedLog
) => {
  const {
    loginAccount: { address },
    blockchain: { currentAugurTimestamp },
  } = AppStatus.get();
  if (isSameAddress(log.sender, address)) {
    updateAlert(log.market, {
      name: CLAIMTRADINGPROCEEDS,
      timestamp: currentAugurTimestamp * 1000,
      status: TXEventName.Success,
      params: { ...log },
    });
    removePendingTransaction(CLAIMMARKETSPROCEEDS);
  }
};

// ---- initial reporting ----- //
export const handleInitialReportSubmittedLog = (
  logs: Logs.InitialReportSubmittedLog[]
) => (dispatch: ThunkDispatch<void, any, Action>, getState: () => AppState) => {
  const {
    loginAccount: { address },
  } = AppStatus.get();
  const userLogs = logs.filter(log => isSameAddress(log.reporter, address));
  if (userLogs.length > 0) {
    userLogs.map(log => {
      handleAlert(log, DOINITIALREPORT, false);
      removePendingData(log.market, SUBMIT_REPORT);
    });
    loadAccountReportingHistory();
  }
  const marketIds = userLogs.map(log => log.market);
  if (isOnReportingPage()) reloadReportingPage(marketIds);
};

export const handleInitialReporterRedeemedLog = (
  logs: Logs.InitialReporterRedeemedLog[]
) => {
  const {
    loginAccount: { address },
  } = AppStatus.get();
  const reporterLogs = logs.filter(log => isSameAddress(log.reporter, address));
  if (reporterLogs.length > 0) {
    loadAccountReportingHistory();
    removePendingTransaction(REDEEMSTAKE);
    reporterLogs.map(log => {
      handleAlert(log, REDEEMSTAKE, false);
    });
  }
};

export const handleInitialReporterTransferredLog = (logs: any) => (
  dispatch: ThunkDispatch<void, any, Action>,
  getState: () => AppState
) => {
  const {
    loginAccount: { address },
  } = AppStatus.get();
  const userLogs = logs.filter(
    log => isSameAddress(log.from, address) || isSameAddress(log.to, address)
  );
  if (userLogs.length > 0) {
    loadAccountReportingHistory();
    userLogs.map(log => {
      handleAlert(log, DOINITIALREPORTWARPSYNC, false);
    });
  }
  const marketIds = userLogs.map(log => log.market);
  if (isOnReportingPage()) reloadReportingPage(marketIds);
};
// ---- ------------ ----- //

export const handleProfitLossChangedLog = (
  logs: Logs.ProfitLossChangedLog[]
) => {
  const {
    loginAccount: { address },
  } = AppStatus.get();
  if (logs.filter(log => isSameAddress(log.account, address)).length > 0)
    loadAllAccountPositions();
};

export const handleParticipationTokensRedeemedLog = (
  logs: Logs.ParticipationTokensRedeemedLog[]
) => {
  const {
    loginAccount: { address },
  } = AppStatus.get();
  if (logs.filter(log => isSameAddress(log.account, address)).length > 0) {
    logs.map(log =>
      handleAlert(
        { ...log, marketId: 1 },
        REDEEMSTAKE,
        false
      )
    );
    loadAccountReportingHistory();
    removePendingTransaction(REDEEMSTAKE);
  }
};

export const handleReportingParticipantDisavowedLog = (
  logs: Logs.ReportingParticipantDisavowedLog[]
) => {
  const {
    loginAccount: { address },
  } = AppStatus.get();
  if (
    logs.filter(log => isSameAddress(log.reportingParticipant, address))
      .length > 0
  ) {
    loadAccountReportingHistory();
  }
};

export const handleMarketParticipantsDisavowedLog = (logs: any) => {
  const marketIds = logs.map(log => log.market);
  marketIds.map(marketId => {
    addPendingData(marketId, DISAVOWCROWDSOURCERS, TXEventName.Success, '0');
  });
  Markets.actions.updateMarketsData(null, loadMarketsInfo(marketIds));
};

export const handleMarketTransferredLog = (logs: any) => {
  const marketIds = logs.map(log => log.market);
  Markets.actions.updateMarketsData(null, loadMarketsInfo(marketIds));
};

export const handleUniverseForkedLog = (log: Logs.UniverseForkedLog) => (
  dispatch: ThunkDispatch<void, any, Action>,
  getState: () => AppState
) => {
  console.log('handleUniverseForkedLog');
  const { forkingMarket } = log;
  loadUniverseForkingInfo(forkingMarket);
  if (isOnDisputingPage()) reloadDisputingPage([]);
};

export const handleMarketFinalizedLog = (logs: Logs.MarketFinalizedLog[]) => (
  dispatch: ThunkDispatch<void, any, Action>,
  getState: () => AppState
) => {
  const {
    universe: { forkingInfo },
  } = AppStatus.get();
  logs.map(log => {
    if (forkingInfo) {
      if (log.market === forkingInfo.forkingMarket) {
        loadUniverseForkingInfo();
      }
    }
  });
  const marketIds = logs.map(m => m.market);
  dispatch(checkUpdateUserPositions(marketIds));
};

// ---- disputing ----- //
export const handleDisputeCrowdsourcerCreatedLog = (
  logs: Logs.DisputeCrowdsourcerCreatedLog[]
) => {
  if (isOnDisputingPage()) reloadDisputingPage([]);
};

export const handleDisputeCrowdsourcerCompletedLog = (
  logs: Logs.DisputeCrowdsourcerCompletedLog[]
) => {
  if (isOnDisputingPage()) reloadDisputingPage([]);
};

export const handleDisputeCrowdsourcerContributionLog = (
  logs: Logs.DisputeCrowdsourcerContributionLog[]
) => {
  const {
    loginAccount: { address },
  } = AppStatus.get();
  const userLogs = logs.filter(log => isSameAddress(log.reporter, address));
  if (userLogs.length > 0) {
    logs.map(log => {
      handleAlert(log, CONTRIBUTE, false);
      removePendingData(log.market, SUBMIT_DISPUTE);
    });
    loadAccountReportingHistory();
  }
  if (isOnDisputingPage()) reloadDisputingPage([]);
};

export const handleDisputeCrowdsourcerRedeemedLog = (
  logs: Logs.DisputeCrowdsourcerRedeemedLog[]
) => {
  const {
    loginAccount: { address },
  } = AppStatus.get();
  const userLogs = logs.filter(log => isSameAddress(log.reporter, address));
  if (userLogs.length > 0) {
    loadAccountReportingHistory();
    userLogs.map(log =>
      handleAlert(log, REDEEMSTAKE, false)
    );
  }
  removePendingTransaction(REDEEMSTAKE);
};
// ---- ------------ ----- //

export const handleDisputeWindowCreatedLog = (
  logs: Logs.DisputeWindowCreatedLog[]
) => {
  if (logs.length > 0) {
    loadDisputeWindow();
    loadAccountReportingHistory();
    if (isOnDisputingPage()) reloadDisputingPage([]);
  }
};

export const handleTokensMintedLog = (logs: Logs.TokensMinted[]) => {
  const {
    loginAccount: { address: userAddress },
    universe: { id: universeId, forkingInfo },
    blockchain: { currentAugurTimestamp },
  } = AppStatus.get();
  const isForking = !!forkingInfo;
  let isParticipationTokens = !!logs.find(
    l => l.tokenType === Logs.TokenType.ParticipationToken
  );
  logs
    .filter(log => isSameAddress(log.target, userAddress))
    .map(log => {
      if (log.tokenType === Logs.TokenType.ParticipationToken) {
        removePendingTransaction(BUYPARTICIPATIONTOKENS);
        loadAccountReportingHistory();
      }
      if (log.tokenType === Logs.TokenType.ReputationToken && isForking) {
        loadUniverseDetails(universeId, userAddress);
      }
      if (log.tokenType === Logs.TokenType.ReputationToken && !isForking) {
        const timestamp = currentAugurTimestamp * 1000;
        updateAlert(
          log.blockHash,
          {
            id: log.blockHash,
            uniqueId: log.blockHash,
            params: { ...log },
            status: TXEventName.Success,
            timestamp,
            name: MIGRATE_FROM_LEG_REP_TOKEN,
            toast: true,
          },
          false
        );
        removePendingTransaction(MIGRATE_FROM_LEG_REP_TOKEN);
      }
    });
  if (isParticipationTokens) loadDisputeWindow();
};

const EventHandlers = {
  [SubscriptionEventName.OrderEvent]: wrapLogHandler(
    handleNewBlockFilledOrdersLog
  ),
  [SubscriptionEventName.CancelZeroXOrder]: wrapLogHandler(
    handleOrderCanceledLogs
  ),
  [SubscriptionEventName.TokensTransferred]: wrapLogHandler(
    handleTokensTransferredLog
  ),
  [SubscriptionEventName.TokenBalanceChanged]: wrapLogHandler(
    handleTokenBalanceChangedLog
  ),
  [SubscriptionEventName.TokensMinted]: wrapLogHandler(handleTokensMintedLog),
  [SubscriptionEventName.ProfitLossChanged]: wrapLogHandler(
    handleProfitLossChangedLog
  ),
  [SubscriptionEventName.DisputeWindowCreated]: wrapLogHandler(
    handleDisputeWindowCreatedLog
  ),
  [SubscriptionEventName.MarketFinalized]: wrapLogHandler(
    handleMarketFinalizedLog
  ),
  [SubscriptionEventName.DisputeCrowdsourcerContribution]: wrapLogHandler(
    handleDisputeCrowdsourcerContributionLog
  ),
  [SubscriptionEventName.DisputeCrowdsourcerCompleted]: wrapLogHandler(
    handleDisputeCrowdsourcerCompletedLog
  ),
  [SubscriptionEventName.DisputeCrowdsourcerRedeemed]: wrapLogHandler(
    handleDisputeCrowdsourcerRedeemedLog
  ),
  [SubscriptionEventName.DisputeCrowdsourcerCreated]: wrapLogHandler(
    handleDisputeCrowdsourcerCreatedLog
  ),
  [SubscriptionEventName.ParticipationTokensRedeemed]: wrapLogHandler(
    handleParticipationTokensRedeemedLog
  ),
  [SubscriptionEventName.ReportingParticipantDisavowed]: wrapLogHandler(
    handleReportingParticipantDisavowedLog
  ),
  [SubscriptionEventName.MarketParticipantsDisavowed]: wrapLogHandler(
    handleMarketParticipantsDisavowedLog
  ),
  [SubscriptionEventName.MarketTransferred]: wrapLogHandler(
    handleMarketTransferredLog
  ),
  [SubscriptionEventName.InitialReporterTransferred]: wrapLogHandler(
    handleInitialReporterTransferredLog
  ),
  [SubscriptionEventName.InitialReporterRedeemed]: wrapLogHandler(
    handleInitialReporterRedeemedLog
  ),
  [SubscriptionEventName.InitialReportSubmitted]: wrapLogHandler(
    handleInitialReportSubmittedLog
  ),
  [SubscriptionEventName.MarketCreated]: wrapLogHandler(handleMarketCreatedLog),
};<|MERGE_RESOLUTION|>--- conflicted
+++ resolved
@@ -394,7 +394,6 @@
   return null;
 };
 
-<<<<<<< HEAD
 export const handleOrderCreatedLog = (log: Logs.ParsedOrderEventLog) => {
   const {
     isLogged,
@@ -408,28 +407,14 @@
       log.amount,
       log.price,
       log.outcome,
-      log.market
+      log.market,
+      log.orderType
     );
     const { pendingOrders } = PendingOrders.get();
     const marketPendingOrders = pendingOrders[log.market];
     if (marketPendingOrders?.find(pending => pending.id === pendingOrderId)) {
       removePendingOrder(pendingOrderId, log.market);
     }
-=======
-export const handleOrderCreatedLog = (log: Logs.ParsedOrderEventLog) => (
-  dispatch: ThunkDispatch<void, any, Action>,
-  getState: () => AppState
-) => {
-  const { loginAccount, authStatus } = getState();
-  const isUserDataUpdate = isSameAddress(
-    log.orderCreator,
-    loginAccount.mixedCaseAddress
-  );
-  if (isUserDataUpdate && authStatus.isLogged) {
-    dispatch(throttleLoadUserOpenOrders());
-    const pendingOrderId = constructPendingOrderid(log.amount, log.price, log.outcome, log.market, log.orderType);
-    dispatch(removePendingOrder(pendingOrderId, log.market));
->>>>>>> a2ca7364
   }
 };
 
