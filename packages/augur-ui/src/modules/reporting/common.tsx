--- conflicted
+++ resolved
@@ -21,11 +21,7 @@
   MODAL_INITIALIZE_ACCOUNT,
   WARNING,
   WALLET_STATUS_VALUES,
-<<<<<<< HEAD
-  GWEI_CONVERSION,, STAKE, APPROVE, ETH, APPROVE_GAS_ESTIMATE, FEE_POT_APPROVE, REDEEM, EXIT, WETH
-=======
-  GWEI_CONVERSION,, STAKE, APPROVE, ETH, APPROVE_GAS_ESTIMATE, FEE_POT_APPROVE
->>>>>>> fa1b92b1
+  GWEI_CONVERSION, STAKE, APPROVE, ETH, APPROVE_GAS_ESTIMATE, FEE_POT_APPROVE, REDEEM, EXIT, WETH
 } from 'modules/common/constants';
 import {
   FormattedNumber,
@@ -71,11 +67,7 @@
   convertAttoValueToDisplayValue,
 } from '@augurproject/sdk-lite';
 import { calculatePosition } from 'modules/market/components/market-scalar-outcome-display/market-scalar-outcome-display';
-<<<<<<< HEAD
 import { approveFeePool, getRepThresholdForPacing, hasApprovedFeePool, getFeePoolBalances, getUserFeePoolBalances } from 'modules/contracts/actions/contractCalls';
-=======
-import { approveFeePool, getRepThresholdForPacing, hasApprovedFeePool } from 'modules/contracts/actions/contractCalls';
->>>>>>> fa1b92b1
 import MarketTitle from 'modules/market/containers/market-title';
 import { AppState } from 'appStore/index';
 import { isGSNUnavailable } from 'modules/app/selectors/is-gsn-unavailable';
@@ -1333,15 +1325,11 @@
   showAddFundsModal: Function;
   balances: AccountBalances;
   isLoggedIn: boolean;
-<<<<<<< HEAD
   isConnected: boolean;
   gasPrice: string;
   showFeePoolClaiming: Function;
   showFeePoolExitClaiming: Function;
   blockNumber: number;
-=======
-  gasPrice: string;
->>>>>>> fa1b92b1
 }
 
 export const FeePoolView = (
@@ -1364,18 +1352,14 @@
     balances,
     isLoggedIn,
     gasPrice,
-<<<<<<< HEAD
     isConnected,
     showFeePoolClaiming,
     showFeePoolExitClaiming,
     blockNumber,
-=======
->>>>>>> fa1b92b1
   }: FeePoolViewProps
 ) => {
   const [isApproved, setIsApproved] = useState(false);
   const [isGovApproved, setGovApproved] = useState(false);
-<<<<<<< HEAD
   const [feePoolTotalRep, setFeePoolTotalRep] = useState("0");
   const [userTotalRep, setUserTotalRep] = useState("0");
   const [userTotalFees, setUserTotalFees] = useState("0");
@@ -1400,8 +1384,6 @@
     }
   }, [isConnected, blockNumber]);
 
-=======
->>>>>>> fa1b92b1
   return (
     <div className={Styles.FeePoolView}>
       <h3>Fee Pool</h3>
@@ -1444,11 +1426,7 @@
           account={account}
           approvalType={FEE_POT_APPROVE}
           isApprovalCallback={(isApproved: boolean) => setIsApproved(isApproved)}
-<<<<<<< HEAD
           addFunds={() => showAddFundsModal({ tokenToAdd: WETH })}
-=======
-          addFunds={() => showAddFundsModal({ tokenToAdd: ETH })}
->>>>>>> fa1b92b1
         />
       }
       <ProcessingButton
