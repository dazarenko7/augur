import React, { Component } from 'react';
import classNames from 'classnames';
import { calculatePosition } from 'modules/market-cards/common';
import { createBigNumber } from 'utils/create-big-number';
import {
  ZERO,
  MY_TOTOL_REP_STAKED,
  ALL_TIME_PROFIT_AND_LOSS_REP,
  REPORTING_STATE,
} from 'modules/common/constants';
import { FormattedNumber, SizeTypes, MarketData } from 'modules/types';
import ReactTooltip from 'react-tooltip';
import {
  SecondaryButton,
  CancelTextButton,
  PrimaryButton,
} from 'modules/common/buttons';
import { TextInput } from 'modules/common/form';
import {
  LinearPropertyLabel,
  SizableValueLabel,
  RepBalance,
  MovementLabel,
  InReportingLabel,
} from 'modules/common/labels';
import { ButtonActionType } from 'modules/types';
import { formatRep } from 'utils/format-number';
import MarketLink from 'modules/market/components/market-link/market-link';
import { MarketProgress } from 'modules/common/progress';
import { InfoIcon } from 'modules/common/icons';
import ChevronFlip from 'modules/common/chevron-flip';

import TooltipStyles from 'modules/common/tooltip.styles.less';
import Styles from 'modules/reporting/common.styles.less';

export interface ReportingPercentProps {
  firstPercent: FormattedNumber;
  secondPercent: FormattedNumber;
  thirdPercent: FormattedNumber;
  total: FormattedNumber;
}

export const ReportingPercent = (props: ReportingPercentProps) => {
  const firstPercent = calculatePosition(
    ZERO,
    createBigNumber(props.total.value),
    props.firstPercent
  );
  const secondPercent = calculatePosition(
    ZERO,
    createBigNumber(props.total.value),
    props.secondPercent
  );
  const thirdPercent = calculatePosition(
    ZERO,
    createBigNumber(props.total.value),
    props.thirdPercent
  );

  return (
    <div className={Styles.ReportingPercent}>
      <span style={{ width: `${firstPercent}%` }} />
      <span
        style={{ width: `${secondPercent}%` }}
        data-tip
        data-for="tooltip--existingStake"
      />
      <ReactTooltip
        id="tooltip--existingStake"
        className={TooltipStyles.Tooltip}
        effect="solid"
        place="top"
        type="light"
      >
        My Existing Stake
        <p>{props.firstPercent.formattedValue} REP</p>
      </ReactTooltip>
      {thirdPercent > 0 && <span style={{ width: `${thirdPercent}%` }} />}
    </div>
  );
};

export interface SubheadersProps {
  header: string;
  subheader: string;
  small?: boolean;
  info?: boolean;
  large?: boolean;
  secondSubheader?: string;
}

export const Subheaders = (props: SubheadersProps) => (
  <div
    className={classNames(Styles.ReportingSubheaders, {
      [Styles.Small]: props.small,
      [Styles.Large]: props.large,
    })}
  >
    <span>
      {props.header}
      {props.info && InfoIcon}
    </span>
    <p>
      <span>
        {props.subheader}
        {props.secondSubheader && <span>{props.secondSubheader}</span>}
      </span>
    </p>
  </div>
);

export interface ReportingModalButtonProps {
  text: string;
  action: ButtonActionType;
}

export const ReportingModalButton = (props: ReportingModalButtonProps) => (
  <button
    className={Styles.ReportingModalButton}
    onClick={e => props.action(e)}
  >
    {props.text}
  </button>
);

interface PreFilledStakeProps {
  showInput: boolean;
  toggleInput: Function;
  preFilledStake?: string;
  updatePreFilledStake: Function;
  stakeError?: string;
  threshold: number;
}

export class PreFilledStake extends Component<PreFilledStakeProps, {}> {
  changeStake = stake => {
    this.props.updatePreFilledStake(stake);
  };

  changeShowInput = () => {
    this.props.toggleInput();
  };

  render() {
    const s = this.state;

    const {
      preFilledStake,
      stakeError,
      threshold
    } = this.props;

    return (
      <div className={Styles.PreFilledStake}>
        <span>add pre-filled stake?</span>
        <span>
          Pre-fund future dispute rounds to accelerate market resolution. Any
          contributed REP will automatically go toward disputing in favor of
          [insert outcome user is staking on], if it is no longer the tentative
          winning outcome in future rounds 
        </span>
        {!this.props.showInput && (
          <SecondaryButton
            text="Add Pre-Filled Stake"
            action={this.changeShowInput}
          />
        )}
        {this.props.showInput && (
          <>
            <TextInput
              placeholder={'0.0000'}
              value={preFilledStake}
              onChange={value => this.changeStake(value)}
              errorMessage={stakeError}
              innerLabel="REP"
            />
            <div>
              <CancelTextButton
                noIcon
                action={() => this.changeStake(threshold.toString())}
                text={'MAX (REP THRESHOLD)'}
              />
              <CancelTextButton
                noIcon
                action={() => this.changeStake('')}
                text={'CLEAR'}
              />
            </div>
            <span>Review Pre-Filled Stake</span>
            <LinearPropertyLabel
              key="totalRep"
              label="Total Rep"
              value={formatRep(preFilledStake).formatted + ' REP'}
            />
          </>
        )}
      </div>
    );
  }
}

export interface DisputingButtonViewProps {
  fullBond: FormattedNumber;
  stake: string;
  inputtedStake: number;
}

export const DisputingButtonView = (props: DisputingButtonViewProps) => (
  <div className={Styles.DisputingButtonView}>
    <div>
      <span>Make tentative winner</span>
      <span>
        {props.fullBond && props.fullBond.formatted}
        <span>/ {props.stake && props.stake.bondSizeTotal.formatted} REP</span>
      </span>
    </div>
    <ReportingPercent
      firstPercent={props.stake.preFilledStake}
      secondPercent={props.stake.bondSizeCurrent}
      thirdPercent={formatRep(props.inputtedStake)}
      total={props.stake.bondSizeTotal}
    />
  </div>
);

export interface ScalarOutcomeViewProps {
  rangeValue: string;
  changeRange: Function;
  scalarDenomination: string;
  scalarError?: string;
}

export const ScalarOutcomeView = (props: ScalarOutcomeViewProps) => (
  <div className={Styles.ScalarOutcomesView}>
    <TextInput
      placeholder={'Enter a number'}
      value={props.rangeValue}
      onChange={value => props.changeRange(value)}
      errorMessage={props.scalarError}
    />
    <h2>{props.scalarDenomination}</h2>
  </div>
);

export interface DisputingBondsViewProps {
  scalar?: boolean;
  rangeValue: string;
  changeRange: Function;
  scalarDenomination: string;
  stakeValue: string;
  changeStake: Function;
  updateScalarOutcome?: Function;
  scalarOutcome?: string;
  minPrice?: string;
  maxPrice?: string;
  userAvailableRep: number;
  stakeRemaining?: number;
  tentativeWinning?: boolean;
}

interface DisputingBondsViewState {
  disabled: boolean;
  scalarError: string;
  stakeError: string;
}

export class DisputingBondsView extends Component<
DisputingBondsViewProps,
  DisputingBondsViewState
> {
  state: DisputingBondsViewState = {
    disabled: true,
    scalarError: "",
    stakeError: "",
  };

  changeRange = (range: string) => {
    const {
      minPrice,
      maxPrice,
      changeRange,
      stakeValue
    } = this.props;

    if (createBigNumber(range).lt(createBigNumber(minPrice)) || createBigNumber(range).gt(createBigNumber(maxPrice))) {
      this.setState({scalarError: "Input value not between scalar market range", disabled: true});
    } else if (isNaN(range) || range === "") {
      this.setState({scalarError: "Enter a valid number", disabled: true});
    } else {
      this.setState({scalarError: ""});
      if (this.state.stakeError === "" && stakeValue !== "") {
        this.setState({disabled: false});
      }
    }
    changeRange(range);
  }

  changeStake = (stake: string) => {
    const {
      changeStake,
      scalar,
      rangeValue,
      userAvailableRep,
      stakeRemaining,
      tentativeWinning
    } = this.props;

    if (isNaN(stake) || stake === "") {
      this.setState({stakeError: "Enter a valid number", disabled: true});
    } else if (createBigNumber(userAvailableRep).lt(createBigNumber(stake))) {
      this.setState({stakeError: "Value is bigger than REP balance", disabled: true});
    } else if (!tentativeWinning && stakeRemaining && createBigNumber(stakeRemaining).lt(createBigNumber(stake))) {
      this.setState({stakeError: "Value is bigger than needed stake", disabled: true});
    } else {
      this.setState({stakeError: ""});
      if (this.state.scalarError === "" && ((scalar && rangeValue !== "") || !scalar)) {
        this.setState({disabled: false});
      }
    }
    changeStake(stake);
  }

  render() {
    const {
      scalar,
      rangeValue,
      scalarDenomination,
      stakeValue,
      userAvailableRep,
      stakeRemaining,
      tentativeWinning
    } = this.props;

    const { disabled, scalarError, stakeError } = this.state;

    return (
      <div
        className={classNames(Styles.DisputingBondsView, {
          [Styles.Scalar]: scalar,
        })}
      >
        {scalar && (
          <ScalarOutcomeView
            rangeValue={rangeValue}
            changeRange={this.changeRange}
            scalarDenomination={scalarDenomination}
            scalarError={scalarError}
          />
        )}
        <TextInput
          placeholder={'0.0000'}
          value={stakeValue}
          onChange={value => this.changeStake(value)}
          errorMessage={stakeError}
          innerLabel="REP"
        />
        {!tentativeWinning && 
          <section>
            <CancelTextButton noIcon action={() => this.changeStake(stakeRemaining.toString())} text={'MIN'} />
            |
            <CancelTextButton noIcon action={() => this.changeStake(stakeRemaining.toString())} text={'FILL DISPUTE BOND'} />
          </section>
        }
        <span>Review</span>
        <LinearPropertyLabel
          key="disputeRoundStake"
          label="Dispute Round Stake"
          value={formatRep(stakeValue).formatted + ' REP'}
        />
        <LinearPropertyLabel
          key="estimatedGasFee"
          label="Estimated Gas Fee"
          value={'0.0000 ETH'}
        />
        <PrimaryButton text="Confirm" action={null} disabled={disabled} />
      </div>
    );
  }
}

export interface ReportingBondsViewProps {
  scalar?: boolean;
  rangeValue: string;
  changeRange: Function;
  scalarDenomination: string;
  initialReporterStake: FormattedNumber;
  reportingGasFee: FormattedNumber;
  reportAction: Function;
  preFilledStake?: string;
  updatePreFilledStake?: Function;
  updateScalarOutcome?: Function;
  scalarOutcome?: string;
  minPrice?: string;
  maxPrice?: string;
  userAvailableRep: number;
}

interface ReportingBondsViewState {
  showInput: boolean;
  disabled: boolean;
  scalarError: string;
  stakeError: string;
}

export class ReportingBondsView extends Component<
  ReportingBondsViewProps,
  ReportingBondsViewState
> {
  state: ReportingBondsViewState = {
    showInput: false,
    disabled: this.props.scalar ? true : false,
    scalarError: "",
    stakeError: "",
  };

  toggleInput = () => {
    this.setState({ showInput: !this.state.showInput });
  }

  changeRange = (range: string) => {
    const {
      minPrice,
      maxPrice,
      changeRange
    } = this.props;

    if (createBigNumber(range).lt(createBigNumber(minPrice)) || createBigNumber(range).gt(createBigNumber(maxPrice))) {
      this.setState({scalarError: "Input value not between scalar market range", disabled: true});
    } else if (isNaN(range) || range === "") {
      this.setState({scalarError: "Enter a valid number", disabled: true});
    } else {
      this.setState({scalarError: ""});
      if (this.state.stakeError === "") {
        this.setState({disabled: false});
      }
    }
    changeRange(range);
  }

  updatePreFilledStake = (stake: string) => {
    const {
      updatePreFilledStake,
      scalar,
      rangeValue,
      userAvailableRep
    } = this.props;

    if (isNaN(stake)) {
      this.setState({stakeError: "Enter a valid number", disabled: true});
    } else if (createBigNumber(userAvailableRep).lt(createBigNumber(stake))) {
      this.setState({stakeError: "Value is bigger than REP balance", disabled: true});
    } else {
      this.setState({stakeError: ""});
      if (this.state.scalarError === "" && ((scalar && rangeValue !== "") || !scalar)) {
        this.setState({disabled: false});
      }
    }
    updatePreFilledStake(stake);
  }

  render() {
    const {
      scalar,
      rangeValue,
      changeRange,
      scalarDenomination,
      initialReporterStake,
      reportingGasFee,
      reportAction,
      preFilledStake,
      updatePreFilledStake,
<<<<<<< HEAD
      userAvailableRep
=======
>>>>>>> ce8db2f4
    } = this.props;

    const { showInput, disabled, scalarError, stakeError } = this.state;

    const preFilled = formatRep(preFilledStake || '0');

    return (
      <div
        className={classNames(Styles.ReportingBondsView, {
          [Styles.Scalar]: scalar,
        })}
      >
        {scalar && (
          <ScalarOutcomeView
            rangeValue={rangeValue}
            changeRange={this.changeRange}
            scalarDenomination={scalarDenomination}
            scalarError={scalarError}
          />
        )}
        <span>Review Initial Reporting Stake</span>
        <LinearPropertyLabel
          key="initial"
          label="initial reporter stake"
          value={initialReporterStake}
        />
        <PreFilledStake
          showInput={showInput}
          toggleInput={this.toggleInput}
          updatePreFilledStake={this.updatePreFilledStake}
          preFilledStake={preFilledStake}
          stakeError={stakeError}
          threshold={userAvailableRep}
        />
        {showInput && (
          <div>
            <span>Totals</span>
            <span>Sum total of Initial Reporter Stake and Pre-Filled Stake</span>
            <LinearPropertyLabel
              key="totalRep"
              label="Total rep"
              value={formatRep(createBigNumber(preFilled).plus(createBigNumber(initialReporterStake))).formatted}
            />
            <LinearPropertyLabel
              key="totalEstimatedGasFee"
              label="Total Estimated Gas Fee"
              value={reportingGasFee}
            />
          </div>
        )}
<<<<<<< HEAD
        <PrimaryButton text="Confirm" disabled={disabled} action={ () => reportAction()} />
=======
        <PrimaryButton text="Confirm" action={() => reportAction()} />
>>>>>>> ce8db2f4
      </div>
    );
  }
}

interface UserRepDisplayState {
  toggle: boolean;
}

export interface ReportingCardProps {
  market: MarketData;
  currentAugurTimestamp: number;
  reportingWindowStatsEndTime: number;
  showReportingModal: Function;
  callback: Function;
  isLogged: boolean;
}

export const ReportingCard = (props: ReportingCardProps) => {
  const {
    market,
    currentAugurTimestamp,
    reportingWindowStatsEndTime,
    showReportingModal,
    isLogged,
  } = props;

  if (!market) return null;

  const {
    id,
    description,
    marketStatus,
    reportingState,
    disputeInfo,
    endTimeFormatted,
  } = market;

  const preReporting = reportingState === REPORTING_STATE.PRE_REPORTING;

  return (
    <div className={Styles.ReportingCard}>
      <InReportingLabel
        marketStatus={marketStatus}
        reportingState={reportingState}
        disputeInfo={disputeInfo}
        endTimeFormatted={endTimeFormatted}
        currentAugurTimestamp={currentAugurTimestamp}
        reportingWindowStatsEndTime={reportingWindowStatsEndTime}
      />
      <MarketLink id={id}>{description}</MarketLink>
      {reportingState !== REPORTING_STATE.OPEN_REPORTING && (
        <MarketProgress
          reportingState={reportingState}
          currentTime={currentAugurTimestamp}
          endTimeFormatted={endTimeFormatted}
          reportingWindowEndtime={reportingWindowStatsEndTime}
        />
      )}
      <div data-tip data-for={'tooltip--preReporting' + id}>
        <PrimaryButton
          text="Report"
          action={showReportingModal}
          disabled={preReporting || !isLogged}
        />
        {(preReporting || !isLogged) && (
          <ReactTooltip
            id={'tooltip--preReporting' + id}
            className={TooltipStyles.Tooltip}
            effect="solid"
            place="top"
            type="light"
          >
            <p>
              {preReporting
                ? 'Please wait until the Maket is ready to Report on'
                : 'Please connect a wallet to Report on this Market'}{' '}
            </p>
          </ReactTooltip>
        )}
      </div>
    </div>
  );
};

interface AllTimeProfitLossProps {
  repProfitAmountFormatted: FormattedNumber;
  repProfitLossPercentageFormatted: FormattedNumber;
}

const AllTimeProfitLoss = (props: AllTimeProfitLossProps) => (
  <div className={Styles.AllTimeProfitLoss}>
    {ALL_TIME_PROFIT_AND_LOSS_REP}
    <div>
      <SizableValueLabel
        value={props.repProfitAmountFormatted}
        showDenomination
        showEmptyDash={false}
        highlight
        size={SizeTypes.SMALL}
      />
      <MovementLabel
        showColors
        size={SizeTypes.SMALL}
        showPlusMinus
        showPercent
        showIcon
        showBrackets={true}
        value={Number(props.repProfitLossPercentageFormatted.roundedValue)}
      />
    </div>
  </div>
);

interface UserRepDisplayProps {
  isLoggedIn: boolean;
  repBalanceFormatted: FormattedNumber;
  repProfitLossPercentageFormatted: FormattedNumber;
  repProfitAmountFormatted: FormattedNumber;
  disputingAmountFormatted: FormattedNumber;
  reportingAmountFormatted: FormattedNumber;
  participationAmountFormatted: FormattedNumber;
  repTotalAmountStakedFormatted: FormattedNumber;
  openGetRepModal: Function;
  hasStakedRep: boolean;
}

export class UserRepDisplay extends Component<
  UserRepDisplayProps,
  UserRepDisplayState
> {
  state: UserRepDisplayState = {
    toggle: false,
  };

  toggle = () => {
    this.setState({ toggle: !this.state.toggle });
  };

  render() {
    const {
      isLoggedIn,
      repBalanceFormatted,
      repProfitAmountFormatted,
      repProfitLossPercentageFormatted,
      openGetRepModal,
      repTotalAmountStakedFormatted,
      disputingAmountFormatted,
      reportingAmountFormatted,
      participationAmountFormatted,
      hasStakedRep,
    } = this.props;
    const s = this.state;

    return (
      <div
        className={classNames(Styles.UserRepDisplay, {
          [Styles.loggedOut]: isLoggedIn,
          [Styles.HideForMobile]: s.toggle,
        })}
      >
        <>
          <div onClick={this.toggle}>
            <RepBalance alternate larger rep={repBalanceFormatted.formatted} />
            <ChevronFlip
              stroke="#fff"
              filledInIcon
              quick
              pointDown={s.toggle}
            />
          </div>
          <div>
            <AllTimeProfitLoss
              repProfitAmountFormatted={repProfitAmountFormatted}
              repProfitLossPercentageFormatted={
                repProfitLossPercentageFormatted
              }
            />
            <PrimaryButton
              action={openGetRepModal}
              text={'Get REP'}
              id="get-rep"
            />
          </div>
          {!isLoggedIn && (
            <p>Connect a wallet to see your Available REP Balance</p>
          )}
          {isLoggedIn && hasStakedRep && (
            <>
              <div />
              <div>
                <span>{MY_TOTOL_REP_STAKED}</span>
                <SizableValueLabel
                  value={repTotalAmountStakedFormatted}
                  keyId={'rep-staked'}
                  showDenomination
                  showEmptyDash={false}
                  highlight
                  size={SizeTypes.LARGE}
                />
              </div>
              <div>
                <LinearPropertyLabel
                  key="Disputing"
                  label="Disputing"
                  value={disputingAmountFormatted}
                  showDenomination
                  useValueLabel
                />
                <LinearPropertyLabel
                  key="reporting"
                  label="Reporting"
                  value={reportingAmountFormatted}
                  showDenomination
                  useValueLabel
                />
                <LinearPropertyLabel
                  key="participation"
                  label="Participation Tokens"
                  value={participationAmountFormatted}
                  showDenomination
                  useValueLabel
                />
              </div>
            </>
          )}
        </>
      </div>
    );
  }
}

export interface ParticipationTokensViewProps {
  openModal: Function;
  disputeWindowFees: FormattedNumber;
  purchasedParticipationTokens: FormattedNumber;
  disputeWindow: string;
  pariticipationTokens: object;
  tokensOwned: FormattedNumber;
}

export const ParticipationTokensView = (
  props: ParticipationTokensViewProps
) => {
  const {
    openModal,
    disputeWindowFees,
    purchasedParticipationTokens,
    tokensOwned,
  } = props;

  return (
    <div className={Styles.ParticipationTokensView}>
      <h1>Participation Tokens</h1>
      <span>
        <span>Don’t see any reports that need disputing? </span>
        You can earn a proportional share of the profits from this dispute
        window.
        <span>Learn more</span>
      </span>

      <Subheaders
        large
        info
        header="Total Reporting Fees"
        subheader={disputeWindowFees.formatted}
        secondSubheader="DAI"
      />
      <Subheaders
        large
        info
        header="Total Participation Tokens Purchased"
        subheader={purchasedParticipationTokens.formatted}
      />
      <Subheaders
        info
        header="Participation Tokens I OWN in Current Dispute Window"
        subheader={tokensOwned.formatted}
        secondSubheader="(3.0724% of Total Fees)"
      />

      <PrimaryButton text="Get Participation Tokens" action={openModal} />

      <section />

      <h1>Redeem Past Participation Tokens</h1>
      <span>
        Redeem your past Participation Tokens and any returns from your share of
        the Reporting Fees. All tokens and fees that are ready to be claimed are
        shown below.
      </span>
      <Subheaders
        info
        header="Participation Tokens Purchased"
        subheader="0.0000"
      />
      <Subheaders
        info
        header="My Portion of Reporting Fees"
        subheader="0.0000"
        secondSubheader="DAI"
      />

      <PrimaryButton text="Redeem Past Participation Tokens" action={null} />
    </div>
  );
};<|MERGE_RESOLUTION|>--- conflicted
+++ resolved
@@ -355,7 +355,7 @@
           errorMessage={stakeError}
           innerLabel="REP"
         />
-        {!tentativeWinning && 
+        {!tentativeWinning &&
           <section>
             <CancelTextButton noIcon action={() => this.changeStake(stakeRemaining.toString())} text={'MIN'} />
             |
@@ -470,10 +470,7 @@
       reportAction,
       preFilledStake,
       updatePreFilledStake,
-<<<<<<< HEAD
-      userAvailableRep
-=======
->>>>>>> ce8db2f4
+      userAvailableRep,
     } = this.props;
 
     const { showInput, disabled, scalarError, stakeError } = this.state;
@@ -524,11 +521,8 @@
             />
           </div>
         )}
-<<<<<<< HEAD
         <PrimaryButton text="Confirm" disabled={disabled} action={ () => reportAction()} />
-=======
-        <PrimaryButton text="Confirm" action={() => reportAction()} />
->>>>>>> ce8db2f4
+
       </div>
     );
   }
