--- conflicted
+++ resolved
@@ -11,7 +11,6 @@
 import ModulePane from "modules/market/components/common/module-tabs/module-pane";
 
 import Styles from 'modules/reporting/reporting.styles.less';
-import { REPORTING_STATE } from 'modules/common/constants';
 
 interface ReportingProps {
   showLoggedOut: boolean;
@@ -27,7 +26,6 @@
         <Helmet>
           <title>Reporting</title>
         </Helmet>
-<<<<<<< HEAD
         <Media query={TEMP_TABLET}>
           {(matches) =>
             matches ? (
@@ -109,43 +107,6 @@
           )
         }
       </Media>
-=======
-        <div>
-          <ReportingList
-            reportingType={REPORTING_STATE.DESIGNATED_REPORTING}
-            title={'Designated Reporting'}
-            showLoggedOut={showLoggedOut}
-            loggedOutMessage="Connect a wallet to see your markets that are ready for Reporting."
-            emptyHeader="There are no markets available for you to Report on."
-            emptySubheader=" -Check your Upcoming Designated Reporting to see Markets that will soon be availble to Report on."
-          />
-          <ReportingList
-            reportingType={REPORTING_STATE.PRE_REPORTING}
-            title={'Upcoming Designated Reporting'}
-            showLoggedOut={showLoggedOut}
-            loggedOutMessage="Connect a wallet to see your markets that will soon be ready to Report on."
-            emptyHeader="There are no markets coming up in the next week for you to Report on. -"
-            emptySubheader="Check your Upcoming Designated Reporting to see Markets that will soon be availble to Report on."
-          />
-          <ReportingList
-            reportingType={REPORTING_STATE.OPEN_REPORTING}
-            title={'Open Reporting'}
-            emptyHeader="There are currently no markets in Open Reporting. -"
-            emptySubheader=" -Markets appear here once if a Designated Reporter fails to show up."
-          />
-        </div>
-        <div>
-          <UserRepDisplay />
-          <ReportingModalButton
-            text="Designated Reporting Quick Guide"
-            action={openReportingModal}
-          />
-        </div>
->>>>>>> 60931cb4
       </section>
     );
   }
