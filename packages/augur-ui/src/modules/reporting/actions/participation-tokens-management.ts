--- conflicted
+++ resolved
@@ -1,26 +1,14 @@
-<<<<<<< HEAD
+
 import logError from 'utils/log-error';
 import { NodeStyleCallback } from 'modules/types';
-=======
-import { TXEventName } from '@augurproject/sdk-lite';
-import { AppState } from 'appStore';
-import { BUYPARTICIPATIONTOKENS } from 'modules/common/constants';
->>>>>>> 6a0f50c7
 import {
   buyParticipationTokens,
   buyParticipationTokensEstimateGas,
 } from 'modules/contracts/actions/contractCalls';
 import { addUpdatePendingTransaction } from 'modules/pending-queue/actions/pending-queue-management';
-<<<<<<< HEAD
 import { BUYPARTICIPATIONTOKENS } from 'modules/common/constants';
-import { TXEventName } from '@augurproject/sdk';
+import { TXEventName } from '@augurproject/sdk-lite';
 import { AppStatus } from 'modules/app/store/app-status';
-=======
-import { NodeStyleCallback } from 'modules/types';
-import { Action } from 'redux';
-import { ThunkDispatch } from 'redux-thunk';
-import logError from 'utils/log-error';
->>>>>>> 6a0f50c7
 
 export const purchaseParticipationTokens = async (
   amount: string,
