--- conflicted
+++ resolved
@@ -9,14 +9,9 @@
   INVALID_OUTCOME_LABEL
 } from 'modules/common/constants';
 import { MarketData } from 'modules/types';
-import { Getters } from '@augurproject/sdk';
 
 const getOutcomeName = (
-<<<<<<< HEAD
-  { marketType, scalarDenomination, outcomes }: MarketData | MarketInfo,
-=======
-  market: MarketData | Getters.Markets.MarketInfo,
->>>>>>> 682b422b
+  { marketType, scalarDenomination, outcomes }: MarketData,
   outcomeId: number,
   isInvalid: boolean = false,
   showScalarOutcome: boolean = false
@@ -47,7 +42,7 @@
 };
 
 export const getOutcomeNameWithOutcome = (
-  market: MarketData | MarketInfo,
+  market: MarketData,
   outcomeId: string,
   isInvalid: boolean = false,
   showScalarOutcome: boolean = false
