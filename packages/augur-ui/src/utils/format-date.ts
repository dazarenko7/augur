import moment from 'moment';
import { DateFormattedObject } from 'modules/types';

const months = [
  'January',
  'February',
  'March',
  'April',
  'May',
  'June',
  'July',
  'August',
  'September',
  'October',
  'November',
  'December',
];

const shortMonths = [
  'Jan',
  'Feb',
  'Mar',
  'Apr',
  'May',
  'Jun',
  'Jul',
  'Aug',
  'Sept',
  'Oct',
  'Nov',
  'Dec',
];

export const NUMBER_OF_SECONDS_IN_A_DAY = 86400;
const HOURS_IN_A_DAY = 24;
const MINUTES_IN_A_HOUR = 60;

export function formatDate(d, timezone: string = null): DateFormattedObject {
  const date: Date = d instanceof Date ? d : new Date(0);

  // UTC Time Formatting
  const utcTime: Array<number> = [date.getUTCHours(), date.getUTCMinutes()];
  const utcTimeTwelve: Array<string> = getTwelveHourTime(utcTime);
  const utcTimeWithSeconds: Array<string> = [
    ('0' + date.getUTCHours()).slice(-2),
    ('0' + date.getUTCMinutes()).slice(-2),
    ('0' + date.getUTCSeconds()).slice(-2),
  ];
  const utcAMPM: string = ampm(('0' + date.getUTCHours()).slice(-2));

  // Locat Time Formatting
  const localTime: Array<number> = [date.getHours(), date.getMinutes()];
  const localAMPM: string = ampm(localTime[0].toString());
  const localTimeTwelve: Array<string> = getTwelveHourTime(localTime);
  const localOffset: number = (date.getTimezoneOffset() / 60) * -1;
  const localOffsetFormatted: string =
    localOffset > 0 ? `+${localOffset}` : localOffset.toString();
  const timezoneLocal: string = timezone
    ? date.toLocaleTimeString('en-US', {
        timeZone: timezone,
        timeZoneName: 'short',
      })
    : date.toLocaleTimeString('en-us', { timeZoneName: 'short' });
  const timezoneName: string = `(${timezoneLocal.split(' ')[2]})`;

  return {
    value: date,
    formatted: `${
      months[date.getUTCMonth()]
    } ${date.getUTCDate()}, ${date.getUTCFullYear()} ${utcTimeTwelve.join(
      ':'
    )} ${utcAMPM}`, // UTC time
    formattedShortDate: `${('0' + date.getUTCDate()).slice(-2)}${
      shortMonths[date.getUTCMonth()]
    } ${date.getUTCFullYear()}`,
    formattedShortTime: `${utcTimeWithSeconds.join(':')}`,
    formattedShort: `${shortMonths[date.getUTCMonth()]}${(
      '0' + date.getUTCDate()
    ).slice(-2)} ${date.getUTCFullYear()} ${utcTimeWithSeconds.join(':')}`,
    formattedLocalShortDateSecondary: `${date.getDate()} ${
      shortMonths[date.getMonth()]
    } ${date.getFullYear()}`,
    formattedLocalShort: `${
      shortMonths[date.getMonth()]
    } ${date.getDate()}, ${date.getFullYear()} (UTC ${localOffsetFormatted})`, // local time
    formattedLocalShortTime: `${
      shortMonths[date.getMonth()]
    } ${date.getDate()}, ${date.getFullYear()} ${localTimeTwelve.join(
      ':'
    )} ${localAMPM} (UTC ${localOffsetFormatted})`, // local time
    timestamp: date.getTime() / 1000,
    utcLocalOffset: localOffset,
    clockTimeLocal: `${localTimeTwelve.join(
      ':'
    )} ${localAMPM} (UTC ${localOffsetFormatted})`,
    formattedSimpleData: `${
      months[date.getMonth()]
    } ${date.getDate()}, ${date.getFullYear()}`,
    formattedUtcShortDate: `${
      shortMonths[date.getUTCMonth()]
    } ${date.getUTCDate()}, ${date.getUTCFullYear()}`,
    clockTimeUtc: `${utcTimeTwelve.join(':')} ${utcAMPM} - UTC`,
    formattedTimezone: `${
      months[date.getMonth()]
    } ${date.getDate()}, ${date.getFullYear()} ${localTimeTwelve.join(
      ':'
    )} ${localAMPM} ${timezoneName}`,
    formattedUtc: `${
      months[date.getUTCMonth()]
    } ${date.getUTCDate()}, ${date.getUTCFullYear()} ${utcTimeTwelve.join(
      ':'
    )} ${utcAMPM} (UTC 0)`,
  };
}

function ampm(time: string): string {
  const value = parseInt(time, 10);
  return value < 12 ? 'AM' : 'PM';
}

function convertToTwelveHour(value: number): number {
  const hour = value < 12 ? value : value - 12;
  return hour || 12;
}

function getTwelveHourTime(time: Array<number>): Array<string> {
  const values: Array<string> = new Array(time.length);
  values[0] = convertToTwelveHour(time[0]).toString();
  values[1] = time[1].toString();
  if (time[1] < 10) values[1] = '0' + time[1];

  return values;
}

function getTimezoneAbbr(date: Date, timezone: string): string {
  if (!timezone) return '';
  let timezoneLocal = "";
  try {
    timezoneLocal = date.toLocaleTimeString('en-US', {
      timeZone: timezone.replace(' ', '_'),
      timeZoneName: 'short',
    });
  } catch(e){
    console.log("could not find timezone", timezone);
  }
  return timezoneLocal.split(' ')[2];
}
const LONG_FORMAT = 'MMMM DD, YYYY h:mm A';

export function buildformattedDate(
  timestamp: number,
  hour: number,
  minute: number,
  meridiem: string,
  timezone: string,
  offset: number
) {

  const endTime = moment
    .unix(timestamp)
    .utc()
    .startOf('day');

  endTime.set({
    hour: hour,
    minute: minute,
  });

  if ((meridiem === '' || meridiem === 'AM') && endTime.hours() >= 12) {
    endTime.hours(endTime.hours() - 12);
  } else if (meridiem && meridiem === 'PM' && endTime.hours() < 12) {
    endTime.hours(endTime.hours() + 12);
  }
  const abbr = getTimezoneAbbr(endTime.toDate(), timezone);
  const timezoneFormat = endTime.format(LONG_FORMAT);
  const formattedTimezone = `${timezoneFormat} (${abbr})`;

  endTime.add(offset, 'hours');

  const utcFormat = endTime.format(LONG_FORMAT);
  const formattedUtc = `${utcFormat} (UTC 0)`;

  return {
    formattedUtc: formattedUtc,
    formattedTimezone: formattedTimezone,
    timestamp: endTime.unix(),
  };
}

export function convertUnixToFormattedDate(integer: number = 0) {
  return formatDate(moment.unix(integer).toDate());
}

export function getBeginDate(
  currentAugurTimestampInMilliseconds: number,
  periodString: string
): number | null {
  const date = moment(currentAugurTimestampInMilliseconds);
  let beginDate = date.subtract(1, 'day');
  if (periodString === 'week') {
    beginDate = date.subtract(7, 'day');
  }
  if (periodString === 'month') {
    beginDate = date.subtract(1, 'month');
  }
  if (periodString === 'all') {
    return null;
  }
  return beginDate.unix();
}

export function dateHasPassed(
  currentAugurTimestampInMilliseconds: number,
  unixTimestamp: number
): boolean {
  const date = moment(currentAugurTimestampInMilliseconds).utc();
  return date.unix() > unixTimestamp;
}

export function getDaysRemaining(
  endUnixTimestamp: number,
  startUnixTimestamp: number
): number {
  if (!endUnixTimestamp || !startUnixTimestamp) return 0;
  if (startUnixTimestamp > endUnixTimestamp) return 0;
  const remainingTicks = endUnixTimestamp - startUnixTimestamp;
  return Math.floor(remainingTicks / NUMBER_OF_SECONDS_IN_A_DAY);
}

export function getHoursRemaining(
  endUnixTimestamp: number,
  startUnixTimestamp: number
): number {
  if (!endUnixTimestamp || !startUnixTimestamp) return 0;
  if (startUnixTimestamp > endUnixTimestamp) return 0;
  const remainingTicks = endUnixTimestamp - startUnixTimestamp;
  return Math.floor(
    (remainingTicks / NUMBER_OF_SECONDS_IN_A_DAY) * HOURS_IN_A_DAY
  );
}

export function getMinutesRemaining(
  endUnixTimestamp: number,
  startUnixTimestamp: number
): number {
  if (!endUnixTimestamp || !startUnixTimestamp) return 0;
  if (startUnixTimestamp > endUnixTimestamp) return 0;
  const remainingTicks = endUnixTimestamp - startUnixTimestamp;
  return Math.floor(
    (remainingTicks / NUMBER_OF_SECONDS_IN_A_DAY) *
      HOURS_IN_A_DAY *
      MINUTES_IN_A_HOUR
  );
}

export function getSecondsRemaining(
  endUnixTimestamp: number,
  startUnixTimestamp: number
): number {
  if (!endUnixTimestamp || !startUnixTimestamp) return 0;
  if (startUnixTimestamp > endUnixTimestamp) return 0;
  const remainingTicks = endUnixTimestamp - startUnixTimestamp;
  // use MINUTES_IN_A_HOUR 2 times since there are also 60 seconds in a minute
  return Math.floor(
    (remainingTicks / NUMBER_OF_SECONDS_IN_A_DAY) *
      HOURS_IN_A_DAY *
      MINUTES_IN_A_HOUR *
      MINUTES_IN_A_HOUR
  );
}

export function getHoursMinusDaysRemaining(
  endUnixTimestamp: number,
  startUnixTimestamp: number
): number {
  const getDays = getDaysRemaining(endUnixTimestamp, startUnixTimestamp);
  const hours = getDays * 24;
  return getHoursRemaining(endUnixTimestamp, startUnixTimestamp) - hours;
}

export function getMinutesMinusHoursRemaining(
  endUnixTimestamp: number,
  startUnixTimestamp: number
): number {
  const getHours = getHoursRemaining(endUnixTimestamp, startUnixTimestamp);
  const hours = getHours * 60;
  return getMinutesRemaining(endUnixTimestamp, startUnixTimestamp) - hours;
}

export function getMarketAgeInDays(
  creationTimeTimestamp: number,
  currentTimestamp: number
): number {
  const start = moment(creationTimeTimestamp * 1000).utc();
  const daysPassed = moment(currentTimestamp * 1000).diff(start, 'days');
  return daysPassed;
}

export function getSecondsMinusMinutesRemaining(
  endUnixTimestamp: number,
  startUnixTimestamp: number
): number {
  const getMinutes = getMinutesRemaining(endUnixTimestamp, startUnixTimestamp);
  const minutes = getMinutes * 60;
  return getSecondsRemaining(endUnixTimestamp, startUnixTimestamp) - minutes;
}

export function roundTimestampToPastDayMidnight(unixTimestamp: number): number {
  const actual = moment(unixTimestamp)
    .utc()
    .startOf('day');
  return actual.unix();
}

<<<<<<< HEAD
export function getOneWeekInFutureTimestamp(currentUnixTimestamp) {
  return moment.unix(currentUnixTimestamp).add(1, 'week').unix();
=======
export function getFullDaysBetween(
  startUnixTimestamp: number,
  endUnixTimestamp: number,
): Array<string> {
  const getDays = getDaysRemaining(endUnixTimestamp, startUnixTimestamp);
  const daysBetween: Array<string> = [];
  for (let i = 1; i < getDays; i++) {
    const date = moment(startUnixTimestamp * 1000).utc().startOf('day').add(i, "days");
    daysBetween.push(`${shortMonths[date.utc().month()]} ${date.utc().format("DD")}`);
  }

  return daysBetween;
>>>>>>> 14897c9e
}<|MERGE_RESOLUTION|>--- conflicted
+++ resolved
@@ -312,10 +312,10 @@
   return actual.unix();
 }
 
-<<<<<<< HEAD
+
 export function getOneWeekInFutureTimestamp(currentUnixTimestamp) {
   return moment.unix(currentUnixTimestamp).add(1, 'week').unix();
-=======
+
 export function getFullDaysBetween(
   startUnixTimestamp: number,
   endUnixTimestamp: number,
@@ -328,5 +328,4 @@
   }
 
   return daysBetween;
->>>>>>> 14897c9e
 }