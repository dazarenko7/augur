--- conflicted
+++ resolved
@@ -1,11 +1,7 @@
 import { useEffect, useState } from 'react';
 import Box from '3box';
 
-<<<<<<< HEAD
-export const use3box = (provider, theme) => {
-=======
-export const use3box = (provider, initialize3box, initialized3box) => {
->>>>>>> 944c1b49
+export const use3box = (provider, initialize3box, initialized3box, theme) => {
   const [activate, setActivate] = useState(false);
   const [address, setAddress] = useState();
   const [box, setBox] = useState({});
