import { Currency, ETHER, Token } from '@uniswap/sdk'
import React, { KeyboardEvent, RefObject, useCallback, useContext, useEffect, useMemo, useRef, useState } from 'react'
import ReactGA from 'react-ga'
import { FixedSizeList } from 'react-window'
import { Text } from 'rebass'
import { ThemeContext } from 'styled-components'
import { useActiveWeb3React } from '../../hooks'
import { useAllMarketTokens, useAllTokens, useToken } from '../../hooks/Tokens'
import { useSelectedListInfo } from '../../state/lists/hooks'
import { CloseIcon, LinkStyledButton, TYPE } from '../../Theme'
import { isAddress } from '../../utils'
import Card from '../Card'
import Column from '../Column'
import QuestionHelper from '../QuestionHelper'
import Row, { RowBetween } from '../Row'
import CommonBases from './CommonBases'
import CurrencyList from './CurrencyList'
import { PaddedColumn, SearchInput, Separator } from './styleds'
import AutoSizer from 'react-virtualized-auto-sizer'
import { useSwapQueryParam } from '../../state/swap/hooks'

interface CurrencySearchProps {
  isOpen: boolean
  onDismiss: () => void
  selectedCurrency?: Currency | null
  onCurrencySelect: (currency: Currency) => void
  otherSelectedCurrency?: Currency | null
  showCommonBases?: boolean
  onChangeList: () => void
}

export function CurrencySearch({
  selectedCurrency,
  onCurrencySelect,
  otherSelectedCurrency,
  showCommonBases,
  onDismiss,
  isOpen,
  onChangeList
}: CurrencySearchProps) {
  const { chainId } = useActiveWeb3React()
  const theme = useContext(ThemeContext)

  const fixedList = useRef<FixedSizeList>()
  const [searchQuery, setSearchQuery] = useState<string>('')
  const { marketId, cash, amm } = useSwapQueryParam()
<<<<<<< HEAD
  const allMarketTokens = useAllMarketTokens(marketId, cash, amm)
=======
  const allMarketTokens = useAllMarketTokens(marketId, cash)
>>>>>>> debe2f0b

  // if they input an address, use it
  const isAddressSearch = isAddress(searchQuery)

  useEffect(() => {
    if (isAddressSearch) {
      ReactGA.event({
        category: 'Currency Select',
        action: 'Search by address',
        label: isAddressSearch
      })
    }
  }, [isAddressSearch])

  // not showing ether for this initial release
  const showETH: boolean = false

  const handleCurrencySelect = useCallback(
    (currency: Currency) => {
      console.log('handleCurrencySelect aa', currency)
      onCurrencySelect(currency)
      onDismiss()
    },
    [onDismiss, onCurrencySelect]
  )

  // clear the input on open
  useEffect(() => {
    if (isOpen) setSearchQuery('')
  }, [isOpen])


  return (
    <Column style={{ width: '100%', flex: '1 1' }}>
      <PaddedColumn gap="14px">
        {showCommonBases && (
          <CommonBases chainId={chainId} onSelect={handleCurrencySelect} selectedCurrency={selectedCurrency} />
        )}
      </PaddedColumn>
      <RowBetween>
          <Text fontWeight={500} fontSize={16}>
            Select a token
            <QuestionHelper text="Find a token by searching for its name or symbol or by pasting its address below." />
          </Text>
          <CloseIcon onClick={onDismiss} />
        </RowBetween>
      <Separator />

      <div style={{ flex: '1' }}>
        <AutoSizer disableWidth>
          {({ height }) => (
            <CurrencyList
              height={height}
              showETH={showETH}
              currencies={allMarketTokens}
              onCurrencySelect={handleCurrencySelect}
              otherCurrency={otherSelectedCurrency}
              selectedCurrency={selectedCurrency}
              fixedListRef={fixedList}
            />
          )}
        </AutoSizer>
      </div>
    </Column>
  )
}<|MERGE_RESOLUTION|>--- conflicted
+++ resolved
@@ -44,11 +44,7 @@
   const fixedList = useRef<FixedSizeList>()
   const [searchQuery, setSearchQuery] = useState<string>('')
   const { marketId, cash, amm } = useSwapQueryParam()
-<<<<<<< HEAD
   const allMarketTokens = useAllMarketTokens(marketId, cash, amm)
-=======
-  const allMarketTokens = useAllMarketTokens(marketId, cash)
->>>>>>> debe2f0b
 
   // if they input an address, use it
   const isAddressSearch = isAddress(searchQuery)
