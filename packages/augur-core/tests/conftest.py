import pytest
import eth
import eth_tester
from typing import Any
from datetime import timedelta
from eth_tester import PyEVMBackend, EthereumTester
from solc import compile_standard
from io import open as io_open
from json import dump as json_dump, load as json_load, dumps as json_dumps
from os import path, walk, makedirs, remove as remove_file
from re import findall
from contract import Contract
from utils import stringToBytes, BuyWithCash, PrintGasUsed

from web3 import (
    EthereumTesterProvider,
    Web3,
)

from web3.middleware import (
    abi_middleware,
    attrdict_middleware,
    gas_price_strategy_middleware,
    name_to_address_middleware,
    normalize_errors_middleware,
    pythonic_middleware,
    request_parameter_normalizer,
    validation_middleware,
)

from eth_typing import (
    Address,
    Hash32
)

from trie import (
    HexaryTrie,
)

from eth.db.hash_trie import HashTrie

from eth._utils.padding import (
    pad32,
)

from eth_utils import (
    encode_hex,
    is_checksum_address,
    int_to_big_endian,
)

from eth.rlp.headers import (
    BlockHeader,
    HeaderParams,
)

from eth_hash.auto import keccak
from eth_utils import (
    encode_hex,
)

from eth import constants
from eth.exceptions import (
    OutOfGas,
)
from eth.vm.computation import BaseComputation
from eth.vm.forks.homestead.computation import (
    HomesteadComputation,
)

from eth.vm.forks.spurious_dragon.opcodes import SPURIOUS_DRAGON_OPCODES

from hexbytes.main import HexBytes

import rlp

import web3

genesis_overrides = {
    'gas_limit': 800000000
}
custom_genesis_params = PyEVMBackend._generate_genesis_params(overrides=genesis_overrides)
custom_genesis_state = PyEVMBackend._generate_genesis_state(num_accounts=9)

# Hacks to reduce test time
def new_is_valid_opcode(self, position: int) -> bool:
    return True

def new_default_middlewares(self, web3):
    return [
        (request_parameter_normalizer, 'request_param_normalizer'),
        (gas_price_strategy_middleware, 'gas_price_strategy'),
        (name_to_address_middleware(web3), 'name_to_address'),
        (attrdict_middleware, 'attrdict'),
        (pythonic_middleware, 'pythonic'),
        (normalize_errors_middleware, 'normalize_errors'),
        (validation_middleware, 'validation'),
        (abi_middleware, 'abi'),
    ]

def new_debug2(self, message: str, *args: Any, **kwargs: Any) -> None:
    pass

def new_get_storage(self, address: Address, slot: int, from_journal: bool=True) -> int:
        account = self._get_account(address, from_journal)
        storage = HashTrie(HexaryTrie(self._journaldb, account.storage_root))

        slot_as_key = pad32(int_to_big_endian(slot))

        encoded_value = storage[slot_as_key]
        if not encoded_value:
            return 0
        return rlp.decode(encoded_value, sedes=rlp.sedes.big_endian_int)

def dumb_gas_search(*args) -> int:
    return 790000000

def dumb_get_buffered_gas_estimate(web3, transaction, gas_buffer=100000):
    return 790000000

def dumb_estimateGas(self, transaction, block_identifier=None):
    return 790000000

def new_create_header_from_parent(self,
                                parent_header: BlockHeader,
                                **header_params: HeaderParams) -> BlockHeader:
    header = self.get_vm_class_for_block_number(
        block_number=parent_header.block_number + 1,
    ).create_header_from_parent(parent_header, **header_params)
    header._gas_limit = 800000000
    return header

def new_apply_create_message(self) -> BaseComputation:
        snapshot = self.state.snapshot()

        # EIP161 nonce incrementation
        self.state.account_db.increment_nonce(self.msg.storage_address)

        computation = self.apply_message()

        if computation.is_error:
            self.state.revert(snapshot)
            return computation
        else:
            contract_code = computation.output

            if contract_code:
                contract_code_gas_cost = len(contract_code) * constants.GAS_CODEDEPOSIT
                try:
                    computation.consume_gas(
                        contract_code_gas_cost,
                        reason="Write contract code for CREATE",
                    )
                except OutOfGas as err:
                    # Different from Frontier: reverts state on gas failure while
                    # writing contract code.
                    computation._error = err
                    self.state.revert(snapshot)
                else:
                    if self.logger:
                        self.logger.debug2(
                            "SETTING CODE: %s -> length: %s | hash: %s",
                            encode_hex(self.msg.storage_address),
                            len(contract_code),
                            encode_hex(keccak(contract_code))
                        )

                    self.state.account_db.set_code(self.msg.storage_address, contract_code)
                    self.state.commit(snapshot)
            else:
                self.state.commit(snapshot)
            return computation

eth.vm.code_stream.CodeStream.is_valid_opcode = new_is_valid_opcode
eth.vm.forks.spurious_dragon.computation.SpuriousDragonComputation.apply_create_message = new_apply_create_message
eth.tools.logging.ExtendedDebugLogger.debug2 = new_debug2
eth.db.account.AccountDB.get_storage = new_get_storage
web3.manager.RequestManager.default_middlewares = new_default_middlewares
web3._utils.transactions.get_buffered_gas_estimate = dumb_get_buffered_gas_estimate
eth.chains.base.Chain.create_header_from_parent = new_create_header_from_parent
old_estimateGas = web3.eth.Eth.estimateGas
web3.eth.Eth.estimateGas = dumb_estimateGas

# used to resolve relative paths
BASE_PATH = path.dirname(path.abspath(__file__))
def resolveRelativePath(relativeFilePath):
    return path.abspath(path.join(BASE_PATH, relativeFilePath))
COMPILATION_CACHE = resolveRelativePath('./compilation_cache')

class bcolors:
    WARN = '\033[93m'
    FAIL = '\033[91m'
    ENDC = '\033[0m'

CONTRACT_SIZE_LIMIT = 24576.0
CONTRACT_SIZE_WARN_LEVEL = CONTRACT_SIZE_LIMIT * 0.75

def pytest_addoption(parser):
    parser.addoption("--cover", action="store_true", help="Use the coverage enabled contracts. Meant to be used with the tools/generateCoverageReport.js script")
    parser.addoption("--subFork", action="store_true", help="Use the coverage enabled contracts. Meant to be used with the tools/generateCoverageReport.js script")

def pytest_configure(config):
    # register an additional marker
    config.addinivalue_line("markers", "cover: use coverage contracts")

TRADING_CONTRACTS = ['CreateOrder','FillOrder','CancelOrder','Trade','Orders','ZeroXTrade','ProfitLoss','SimulateTrade']

class ContractsFixture:
    signatures = {}
    compiledCode = {}

    ####
    #### Static Methods
    ####

    @staticmethod
    def ensureCacheDirectoryExists():
        if not path.exists(COMPILATION_CACHE):
            makedirs(COMPILATION_CACHE)

    def __init__(self, request):
        self.eth_tester = EthereumTester(backend=PyEVMBackend(genesis_parameters=custom_genesis_params, genesis_state=custom_genesis_state))
        self.testerProvider = EthereumTesterProvider(ethereum_tester=self.eth_tester)
        self.w3 = Web3(self.testerProvider)
        self.eth_tester.backend.chain.gas_estimator = dumb_gas_search
        self.privateKeys = self.eth_tester.backend.account_keys
        self.accounts = self.eth_tester.get_accounts()
        self.contracts = {}
        self.relativeContractsPath = '../source/contracts'
        self.relativeTestContractsPath = 'solidity_test_helpers'
        # self.relativeTestContractsPath = 'mock_templates/contracts'
        self.coverageMode = request.config.option.cover
        self.subFork = request.config.option.subFork
        self.logListener = None
        if self.coverageMode:
            self.logListener = self.writeLogToFile
            self.relativeContractsPath = '../coverageEnv/contracts'
            self.relativeTestContractsPath = '../coverageEnv/solidity_test_helpers'

    def writeLogToFile(self, message):
        with open('./allFiredEvents', 'a') as logsFile:
            logData = message.__dict__
            for key, value in logData.items():
                if type(value) == HexBytes:
                    logData[key] = value.hex()[2:]
            logData['topics'] = [val.hex()[2:] for val in logData['topics']]
            logData['data'] = logData['data'][2:]
            logsFile.write(json_dumps(logData) + '\n')

    def generateSignature(self, relativeFilePath):
        ContractsFixture.ensureCacheDirectoryExists()
        filename = path.basename(relativeFilePath)
        name = path.splitext(filename)[0]
        outputPath = path.join(COMPILATION_CACHE,  name + 'Signature')
        lastCompilationTime = path.getmtime(outputPath) if path.isfile(outputPath) else 0
        if path.getmtime(relativeFilePath) > lastCompilationTime:
            print('generating signature for ' + name)
            extension = path.splitext(filename)[1]
            signature = None
            if extension == '.sol':
                signature = self.compileSolidity(relativeFilePath)['abi']
            else:
                raise
            with open(outputPath, mode='w') as file:
                json_dump(signature, file)
        else:
            pass#print('using cached signature for ' + name)
        with open(outputPath, 'r') as file:
            signature = json_load(file)
        return(signature)

    def getCompiledCode(self, relativeFilePath):
        filename = path.basename(relativeFilePath)
        name = path.splitext(filename)[0]
        if name in ContractsFixture.compiledCode:
            return ContractsFixture.compiledCode[name]
        dependencySet = set()
        self.getAllDependencies(relativeFilePath, dependencySet)
        ContractsFixture.ensureCacheDirectoryExists()
        compiledOutputPath = path.join(COMPILATION_CACHE, name)
        lastCompilationTime = path.getmtime(compiledOutputPath) if path.isfile(compiledOutputPath) else 0
        needsRecompile = False
        for dependencyPath in dependencySet:
            if (path.getmtime(dependencyPath) > lastCompilationTime):
                needsRecompile = True
                break
        if (needsRecompile):
            print('compiling ' + name + '...')
            extension = path.splitext(filename)[1]
            compiledCode = None
            if extension == '.sol':
                compiledCode = bytearray.fromhex(self.compileSolidity(relativeFilePath)['evm']['bytecode']['object'])
            else:
                raise
            with io_open(compiledOutputPath, mode='wb') as file:
                file.write(compiledCode)
        else:
            pass#print('using cached compilation for ' + name)
        with io_open(compiledOutputPath, mode='rb') as file:
            compiledCode = file.read()
            contractSize = len(compiledCode)
            if (contractSize >= CONTRACT_SIZE_LIMIT):
                print('%sContract %s is OVER the size limit by %d bytes%s' % (bcolors.FAIL, name, contractSize - CONTRACT_SIZE_LIMIT, bcolors.ENDC))
            elif (contractSize >= CONTRACT_SIZE_WARN_LEVEL):
                print('%sContract %s is under size limit by only %d bytes%s' % (bcolors.WARN, name, CONTRACT_SIZE_LIMIT - contractSize, bcolors.ENDC))
            elif (contractSize > 0):
                pass#print('Size: %i' % contractSize)
            ContractsFixture.compiledCode[name] = compiledCode
            return(compiledCode)

    def compileSolidity(self, relativeFilePath):
        absoluteFilePath = resolveRelativePath(relativeFilePath)
        filename = path.basename(relativeFilePath)
        contractName = path.splitext(filename)[0]
        compilerParameter = {
            'language': 'Solidity',
            'sources': {
                absoluteFilePath: {
                    'urls': [ absoluteFilePath ]
                }
            },
            'settings': {
                # TODO: Remove 'remappings' line below and update 'sources' line above
                'remappings': [ 'ROOT=%s/' % resolveRelativePath(self.relativeContractsPath), 'TEST=%s/' % resolveRelativePath(self.relativeTestContractsPath) ],
                'optimizer': {
                    'enabled': True,
                    'runs': 200
                },
                'outputSelection': {
                    "*": {
                        '*': [ 'metadata', 'evm.bytecode', 'evm.sourceMap', 'abi' ]
                    }
                }
            }
        }
        return compile_standard(compilerParameter, allow_paths=resolveRelativePath("../"))['contracts'][absoluteFilePath][contractName]

    def getAllDependencies(self, filePath, knownDependencies):
        knownDependencies.add(filePath)
        fileDirectory = path.dirname(filePath)
        with open(filePath, 'r') as file:
            fileContents = file.read()
        matches = findall("inset\('(.*?)'\)", fileContents)
        for match in matches:
            dependencyPath = path.abspath(path.join(fileDirectory, match))
            if not dependencyPath in knownDependencies:
                self.getAllDependencies(dependencyPath, knownDependencies)
        matches = findall("create\('(.*?)'\)", fileContents)
        for match in matches:
            dependencyPath = path.abspath(path.join(fileDirectory, match))
            if not dependencyPath in knownDependencies:
                self.getAllDependencies(dependencyPath, knownDependencies)
        matches = findall("import ['\"](.*?)['\"]", fileContents)
        for match in matches:
            dependencyPath = path.join(BASE_PATH, self.relativeContractsPath, match).replace("ROOT/", "")
            if "TEST" in dependencyPath:
                dependencyPath = path.join(BASE_PATH, self.relativeTestContractsPath, match).replace("TEST/", "")
            if not path.isfile(dependencyPath):
                print("BAD DEPS for", filePath)
                print("BAD DEPS is", dependencyPath)
                raise Exception("Could not resolve dependency file path: %s" % dependencyPath)
            if not dependencyPath in knownDependencies:
                self.getAllDependencies(dependencyPath, knownDependencies)
        return(knownDependencies)

    def uploadAndAddToAugur(self, relativeFilePath, lookupKey = None, signatureKey = None, constructorArgs=[]):
        lookupKey = lookupKey if lookupKey else path.splitext(path.basename(relativeFilePath))[0]
        #with PrintGasUsed(self, "UPLOAD CONTRACT %s" % lookupKey, 0):
        contract = self.upload(relativeFilePath, lookupKey, signatureKey, constructorArgs)
        if not contract: return None
        if lookupKey in TRADING_CONTRACTS:
            self.contracts['AugurTrading'].registerContract(lookupKey.ljust(32, '\x00').encode('utf-8'), contract.address)
        else:
            self.contracts['Augur'].registerContract(lookupKey.ljust(32, '\x00').encode('utf-8'), contract.address)
        return(contract)

    def generateAndStoreSignature(self, relativePath):
        key = path.splitext(path.basename(relativePath))[0]
        resolvedPath = resolveRelativePath(relativePath)
        if self.coverageMode:
            resolvedPath = resolvedPath.replace("tests", "coverageEnv").replace("source/", "coverageEnv/")
        if key not in ContractsFixture.signatures:
            ContractsFixture.signatures[key] = self.generateSignature(resolvedPath)

    def upload(self, relativeFilePath, lookupKey = None, signatureKey = None, constructorArgs=[]):
        resolvedPath = resolveRelativePath(relativeFilePath)
        if self.coverageMode:
            resolvedPath = resolvedPath.replace("tests", "coverageEnv").replace("source/", "coverageEnv/")
        lookupKey = lookupKey if lookupKey else path.splitext(path.basename(resolvedPath))[0]
        signatureKey = signatureKey if signatureKey else lookupKey
        if lookupKey in self.contracts:
            return(self.contracts[lookupKey])
        compiledCode = self.getCompiledCode(resolvedPath)
        # abstract contracts have a 0-length array for bytecode
        if len(compiledCode) == 0:
            if ("libraries" in relativeFilePath or lookupKey.startswith("I") or lookupKey.startswith("Base") or lookupKey.startswith("DS")):
                pass#print "Skipping upload of " + lookupKey + " because it had no bytecode (likely a abstract class/interface)."
            else:
                raise Exception("Contract: " + lookupKey + " has no bytecode, but this is not expected. It probably doesn't implement all its abstract methods")
            return None
        if signatureKey not in ContractsFixture.signatures:
            ContractsFixture.signatures[signatureKey] = self.generateSignature(resolvedPath)
        signature = ContractsFixture.signatures[signatureKey]
        W3Contract = self.w3.eth.contract(abi=signature, bytecode=compiledCode)
        deploy_address = self.accounts[0]
        tx_hash = W3Contract.constructor(*constructorArgs).transact({'from': deploy_address, 'gasPrice': 1, 'gas': 750000000})
        tx_receipt = self.w3.eth.waitForTransactionReceipt(tx_hash, 180)
        if tx_receipt.status == 0:
            raise Exception("Contract upload %s failed" % lookupKey)
        w3Contract = W3Contract(tx_receipt.contractAddress)
        contract = Contract(self.w3, w3Contract, self.logListener, self.coverageMode)
        self.contracts[lookupKey] = contract
        return contract

    def applySignature(self, signatureName, address, signature=None):
        assert address
        if signature is None:
            signature = ContractsFixture.signatures[signatureName]
        W3Contract = self.w3.eth.contract(abi=signature)
        w3Contract = W3Contract(address)
        contract = Contract(self.w3, w3Contract, self.logListener, self.coverageMode)
        return contract

    def createSnapshot(self):
        return self.eth_tester.take_snapshot()

    def resetToSnapshot(self, snapshot):
        self.eth_tester.revert_to_snapshot(snapshot)

    def createSnapshot(self):
        contractsCopy = {}
        for contractName in self.contracts:
            contractsCopy[contractName] = dict(signature = self.contracts[contractName].abi, address = self.contracts[contractName].address)
        return  { 'snapshot_id': self.eth_tester.take_snapshot(), 'contracts': contractsCopy }

    def resetToSnapshot(self, snapshot):
        if not 'snapshot_id' in snapshot: raise "snapshot is missing 'snapshot_id'"
        if not 'contracts' in snapshot: raise "snapshot is missing 'contracts'"
        self.eth_tester.revert_to_snapshot(snapshot['snapshot_id'])
        self.contracts = {}
        for contractName in snapshot['contracts']:
            contract = snapshot['contracts'][contractName]
            self.contracts[contractName] = self.applySignature(None, contract['address'], contract['signature'])

    def getBlockNumber(self):
        return self.eth_tester.backend.chain.header.block_number

    def mineBlocks(self, numBlocks):
        for i in range(int(numBlocks)):
            self.eth_tester.backend.chain.mine_block()

    def uploadAllContracts(self):
        for directory, _, filenames in walk(resolveRelativePath(self.relativeContractsPath)):
            # skip the legacy reputation directory since it is unnecessary and we don't support uploads of contracts with constructors yet
            if 'legacy_reputation' in directory: continue
            if 'external' in directory: continue
<<<<<<< HEAD
            if '0x' in directory: continue # uploaded separately
=======
            if 'uniswap' in directory: continue
>>>>>>> 07b7b9e6
            for filename in filenames:
                name = path.splitext(filename)[0]
                extension = path.splitext(filename)[1]
                if extension != '.sol': continue
                if name == 'augur': continue
                if name == 'Augur': continue
                if name == 'Orders': continue # In testing we use the TestOrders version which lets us call protected methods
                if name == 'Time': continue # In testing and development we swap the Time library for a ControlledTime version which lets us manage block timestamp
                if name == 'ReputationTokenFactory': continue # In testing and development we use the TestNetReputationTokenFactory which lets us faucet
                if name in ['Cash', 'TestNetDaiVat', 'TestNetDaiPot', 'TestNetDaiJoin', 'CashFaucet', 'CashFaucetProxy']: continue # We upload the Test Dai contracts manually after this process
                if name in ['IAugur', 'IDisputeCrowdsourcer', 'IDisputeWindow', 'IUniverse', 'IMarket', 'IReportingParticipant', 'IReputationToken', 'IOrders', 'IShareToken', 'Order', 'IInitialReporter']: continue # Don't compile interfaces or libraries
                # TODO these four are necessary for test_universe but break everything else
                # if name == 'MarketFactory': continue # tests use mock
                # if name == 'ReputationTokenFactory': continue # tests use mock
                # if name == 'DisputeWindowFactory': continue # tests use mock
                # if name == 'UniverseFactory': continue # tests use mock
                onlySignatures = ["ReputationToken", "TestNetReputationToken", "Universe"]
                if name in onlySignatures:
                    self.generateAndStoreSignature(path.join(directory, filename))
                elif name == "TimeControlled":
                    self.uploadAndAddToAugur(path.join(directory, filename), lookupKey = "Time", signatureKey = "TimeControlled")
                # TODO this breaks test_universe tests but is necessary for other tests
                elif name == "TestNetReputationTokenFactory":
                    self.uploadAndAddToAugur(path.join(directory, filename), lookupKey = "ReputationTokenFactory", signatureKey = "TestNetReputationTokenFactory")
                elif name == "TestOrders":
                    self.uploadAndAddToAugur(path.join(directory, filename), lookupKey = "Orders", signatureKey = "TestOrders")
                else:
                    self.uploadAndAddToAugur(path.join(directory, filename))

    def uploadTestDaiContracts(self):
        self.uploadAndAddToAugur("../source/contracts/Cash.sol")
        self.uploadAndAddToAugur("../source/contracts/TestNetDaiVat.sol", lookupKey = "DaiVat", signatureKey = "DaiVat")
        self.uploadAndAddToAugur("../source/contracts/TestNetDaiPot.sol", lookupKey = "DaiPot", signatureKey = "DaiPot", constructorArgs=[self.contracts['DaiVat'].address, self.contracts['Time'].address])
        self.uploadAndAddToAugur("../source/contracts/TestNetDaiJoin.sol", lookupKey = "DaiJoin", signatureKey = "DaiJoin", constructorArgs=[self.contracts['DaiVat'].address, self.contracts['Cash'].address])
        self.contracts["Cash"].initialize(self.contracts['Augur'].address)

<<<<<<< HEAD
    def upload0xContracts(self):
        chainId = 123456
        contractSetups = [
            ("ERC20Proxy", "asset-proxy/contracts/src/ERC20Proxy", []),
            ("ERC721Proxy", "asset-proxy/contracts/src/ERC721Proxy", []),
            ("ERC1155Proxy", "asset-proxy/contracts/src/ERC1155Proxy", []),
            ("ZeroXExchange", "exchange/contracts/src/Exchange", [chainId]),
            ("ZeroXCoordinator", "coordinator/contracts/src/Coordinator", ["EXCHANGE", chainId]),
            ("CoordinatorRegistry", "coordinator/contracts/src/registry/CoordinatorRegistry", []),
            ("DevUtils", "dev-utils/contracts/src/DevUtils", ["EXCHANGE"]),
            ("WETH9", "erc20/contracts/src/WETH9", []),
            ("ZRXToken", "erc20/contracts/src/ZRXToken", []),
        ]
        zeroXContracts = dict()
        for alias, filename, constructorArgs in contractSetups:
            if constructorArgs and constructorArgs[0] == "EXCHANGE":
                constructorArgs[0] = zeroXContracts["ZeroXExchange"]
            contract = self.upload("../source/contracts/0x/{}.sol".format(filename), constructorArgs=constructorArgs)
            zeroXContracts[alias] = contract.address
            self.contracts[alias] = contract
        self.contracts["ZeroXExchange"].registerAssetProxy(zeroXContracts["ERC1155Proxy"])
        self.contracts["ZeroXExchange"].registerAssetProxy(zeroXContracts["ERC20Proxy"])
        self.contracts["ERC1155Proxy"].addAuthorizedAddress(zeroXContracts["ZeroXExchange"])
        self.contracts["ERC20Proxy"].addAuthorizedAddress(zeroXContracts["ZeroXExchange"])
        return zeroXContracts
=======
    def uploadUniswapContracts(self):
        resolvedUniswapPath = resolveRelativePath("../source/contracts/uniswap/UniswapV2.sol")
        self.signatures["UniswapV2"] = self.generateSignature(resolvedUniswapPath)
        self.uploadAndAddToAugur("../source/contracts/uniswap/UniswapV2Factory.sol", constructorArgs=["", 1])
>>>>>>> 07b7b9e6

    def initializeAllContracts(self):
        coreContractsToInitialize = ['Time','LegacyReputationToken','GnosisSafeRegistry','ShareToken','WarpSync','RepPriceOracle']
        for contractName in coreContractsToInitialize:
            if getattr(self.contracts[contractName], "initializeERC1820", None):
                self.contracts[contractName].initializeERC1820(self.contracts['Augur'].address)
            elif getattr(self.contracts[contractName], "initialize", None):
                self.contracts[contractName].initialize(self.contracts['Augur'].address)
            else:
                raise "contract has no 'initialize' method on it."
        for contractName in TRADING_CONTRACTS:
            self.contracts[contractName].initialize(self.contracts['Augur'].address, self.contracts['AugurTrading'].address)

    ####
    #### Helpers
    ####

    def approveCentralAuthority(self):
        contractsNeedingApproval = ['Augur','FillOrder','CreateOrder']
        contractsToApprove = ['Cash']
        testersGivingApproval = [self.accounts[x] for x in range(0,8)]
        for testerKey in testersGivingApproval:
            for contractName in contractsToApprove:
                for authorityName in contractsNeedingApproval:
                    self.contracts[contractName].approve(self.contracts[authorityName].address, 2**254, sender=testerKey)
        contractsToSetApproval = ['ShareToken']
        for testerKey in testersGivingApproval:
            for contractName in contractsToSetApproval:
                for authorityName in contractsNeedingApproval:
                    self.contracts[contractName].setApprovalForAll(self.contracts[authorityName].address, True, sender=testerKey)


    def uploadAugur(self):
        # We have to upload Augur first
        with PrintGasUsed(self, "AUGUR CREATION", 0):
            return self.upload("../source/contracts/Augur.sol")

    def uploadAugurTrading(self):
        # We have to upload Augur Trading before trading contracts
        return self.upload("../source/contracts/trading/AugurTrading.sol", constructorArgs=[self.contracts["Augur"].address])

    def doAugurTradingApprovals(self):
        self.contracts["AugurTrading"].doApprovals()

    def createUniverse(self):
        augur = self.contracts['Augur']
        with PrintGasUsed(self, "GENESIS CREATION", 0):
            assert augur.createGenesisUniverse(getReturnData=False)
        universeCreatedLogs = augur.getLogs("UniverseCreated")
        universeAddress = universeCreatedLogs[0].args.childUniverse
        universe = self.applySignature('Universe', universeAddress)
        return universe

    def distributeRep(self, universe):
        # Get the reputation token for this universe and migrate legacy REP to it
        reputationToken = self.applySignature('ReputationToken', universe.getReputationToken())
        legacyRepToken = self.applySignature('LegacyReputationToken', reputationToken.getLegacyRepToken())
        totalSupply = legacyRepToken.balanceOf(self.accounts[0])
        legacyRepToken.approve(reputationToken.address, totalSupply)
        reputationToken.migrateFromLegacyReputationToken()

    def getLogValue(self, eventName, argName):
        tradeEvents = ['OrderEvent','ProfitLossChanged','MarketVolumeChanged']
        augur = self.contracts['AugurTrading'] if eventName in tradeEvents else self.contracts['Augur']
        logs = augur.getLogs(eventName)
        log = logs[0]
        return log.args.__dict__[argName]

    def createYesNoMarket(self, universe, endTime, feePerCashInAttoCash, affiliateFeeDivisor, designatedReporterAddress, sender=None, extraInfo="{description: \"description\", categories: [\"\"]}", validityBond=0):
        sender = sender or self.accounts[0]
        marketCreationFee = validityBond or universe.getOrCacheValidityBond(commitTx=False)
        with BuyWithCash(self.contracts['Cash'], marketCreationFee, sender, "validity bond"):
            assert universe.createYesNoMarket(int(endTime), feePerCashInAttoCash, affiliateFeeDivisor, designatedReporterAddress, extraInfo, sender=sender, getReturnData=False)
        marketAddress = self.getLogValue("MarketCreated", "market")
        market = self.applySignature('Market', marketAddress)
        return market

    def createCategoricalMarket(self, universe, numOutcomes, endTime, feePerCashInAttoCash, affiliateFeeDivisor, designatedReporterAddress, outcomes = None, sender=None, extraInfo="{description: \"description\", categories: [\"\", \"\"]}"):
        sender = sender or self.accounts[0]
        marketCreationFee = universe.getOrCacheValidityBond(commitTx=False)
        if outcomes is None:
            outcomes = [" "] * numOutcomes
        with BuyWithCash(self.contracts['Cash'], marketCreationFee, sender, "validity bond"):
            assert universe.createCategoricalMarket(endTime, feePerCashInAttoCash, affiliateFeeDivisor, designatedReporterAddress, outcomes, extraInfo, sender=sender, getReturnData=False)
        marketAddress = self.getLogValue("MarketCreated", "market")
        market = self.applySignature('Market', marketAddress)
        return market

    def createScalarMarket(self, universe, endTime, feePerCashInAttoCash, affiliateFeeDivisor, maxPrice, minPrice, numTicks, designatedReporterAddress, sender=None, extraInfo="{description: \"description\", categories: [\"\", \"\", \"\"]}"):
        sender = sender or self.accounts[0]
        marketCreationFee = universe.getOrCacheValidityBond(commitTx=False)
        with BuyWithCash(self.contracts['Cash'], marketCreationFee, sender, "validity bond"):
            assert universe.createScalarMarket(endTime, feePerCashInAttoCash, affiliateFeeDivisor, designatedReporterAddress, [minPrice, maxPrice], numTicks, extraInfo, sender=sender, getReturnData=False)
        marketAddress = self.getLogValue("MarketCreated", "market")
        market = self.applySignature('Market', marketAddress)
        return market

    def createReasonableYesNoMarket(self, universe, sender=None, extraInfo="{description: \"description\", categories: [\"\", \"\", \"\"]}", validityBond=0, designatedReporterAddress=None):
        sender = sender or self.accounts[0]
        designatedReporter = designatedReporterAddress or sender
        return self.createYesNoMarket(
            universe = universe,
            endTime = self.contracts["Time"].getTimestamp() + timedelta(days=1).total_seconds(),
            feePerCashInAttoCash = 10**16,
            affiliateFeeDivisor = 4,
            designatedReporterAddress = designatedReporter,
            sender = sender,
            extraInfo= extraInfo,
            validityBond= validityBond)

    def createReasonableCategoricalMarket(self, universe, numOutcomes, sender=None):
        sender = sender or self.accounts[0]
        return self.createCategoricalMarket(
            universe = universe,
            numOutcomes = numOutcomes,
            endTime = self.contracts["Time"].getTimestamp() + timedelta(days=1).total_seconds(),
            feePerCashInAttoCash = 10**16,
            affiliateFeeDivisor = 0,
            designatedReporterAddress = sender,
            sender = sender)

    def createReasonableScalarMarket(self, universe, maxPrice, minPrice, numTicks, sender=None):
        sender = sender or self.accounts[0]
        return self.createScalarMarket(
            universe = universe,
            endTime = self.contracts["Time"].getTimestamp() + timedelta(days=1).total_seconds(),
            feePerCashInAttoCash = 10**16,
            affiliateFeeDivisor = 0,
            maxPrice= maxPrice,
            minPrice= minPrice,
            numTicks= numTicks,
            designatedReporterAddress = sender,
            sender = sender)

    def getShareToken(self, market, outcome):
        address = market.getShareToken(outcome)
        return self.applySignature("ShareToken", address)

@pytest.fixture(scope="session")
def fixture(request):
    return ContractsFixture(request)

@pytest.fixture(scope="session")
def baseSnapshot(fixture):
    return fixture.createSnapshot()

@pytest.fixture(scope="session")
def augurInitializedSnapshot(fixture, baseSnapshot):
    fixture.resetToSnapshot(baseSnapshot)
    fixture.uploadAugur()
    fixture.uploadAugurTrading()
    fixture.uploadAllContracts()
    fixture.uploadTestDaiContracts()
<<<<<<< HEAD
    fixture.upload0xContracts()
=======
    fixture.uploadUniswapContracts()
>>>>>>> 07b7b9e6
    fixture.initializeAllContracts()
    fixture.doAugurTradingApprovals()
    fixture.approveCentralAuthority()
    return fixture.createSnapshot()

@pytest.fixture(scope="session")
def kitchenSinkSnapshot(fixture, augurInitializedSnapshot):
    fixture.resetToSnapshot(augurInitializedSnapshot)
    legacyReputationToken = fixture.contracts['LegacyReputationToken']
    legacyReputationToken.faucet(11 * 10**6 * 10**18)
    universe = fixture.createUniverse()
    cash = fixture.contracts['Cash']
    augur = fixture.contracts['Augur']
    fixture.distributeRep(universe)

    if fixture.subFork:
        forkingMarket = fixture.createReasonableYesNoMarket(universe)
        proceedToFork(fixture, forkingMarket, universe)
        fixture.contracts["Time"].setTimestamp(universe.getForkEndTime() + 1)
        reputationToken = fixture.applySignature('ReputationToken', universe.getReputationToken())
        yesPayoutNumerators = [0, 0, forkingMarket.getNumTicks()]
        reputationToken.migrateOutByPayout(yesPayoutNumerators, reputationToken.balanceOf(fixture.accounts[0]))
        universe = fixture.applySignature('Universe', universe.createChildUniverse(yesPayoutNumerators))

    yesNoMarket = fixture.createReasonableYesNoMarket(universe)
    categoricalMarket = fixture.createReasonableCategoricalMarket(universe, 3)
    categorical8Market = fixture.createReasonableCategoricalMarket(universe, 7)
    scalarMarket = fixture.createReasonableScalarMarket(universe, 30, -10, 400000)
    fixture.uploadAndAddToAugur("solidity_test_helpers/Constants.sol")
    fixture.contracts['DaiPot'].setDSR(1000000564701133626865910626) # 5% a day

    tokensFail = fixture.upload("solidity_test_helpers/ERC777Fail.sol")
    erc1820Registry = fixture.contracts['ERC1820Registry']
    erc1820Registry.setInterfaceImplementer(fixture.accounts[0], erc1820Registry.interfaceHash("ERC777TokensSender"), tokensFail.address)
    erc1820Registry.setInterfaceImplementer(fixture.accounts[0], erc1820Registry.interfaceHash("ERC777TokensRecipient"), tokensFail.address)

    snapshot = fixture.createSnapshot()
    snapshot['universe'] = universe
    snapshot['cash'] = cash
    snapshot['augur'] = augur
    snapshot['yesNoMarket'] = yesNoMarket
    snapshot['categoricalMarket'] = categoricalMarket
    snapshot['categorical8Market'] = categorical8Market
    snapshot['scalarMarket'] = scalarMarket
    snapshot['reputationToken'] = fixture.applySignature('ReputationToken', universe.getReputationToken())
    snapshot['tokensFail'] = tokensFail
    return snapshot

@pytest.fixture
def kitchenSinkFixture(fixture, kitchenSinkSnapshot):
    fixture.resetToSnapshot(kitchenSinkSnapshot)
    return fixture

@pytest.fixture
def universe(kitchenSinkFixture, kitchenSinkSnapshot):
    return kitchenSinkFixture.applySignature(None, kitchenSinkSnapshot['universe'].address, kitchenSinkSnapshot['universe'].abi)

@pytest.fixture
def cash(kitchenSinkFixture, kitchenSinkSnapshot):
    return kitchenSinkFixture.applySignature(None, kitchenSinkSnapshot['cash'].address, kitchenSinkSnapshot['cash'].abi)

@pytest.fixture
def augur(kitchenSinkFixture, kitchenSinkSnapshot):
    return kitchenSinkFixture.applySignature(None, kitchenSinkSnapshot['augur'].address, kitchenSinkSnapshot['augur'].abi)

@pytest.fixture
def market(kitchenSinkFixture, kitchenSinkSnapshot):
    return kitchenSinkFixture.applySignature(None, kitchenSinkSnapshot['yesNoMarket'].address, kitchenSinkSnapshot['yesNoMarket'].abi)

@pytest.fixture
def yesNoMarket(kitchenSinkFixture, kitchenSinkSnapshot):
    return kitchenSinkFixture.applySignature(None, kitchenSinkSnapshot['yesNoMarket'].address, kitchenSinkSnapshot['yesNoMarket'].abi)

@pytest.fixture
def categoricalMarket(kitchenSinkFixture, kitchenSinkSnapshot):
    return kitchenSinkFixture.applySignature(None, kitchenSinkSnapshot['categoricalMarket'].address, kitchenSinkSnapshot['categoricalMarket'].abi)

@pytest.fixture
def scalarMarket(kitchenSinkFixture, kitchenSinkSnapshot):
    return kitchenSinkFixture.applySignature(None, kitchenSinkSnapshot['scalarMarket'].address, kitchenSinkSnapshot['scalarMarket'].abi)

@pytest.fixture
def reputationToken(kitchenSinkFixture, kitchenSinkSnapshot):
    return kitchenSinkFixture.applySignature(None, kitchenSinkSnapshot['reputationToken'].address, kitchenSinkSnapshot['reputationToken'].abi)

@pytest.fixture
def tokensFail(kitchenSinkFixture, kitchenSinkSnapshot):
    return kitchenSinkFixture.applySignature(None, kitchenSinkSnapshot['tokensFail'].address, kitchenSinkSnapshot['tokensFail'].abi)

# TODO: globally replace this with `fixture` and `kitchenSinkSnapshot` as appropriate then delete this
@pytest.fixture(scope="session")
def sessionFixture(fixture, kitchenSinkSnapshot):
    fixture.resetToSnapshot(kitchenSinkSnapshot)
    return fixture

@pytest.fixture
def contractsFixture(fixture, kitchenSinkSnapshot):
    fixture.resetToSnapshot(kitchenSinkSnapshot)
    return fixture

@pytest.fixture
def augurInitializedFixture(fixture, augurInitializedSnapshot):
    fixture.resetToSnapshot(augurInitializedSnapshot)
    return fixture<|MERGE_RESOLUTION|>--- conflicted
+++ resolved
@@ -454,11 +454,8 @@
             # skip the legacy reputation directory since it is unnecessary and we don't support uploads of contracts with constructors yet
             if 'legacy_reputation' in directory: continue
             if 'external' in directory: continue
-<<<<<<< HEAD
             if '0x' in directory: continue # uploaded separately
-=======
             if 'uniswap' in directory: continue
->>>>>>> 07b7b9e6
             for filename in filenames:
                 name = path.splitext(filename)[0]
                 extension = path.splitext(filename)[1]
@@ -495,7 +492,6 @@
         self.uploadAndAddToAugur("../source/contracts/TestNetDaiJoin.sol", lookupKey = "DaiJoin", signatureKey = "DaiJoin", constructorArgs=[self.contracts['DaiVat'].address, self.contracts['Cash'].address])
         self.contracts["Cash"].initialize(self.contracts['Augur'].address)
 
-<<<<<<< HEAD
     def upload0xContracts(self):
         chainId = 123456
         contractSetups = [
@@ -521,12 +517,11 @@
         self.contracts["ERC1155Proxy"].addAuthorizedAddress(zeroXContracts["ZeroXExchange"])
         self.contracts["ERC20Proxy"].addAuthorizedAddress(zeroXContracts["ZeroXExchange"])
         return zeroXContracts
-=======
+
     def uploadUniswapContracts(self):
         resolvedUniswapPath = resolveRelativePath("../source/contracts/uniswap/UniswapV2.sol")
         self.signatures["UniswapV2"] = self.generateSignature(resolvedUniswapPath)
         self.uploadAndAddToAugur("../source/contracts/uniswap/UniswapV2Factory.sol", constructorArgs=["", 1])
->>>>>>> 07b7b9e6
 
     def initializeAllContracts(self):
         coreContractsToInitialize = ['Time','LegacyReputationToken','GnosisSafeRegistry','ShareToken','WarpSync','RepPriceOracle']
@@ -680,11 +675,8 @@
     fixture.uploadAugurTrading()
     fixture.uploadAllContracts()
     fixture.uploadTestDaiContracts()
-<<<<<<< HEAD
     fixture.upload0xContracts()
-=======
     fixture.uploadUniswapContracts()
->>>>>>> 07b7b9e6
     fixture.initializeAllContracts()
     fixture.doAugurTradingApprovals()
     fixture.approveCentralAuthority()
