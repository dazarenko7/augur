--- conflicted
+++ resolved
@@ -795,13 +795,7 @@
     orderID = createOrder.publicCreateOrder(ASK, fix(1), 60, market.address, 0, longTo32Bytes(0), longTo32Bytes(0), longTo32Bytes(42), sender=contractsFixture.accounts[1])
     assert orderID
 
-<<<<<<< HEAD
-    expectedAffiliateFees = fix(100) / 9400
-    sourceKickback = expectedAffiliateFees / 5
-    expectedAffiliateFees -= sourceKickback
-=======
     expectedAffiliateFees = 2 * 10**18
->>>>>>> debe2f0b
     cash.faucet(fix(60), sender=contractsFixture.accounts[2])
     # Trade and specify an affiliate address.
     if finalized and invalid:
