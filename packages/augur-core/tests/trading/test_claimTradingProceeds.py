--- conflicted
+++ resolved
@@ -79,11 +79,7 @@
     if not kitchenSinkFixture.sideChain: assert kitchenSinkFixture.getOpenInterestInAttoCash(universe) == 100 * market.getNumTicks()
     # get NO shares with a2
     acquireShortShareSet(kitchenSinkFixture, cash, market, YES, 100, shareToken.address, sender = kitchenSinkFixture.accounts[2])
-<<<<<<< HEAD
-    assert universe.getOpenInterestInAttoCash() == 200 * market.getNumTicks()
-=======
     if not kitchenSinkFixture.sideChain: assert kitchenSinkFixture.getOpenInterestInAttoCash(universe) == 200 * market.getNumTicks()
->>>>>>> debe2f0b
     finalizeMarket(kitchenSinkFixture, market, [0, 0, 10**3])
 
     tradingProceedsClaimedLog = {
