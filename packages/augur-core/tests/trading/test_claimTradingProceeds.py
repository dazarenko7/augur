--- conflicted
+++ resolved
@@ -32,17 +32,9 @@
 
     shareToken = kitchenSinkFixture.applySignature('ShareToken', market.getShareToken(outcome))
     completeSets = kitchenSinkFixture.contracts['CompleteSets']
-<<<<<<< HEAD
-    createOrder = kitchenSinkFixture.contracts['CreateOrder']
-    fillOrder = kitchenSinkFixture.contracts['FillOrder']
-
-    assert completeSets.publicBuyCompleteSets(market.address, amount, sender = sender, value = cost)
-    assert shareToken.transfer(1, amount, sender = sender)
-=======
     with BuyWithCash(cash, cost, sender, "complete set buy"):
         assert completeSets.publicBuyCompleteSets(market.address, amount, sender = sender)
-    assert shareToken.transfer(0, amount, sender = sender)
->>>>>>> 994e21d3
+    assert shareToken.transfer(1, amount, sender = sender)
     for otherOutcome in range(0, market.getNumberOfOutcomes()):
         if otherOutcome == outcome: continue
         otherShareToken = kitchenSinkFixture.applySignature('ShareToken', market.getShareToken(otherOutcome))
