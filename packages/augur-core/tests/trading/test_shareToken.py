#!/usr/bin/env python

from eth_tester.exceptions import TransactionFailed
from pytest import raises
from utils import fix, AssertLog, stringToBytes, BuyWithCash, nullAddress, longTo32Bytes
from constants import YES, NO

def test_init(contractsFixture, market):
    shareToken = contractsFixture.getShareToken()

    assert shareToken.name() == "Shares", "currency name"
    assert shareToken.symbol() == "SHARE", "currency symbol"

    assert shareToken.getTypeName() == stringToBytes("ShareToken")

def test_bad_input_to_trade_functions(contractsFixture, universe, market, cash):
    shareToken = contractsFixture.getShareToken()

    cost = 10 * market.getNumTicks()
    account = contractsFixture.accounts[1]
    cash.faucet(cost, sender=account)

    # cant provide an invalid outcome
    with raises(TransactionFailed):
        shareToken.buyCompleteSetsForTrade(market.address, 10, 257, account, account, sender = account)

    shareToken.buyCompleteSetsForTrade(market.address, 10, 1, account, account, sender = account)

    # can't provide an invalid market
    shareToken.setApprovalForAll(contractsFixture.accounts[0], True, sender=account)
    with raises(TransactionFailed):
        shareToken.sellCompleteSetsForTrade(nullAddress, 1, 10, account, account, account, account, 4, account, longTo32Bytes(11))

    shareToken.sellCompleteSetsForTrade(market.address, 1, 10, account, account, account, account, 4, account, longTo32Bytes(11))

def test_safeTransferFrom(contractsFixture, universe, market, cash):
    shareToken = contractsFixture.getShareToken()

    with BuyWithCash(cash, 7 * market.getNumTicks(), contractsFixture.accounts[0], "complete set buy"):
        shareToken.buyCompleteSets(market.address, contractsFixture.accounts[0], 7)

    initialTotalSupply = shareToken.totalSupplyForMarketOutcome(market.address, 0)

    initialBalance0 = shareToken.balanceOfMarketOutcome(market.address, 0, contractsFixture.accounts[0])
    initialBalance1 = shareToken.balanceOfMarketOutcome(market.address, 0, contractsFixture.accounts[1])

    tokenId = shareToken.getTokenId(market.address, 0)

    with raises(TransactionFailed):
        shareToken.safeTransferFrom(contractsFixture.accounts[0], contractsFixture.accounts[1], tokenId, 11, "", sender=contractsFixture.accounts[0])
    with raises(TransactionFailed):
        shareToken.safeTransferFrom(contractsFixture.accounts[0], contractsFixture.accounts[1], tokenId, 5, "", sender=contractsFixture.accounts[1])
    with raises(TransactionFailed):
        shareToken.safeTransferFrom(contractsFixture.accounts[1], contractsFixture.accounts[1], tokenId, 5, "", sender=contractsFixture.accounts[1])

    shareTokenBalanceChangedLog = {
        "universe": universe.address,
        "account": contractsFixture.accounts[1],
        "outcome": 0,
        "balance": 5,
        "market": market.address,
    }

    with AssertLog(contractsFixture, "ShareTokenBalanceChanged", shareTokenBalanceChangedLog, skip=1):
        shareToken.safeTransferFrom(contractsFixture.accounts[0], contractsFixture.accounts[1], tokenId, 5, "", sender=contractsFixture.accounts[0])

    afterTransferBalance0 = shareToken.balanceOfMarketOutcome(market.address, 0, contractsFixture.accounts[0])
    afterTransferBalance1 = shareToken.balanceOfMarketOutcome(market.address, 0, contractsFixture.accounts[1])

    assert(initialBalance0 - 5 == afterTransferBalance0), "Decrease in address 1's balance should equal amount transferred"
    assert(initialBalance1 + 5 == afterTransferBalance1), "Increase in address 2's balance should equal amount transferred"
    assert(shareToken.totalSupplyForMarketOutcome(market.address, 0) == initialTotalSupply), "Total supply should be unchanged"

def test_approve(contractsFixture, market, cash):
    shareToken = contractsFixture.getShareToken()

    tokenId = shareToken.getTokenId(market.address, 0)

    with BuyWithCash(cash, 7 * market.getNumTicks(), contractsFixture.accounts[0], "complete set buy"):
        shareToken.buyCompleteSets(market.address, contractsFixture.accounts[0], 7)

    assert(shareToken.isApprovedForAll(contractsFixture.accounts[0], contractsFixture.accounts[1]) == False), "Initialy Approved"

    with raises(TransactionFailed):
        shareToken.safeTransferFrom(contractsFixture.accounts[0], contractsFixture.accounts[1], tokenId, 5, "", sender=contractsFixture.accounts[1])

    shareToken.setApprovalForAll(contractsFixture.accounts[1], True, sender=contractsFixture.accounts[0])
    assert(shareToken.isApprovedForAll(contractsFixture.accounts[0], contractsFixture.accounts[1]) == True), "Not Approved"

    shareToken.safeTransferFrom(contractsFixture.accounts[0], contractsFixture.accounts[1], tokenId, 5, "", sender=contractsFixture.accounts[1])

def test_publicBuyCompleteSets(contractsFixture, universe, cash, market):
    orders = contractsFixture.contracts['Orders']
    shareToken = contractsFixture.getShareToken()

    assert not cash.balanceOf(contractsFixture.accounts[1])
    assert universe.marketBalance(market.address) == universe.getOrCacheValidityBond()
    assert contractsFixture.getOpenInterestInAttoCash(universe) == 0

    cost = 10 * market.getNumTicks()
    assert cash.faucet(cost, sender=contractsFixture.accounts[1])

    completeSetsPurchasedLog = {
        "universe": universe.address,
        "market": market.address,
        "account": contractsFixture.accounts[1],
        "numCompleteSets": 10,
    }

    marketOIChanged = {
        "universe": universe.address,
        "market": market.address,
        "marketOI": cost,
    }

    with AssertLog(contractsFixture, "CompleteSetsPurchased", completeSetsPurchasedLog):
        with AssertLog(contractsFixture, "MarketOIChanged", marketOIChanged):
            assert shareToken.publicBuyCompleteSets(market.address, 10, sender=contractsFixture.accounts[1])

    assert shareToken.balanceOfMarketOutcome(market.address, YES, contractsFixture.accounts[1]) == 10, "Should have 10 shares of outcome 1"
    assert shareToken.balanceOfMarketOutcome(market.address, NO, contractsFixture.accounts[1]) == 10, "Should have 10 shares of outcome 2"
    assert cash.balanceOf(contractsFixture.accounts[1]) == 0, "Sender's cash balance should be 0"
    expectedMarketBalance = cost if contractsFixture.paraAugur else cost + universe.getOrCacheValidityBond()
    assert contractsFixture.marketBalance(market) == expectedMarketBalance, "Increase in market's cash should equal the cost to purchase the complete set"
    assert shareToken.totalSupplyForMarketOutcome(market.address, YES) == 10, "Increase in yes shares purchased for this market should be 10"
    assert shareToken.totalSupplyForMarketOutcome(market.address, NO) == 10, "Increase in yes shares purchased for this market should be 10"
    assert contractsFixture.getOpenInterestInAttoCash(universe) == cost, "Open interest in the universe increases by the cost in ETH of the sets purchased"

def test_publicSellCompleteSets(contractsFixture, universe, cash, market):
    orders = contractsFixture.contracts['Orders']
    shareToken = contractsFixture.getShareToken()

    account = contractsFixture.accounts[0]
    validityBond = 0 if contractsFixture.paraAugur else universe.getOrCacheValidityBond()

    assert not cash.balanceOf(account)
    assert contractsFixture.marketBalance(market) == validityBond

    cost = 10 * market.getNumTicks()
    assert cash.faucet(cost)
    assert contractsFixture.getOpenInterestInAttoCash(universe) == 0
    shareToken.buyCompleteSets(market.address, account, 10)
    assert contractsFixture.getOpenInterestInAttoCash(universe) == 10 * market.getNumTicks()

    completeSetsSoldLog = {
        "universe": universe.address,
        "market": market.address,
        "account": account,
        "numCompleteSets": 9,
        "fees": 90,
    }

    marketOIChanged = {
        "universe": universe.address,
        "market": market.address,
        "marketOI": market.getNumTicks(),
    }

    with AssertLog(contractsFixture, "CompleteSetsSold", completeSetsSoldLog):
        with AssertLog(contractsFixture, "MarketOIChanged", marketOIChanged):
            result = shareToken.publicSellCompleteSets(market.address, 9, longTo32Bytes(11))

    assert contractsFixture.getOpenInterestInAttoCash(universe) == 1 * market.getNumTicks()

    assert shareToken.balanceOfMarketOutcome(market.address, YES, contractsFixture.accounts[0]) == 1, "Should have 1 share of outcome yes"
    assert shareToken.balanceOfMarketOutcome(market.address, NO, contractsFixture.accounts[0]) == 1, "Should have 1 share of outcome no"
    assert shareToken.totalSupplyForMarketOutcome(market.address, YES) == 1
    assert shareToken.totalSupplyForMarketOutcome(market.address, NO) == 1
    assert cash.balanceOf(contractsFixture.accounts[0]) == 8910
<<<<<<< HEAD
    assert universe.marketBalance(market.address) == universe.getOrCacheValidityBond() + 1000 + 90
    assert market.marketCreatorFeesAttoCash() == 90
=======
    assert contractsFixture.marketBalance(market) == validityBond + 1000 + 90
    assert contractsFixture.marketCreatorFeesAttoCash(market) == 90
>>>>>>> debe2f0b

def test_sellCompleteSets_failure(contractsFixture, universe, cash, market):
    shareToken = contractsFixture.getShareToken()
    orders = contractsFixture.contracts['Orders']

    cost = 10 * market.getNumTicks()
    account = contractsFixture.accounts[1]
    cash.faucet(cost, sender=account)
    shareToken.buyCompleteSets(market.address, account, 10, sender = account)

    # sellCompleteSets exceptions
    with raises(TransactionFailed):
        shareToken.sellCompleteSets(market.address, account, account, 10 + 1, longTo32Bytes(11), account)

def test_maliciousMarket(contractsFixture, universe, cash, market):
    shareToken = contractsFixture.getShareToken()
    orders = contractsFixture.contracts['Orders']

    maliciousMarket = contractsFixture.upload('solidity_test_helpers/MaliciousMarket.sol', 'maliciousMarket', constructorArgs=[market.address])

    with raises(TransactionFailed):
        shareToken.buyCompleteSets(maliciousMarket.address, contractsFixture.accounts[1], 10**18, sender = contractsFixture.accounts[1])<|MERGE_RESOLUTION|>--- conflicted
+++ resolved
@@ -167,13 +167,8 @@
     assert shareToken.totalSupplyForMarketOutcome(market.address, YES) == 1
     assert shareToken.totalSupplyForMarketOutcome(market.address, NO) == 1
     assert cash.balanceOf(contractsFixture.accounts[0]) == 8910
-<<<<<<< HEAD
-    assert universe.marketBalance(market.address) == universe.getOrCacheValidityBond() + 1000 + 90
-    assert market.marketCreatorFeesAttoCash() == 90
-=======
     assert contractsFixture.marketBalance(market) == validityBond + 1000 + 90
     assert contractsFixture.marketCreatorFeesAttoCash(market) == 90
->>>>>>> debe2f0b
 
 def test_sellCompleteSets_failure(contractsFixture, universe, cash, market):
     shareToken = contractsFixture.getShareToken()
