{
  "name": "@augurproject/core",
<<<<<<< HEAD
  "version": "2.1.10",
=======
  "version": "2.1.9",
>>>>>>> debe2f0b
  "description": "Core augur contracts and deployment process",
  "author": "The Augur Developers <team@augur.net>",
  "repository": "http://github.com/AugurProject/augur-core",
  "main": "build",
  "browser": "build/browser.js",
  "license": "GPL-3.0",
  "scripts": {
    "lint": "solium --dir src --reporter=gcc",
    "build:python": "python3 -m pip install -r requirements.txt",
    "build:source": "tsc -b",
    "build:contracts": "node -r ts-node/register src/deployment/compileContracts.ts && npm run build:documentation",
    "build:interfaces": "node -r ts-node/register src/tools/generateContractInterfaces.ts",
    "build:with-lint": "npm run build:source && npm run lint && npm run build:contracts && npm run build:interfaces && npm run build:source && npm run build:artifacts",
    "build": "npm run build:source && npm run build:contracts && npm run build:interfaces && npm run build:source && npm run build:artifacts",
    "build:debug": "npm run build:source && npm run lint && cross-env ENABLE_SOLIDITY_DEBUG=true npm run build:interfaces && npm run build:source",
    "build:artifacts": "cross-env OUTPUT_PATH='../augur-artifacts/src' npm run build:contracts",
    "build:documentation": "yarn solidity-docgen -s ./output/contracts/contracts_full.json -o ../../docs/contracts",
    "test:unit": "python3 -m pytest -vv",
    "test:unit:all": "python3 -m pytest tests -vv",
    "test:integration": "jest --forceExit --detectOpenHandles --verbose=true",
    "test:coverage": "node --max-old-space-size=12288 src/tools/generateCoverageReport.js",
    "deploy:net": "bash src/support/deploy/run.sh direct",
    "deploy:para:contracts:net": "bash src/support/deployParaContracts/run.sh direct",
    "deploy:para:net": "bash src/support/deployPara/run.sh direct",
    "deploy:gov:net": "bash src/support/deployGov/run.sh direct",
    "deploy:local": "npm run deploy:net -- environment",
    "deploy:aura": "npm run deploy:net -- aura",
    "deploy:clique": "npm run deploy:net -- clique",
    "deploy:rinkeby": "npm run deploy:net -- rinkeby",
    "deploy:ropsten": "npm run deploy:net -- ropsten",
    "deploy:kovan": "npm run deploy:net -- kovan",
    "deploy:foundation": "npm run deploy:net -- foundation",
    "deploy:mainnet": "npm run deploy:net -- mainnet",
    "deploy:para:contracts:local": "npm run deploy:para:contracts:net -- environment",
    "deploy:para:contracts:mainnet": "npm run deploy:para:contracts:net -- mainnet",
    "deploy:para:contracts:ropsten": "npm run deploy:para:contracts:net -- ropsten",
    "deploy:para:contracts:v2": "npm run deploy:para:contracts:net -- v2",
    "deploy:para:local": "npm run deploy:para:net -- environment",
    "deploy:para:mainnet": "npm run deploy:para:net -- mainnet",
    "deploy:para:ropsten": "npm run deploy:para:net -- ropsten",
    "deploy:para:v2": "npm run deploy:para:net -- v2",
    "deploy:gov:local": "npm run deploy:gov:net -- environment",
    "deploy:gov:mainnet": "npm run deploy:gov:net -- mainnet",
    "deploy:gov:ropsten": "npm run deploy:gov:net -- ropsten",
    "deploy": "npm run deploy:net -- aura clique rinkeby",
    "verifyDeployment": "node -r ts-node/register src/deployment/verifyDeployment.ts",
    "docker:build": "docker build --cache-from augurproject/augur-core:monorepo --tag augurproject/augur-core:monorepo -f src/support/Dockerfile ./../..",
    "docker:push": "docker push augurproject/augur-core:monorepo",
    "docker:run:npm": "docker run --rm augurproject/augur-core:monorepo",
    "docker:run:shell": "docker run --rm -it --entrypoint=bash augurproject/augur-core:monorepo",
    "docker:run:test:integration:geth": "docker-compose -f src/support/test/integration/docker-compose-geth.yml up --abort-on-container-exit",
    "docker:run:test:integration:parity": "docker-compose -f src/support/test/integration/docker-compose-parity.yml up --abort-on-container-exit",
    "docker:run:test:unit": "npm run docker:run:npm -- run test:unit",
    "docker:run:test:unit:all": "npm run docker:run:npm -- run test:unit:all",
    "docker:run:test:security:mythril": "docker run -v `pwd`:/augur-core --workdir /augur-core/source/contracts cryptomental/augur-mythril-ci python /scripts/processor.py",
    "docker:run:test:security:maian": "docker-compose -f src/support/test/integration/docker-compose-geth.yml up --abort-on-container-exit && docker cp integration_geth-integration-tests_1:/augur/packages/augur-core/output/contracts/ contracts/ && docker run -v `pwd`/contracts:/augur/packages/augur-core/output/contracts/ cryptomental/maian-augur-ci python /scripts/test_runner.py",
    "docker:run:test:security:smt": "docker build --tag augurproject/augur-core-smt:latest -f src/support/test/smt/Dockerfile .",
    "docker:run:test:security:oyente": "docker build --tag augurproject/augur-core-oyente:latest -f src/support/test/oyente/Dockerfile .",
    "docker:run:test:geth": "npm run docker:run:test:unit:all && npm run docker:run:test:integration:geth",
    "docker:run:test:parity": "npm run docker:run:test:unit:all && npm run docker:run:test:integration:parity",
    "docker:run:deploy:net": "bash support/deploy/run.sh docker",
    "docker:run:deploy:rinkeby": "npm run docker:run:deploy:net -- rinkeby",
    "docker:run:deploy:ropsten": "npm run docker:run:deploy:net -- ropsten",
    "docker:run:deploy:foundation": "npm run docker:run:deploy:net -- foundation",
    "docker:run:deploy": "npm run docker:run:deploy:net -- aura clique rinkeby",
    "docker:npm": "npm run docker:build && npm run docker:run:npm",
    "docker:shell": "npm run docker:build && npm run docker:run:shell",
    "docker:test": "npm run docker:build && npm run docker:run:test:geth",
    "docker:test:geth": "npm run docker:build && npm run docker:run:test:geth",
    "docker:test:parity": "npm run docker:build && npm run docker:run:test:parity",
    "docker:test:unit": "npm run docker:build && npm run docker:run:test:unit",
    "docker:test:unit:all": "npm run docker:build && npm run docker:run:test:unit:all",
    "docker:deploy:net": "npm run docker:build && npm run docker:run:deploy:net",
    "docker:deploy:aura": "npm run docker:deploy:net -- aura",
    "docker:deploy:clique": "npm run docker:deploy:net -- clique",
    "docker:deploy:rinkeby": "npm run docker:deploy:net -- rinkeby",
    "docker:deploy:ropsten": "npm run docker:deploy:net -- ropsten",
    "docker:deploy:foundation": "npm run docker:deploy:net -- foundation",
    "docker:deploy": "npm run docker:deploy:net -- aura clique rinkeby",
    "prepare": "tsc -b"
  },
  "dependencies": {
<<<<<<< HEAD
    "@augurproject/artifacts": "^2.1.10",
    "@augurproject/contract-dependencies-ethers": "^2.1.10",
=======
    "@augurproject/artifacts": "^2.1.9",
    "@augurproject/contract-dependencies-ethers": "^2.1.9",
>>>>>>> debe2f0b
    "@augurproject/solidity-docgen": "0.2.0-alpha.3",
    "bignumber.js": "9.0.0",
    "ethers": "5.0.17",
    "path": "0.12.7"
  },
  "devDependencies": {
    "@augurproject/solidity-typescript-generator": "1.1.16",
    "@types/chai": "4.2.3",
    "@types/mkdirp": "0.5.2",
    "@types/node": "10.14.18",
    "chai": "4.2.0",
    "chai-as-promised": "7.1.1",
    "child_process": "1.0.2",
    "copy-dir": "1.3.0",
    "cross-env": "5.2.1",
    "options-parser": "0.4.0",
    "replace": "1.2.0",
    "solc": "0.5.11",
    "solidity-coverage": "0.6.7",
    "solium": "1.2.5",
    "source-map-support": "0.5.13",
    "ts-node": "9.0.0",
    "typescript": "3.9.7",
    "util": "0.12.1"
  },
  "publishConfig": {
    "access": "public"
  }
}<|MERGE_RESOLUTION|>--- conflicted
+++ resolved
@@ -1,10 +1,6 @@
 {
   "name": "@augurproject/core",
-<<<<<<< HEAD
-  "version": "2.1.10",
-=======
   "version": "2.1.9",
->>>>>>> debe2f0b
   "description": "Core augur contracts and deployment process",
   "author": "The Augur Developers <team@augur.net>",
   "repository": "http://github.com/AugurProject/augur-core",
@@ -87,13 +83,8 @@
     "prepare": "tsc -b"
   },
   "dependencies": {
-<<<<<<< HEAD
-    "@augurproject/artifacts": "^2.1.10",
-    "@augurproject/contract-dependencies-ethers": "^2.1.10",
-=======
     "@augurproject/artifacts": "^2.1.9",
     "@augurproject/contract-dependencies-ethers": "^2.1.9",
->>>>>>> debe2f0b
     "@augurproject/solidity-docgen": "0.2.0-alpha.3",
     "bignumber.js": "9.0.0",
     "ethers": "5.0.17",
