pragma solidity 0.5.10;
pragma experimental ABIEncoderV2;

import 'ROOT/IAugurCreationDataGetter.sol';
import "ROOT/libraries/math/SafeMathUint256.sol";
import "ROOT/libraries/ContractExists.sol";
import "ROOT/libraries/token/IERC20.sol";
import "ROOT/external/IExchange.sol";
import "ROOT/trading/IFillOrder.sol";
import "ROOT/ICash.sol";
import "ROOT/trading/Order.sol";
import "ROOT/trading/IZeroXTrade.sol";
import "ROOT/trading/IAugurTrading.sol";
import 'ROOT/libraries/Initializable.sol';
import "ROOT/IAugur.sol";
import 'ROOT/libraries/token/IERC1155.sol';


contract ZeroXTrade is Initializable, IZeroXTrade, IERC1155 {
    using SafeMathUint256 for uint256;

    bool transferFromAllowed = false;

    uint256 constant public TRADE_INTERVAL_VALUE = 10 ** 19; // Trade value of 10 DAI

    // ERC1155Assets(address,uint256[],uint256[],bytes)
    bytes4 constant public ERC1155_PROXY_ID = 0xa7cb5fb7;

    // EIP191 header for EIP712 prefix
    string constant internal EIP191_HEADER = "\x19\x01";

    // EIP712 Domain Name value
    string constant internal EIP712_DOMAIN_NAME = "0x Protocol";

    // EIP712 Domain Version value
    string constant internal EIP712_DOMAIN_VERSION = "2";

    // EIP1271 Order With Hash Selector
    bytes4 constant public EIP1271_ORDER_WITH_HASH_SELECTOR = 0x3efe50c8;

    // Hash of the EIP712 Domain Separator Schema
    bytes32 constant internal EIP712_DOMAIN_SEPARATOR_SCHEMA_HASH = keccak256(
        abi.encodePacked(
        "EIP712Domain(",
        "string name,",
        "string version,",
        "address verifyingContract",
        ")"
    ));

    bytes32 constant internal EIP712_ORDER_SCHEMA_HASH = keccak256(
        abi.encodePacked(
        "Order(",
        "address makerAddress,",
        "address takerAddress,",
        "address feeRecipientAddress,",
        "address senderAddress,",
        "uint256 makerAssetAmount,",
        "uint256 takerAssetAmount,",
        "uint256 makerFee,",
        "uint256 takerFee,",
        "uint256 expirationTimeSeconds,",
        "uint256 salt,",
        "bytes makerAssetData,",
        "bytes takerAssetData",
        "bytes makerFeeAssetData,",
        "bytes takerFeeAssetData",
        ")"
    ));

    // Hash of the EIP712 Domain Separator data
    // solhint-disable-next-line var-name-mixedcase
    bytes32 public EIP712_DOMAIN_HASH;

<<<<<<< HEAD
    IAugur augur;
=======
    IAugurTrading public augurTrading;
>>>>>>> d6681980
    IFillOrder public fillOrder;
    ICash public cash;
    IShareToken public shareToken;
    IExchange public exchange;

    function initialize(IAugur _augur, IAugurTrading _augurTrading) public beforeInitialized {
        endInitialization();
<<<<<<< HEAD
        augur = _augur;
=======
        augurTrading = _augurTrading;
>>>>>>> d6681980
        cash = ICash(_augur.lookup("Cash"));
        require(cash != ICash(0));
        shareToken = IShareToken(_augur.lookup("ShareToken"));
        require(shareToken != IShareToken(0));
        exchange = IExchange(_augurTrading.lookup("ZeroXExchange"));
        require(exchange != IExchange(0));
        fillOrder = IFillOrder(_augurTrading.lookup("FillOrder"));
        require(fillOrder != IFillOrder(0));

        EIP712_DOMAIN_HASH = keccak256(
            abi.encodePacked(
                EIP712_DOMAIN_SEPARATOR_SCHEMA_HASH,
                keccak256(bytes(EIP712_DOMAIN_NAME)),
                keccak256(bytes(EIP712_DOMAIN_VERSION)),
                uint256(address(this))
            )
        );
    }

    // ERC1155 Implementation
    /// @notice Transfers value amount of an _id from the _from address to the _to address specified.
    /// @dev MUST emit TransferSingle event on success.
    /// @param from    Source address
    /// @param to      Target address
    /// @param id      ID of the token type
    /// @param value   Transfer amount
    /// @param data    Additional data with no specified format, sent in call to `_to`
    function safeTransferFrom(address from, address to, uint256 id, uint256 value, bytes calldata data) external {
        require(transferFromAllowed);
        emit TransferSingle(msg.sender, from, to, id, value);
    }

    /// @notice Send multiple types of Tokens from a 3rd party in one transfer (with safety call).
    /// @dev MUST emit TransferBatch event on success.
    /// @param from    Source addresses
    /// @param to      Target addresses
    /// @param ids     IDs of each token type
    /// @param values  Transfer amounts per token type
    /// @param data    Additional data with no specified format, sent in call to `_to`
    function safeBatchTransferFrom(address from, address to, uint256[] calldata ids, uint256[] calldata values, bytes calldata data) external {
        require(transferFromAllowed);
        emit TransferBatch(msg.sender, from, to, ids, values);
    }

    /// @notice Get the balance of an account's Tokens.
    /// @param owner  The address of the token holder
    /// @param id     ID of the Token
    /// @return       The _owner's balance of the Token type requested
    function balanceOf(address owner, uint256 id) external view returns (uint256) {
        (address _market, uint256 _price, uint8 _outcome, uint8 _type) = unpackTokenId(id);
        // NOTE: An invalid order type will cause a failure here. That is malformed input so we don't mind reverting in such a case
        Order.Types _orderType = Order.Types(_type);
        if (_orderType == Order.Types.Ask) {
            return askBalance(owner, IMarket(_market), _outcome, _price);
        } else if (_orderType == Order.Types.Bid) {
            return bidBalance(owner, IMarket(_market), _outcome, _price);
        }
    }

    function totalSupply(uint256 id) external view returns (uint256) {
        return 0;
    }

    function bidBalance(address _owner, IMarket _market, uint8 _outcome, uint256 _price) public view returns (uint256) {
        uint256 _numberOfOutcomes = _market.getNumberOfOutcomes();
        // Figure out how many almost-complete-sets (just missing `outcome` share) the creator has
        uint256[] memory _shortOutcomes = new uint256[](_numberOfOutcomes - 1);
        uint256 _indexOutcome = 0;
        for (uint256 _i = 0; _i < _numberOfOutcomes - 1; _i++) {
            if (_i == _outcome) {
                _indexOutcome++;
            }
            _shortOutcomes[_i] = _indexOutcome;
            _indexOutcome++;
        }

        uint256 _attoSharesOwned = shareToken.lowestBalanceOfMarketOutcomes(_market, _shortOutcomes, _owner);

        uint256 _availableCash = cash.allowance(_owner, address(fillOrder)).min(cash.balanceOf(_owner));
        uint256 _attoSharesPurchasable = _availableCash.div(_price);

        return _attoSharesOwned.add(_attoSharesPurchasable);
    }

    function askBalance(address _owner, IMarket _market, uint8 _outcome, uint256 _price) public view returns (uint256) {
        uint256 _attoSharesOwned = shareToken.balanceOfMarketOutcome(_market, _outcome, _owner);
        uint256 _availableCash = cash.allowance(_owner, address(fillOrder)).min(cash.balanceOf(_owner));
        uint256 _attoSharesPurchasable = _availableCash.div(_market.getNumTicks().sub(_price));

        return _attoSharesOwned.add(_attoSharesPurchasable);
    }

    /// @notice Get the balance of multiple account/token pairs
    /// @param owners The addresses of the token holders
    /// @param ids    ID of the Tokens
    /// @return        The _owner's balance of the Token types requested
    function balanceOfBatch(address[] calldata owners, uint256[] calldata ids) external view returns (uint256[] memory balances_) {
        balances_ = new uint256[](owners.length);
        for (uint256 _i = 0; _i < owners.length; _i++) {
            balances_[_i] = this.balanceOf(owners[_i], ids[_i]);
        }
    }

    function setApprovalForAll(address operator, bool approved) external {
        revert("Not supported");
    }

    function isApprovedForAll(address owner, address operator) external view returns (bool) {
        return true;
    }

    // Trade functions

    /**
     * Perform Augur Trades using 0x signed orders
     *
     * @param  _requestedFillAmount  Share amount to fill
     * @param  _fingerprint          Fingerprint of the user to restrict affiliate fees
     * @param  _tradeGroupId         Random id to correlate these fills as one trade action
     * @param  _orders               Array of encoded Order struct data
     * @param  _signatures           Array of signature data
     * @return                       The amount the taker still wants
     */
    function trade(
        uint256 _requestedFillAmount,
        bytes32 _fingerprint,
        bytes32 _tradeGroupId,
        IExchange.Order[] memory _orders,
        bytes[] memory _signatures
    )
        public
        payable
        returns (uint256)
    {
        require(_orders.length > 0);
        uint256 _fillAmountRemaining = _requestedFillAmount;

        transferFromAllowed = true;

        uint256 _protocolFee = exchange.protocolFeeMultiplier().mul(tx.gasprice);

        // Do the actual asset exchanges
        for (uint256 i = 0; i < _orders.length && _fillAmountRemaining != 0; i++) {
            IExchange.Order memory _order = _orders[i];
            validateOrder(_order, _fillAmountRemaining);

            // Update 0x and pay protocol fee. This will also validate signatures and order state for us.
            IExchange.FillResults memory totalFillResults = exchange.fillOrder.value(_protocolFee)(
                _order,
                _fillAmountRemaining,
                _signatures[i]
            );

            if (totalFillResults.takerAssetFilledAmount == 0) {
                continue;
            }

            uint256 _amountTraded = doTrade(_order, totalFillResults.takerAssetFilledAmount, _fingerprint, _tradeGroupId, msg.sender);

            _fillAmountRemaining = _fillAmountRemaining.sub(_amountTraded);
        }

        transferFromAllowed = false;

        if (address(this).balance > 0) {
            msg.sender.call.value(address(this).balance);
        }

        return _fillAmountRemaining;
    }

    function validateOrder(IExchange.Order memory _order, uint256 _fillAmountRemaining) internal view {
        (IERC1155 _zeroXTradeTokenMaker, uint256 _tokenIdMaker) = getZeroXTradeTokenData(_order.makerAssetData);
        (IERC1155 _zeroXTradeTokenTaker, uint256 _tokenIdTaker) = getZeroXTradeTokenData(_order.takerAssetData);
        (address _market, uint256 _price, uint8 _outcome, uint8 _type) = unpackTokenId(_tokenIdMaker);
        uint256 _numTicks = IMarket(_market).getNumTicks();
        uint256 _tradeInterval = TRADE_INTERVAL_VALUE / _numTicks;
        require(_fillAmountRemaining.isMultipleOf(_tradeInterval), "Order must be a multiple of the market trade increment");
        require(_zeroXTradeTokenMaker == _zeroXTradeTokenTaker);
        require(_tokenIdMaker == _tokenIdTaker);
        require(_zeroXTradeTokenMaker == this);
    }

    function doTrade(IExchange.Order memory _order, uint256 _amount, bytes32 _fingerprint, bytes32 _tradeGroupId, address _taker) private returns (uint256 _amountFilled) {
        // parseOrderData will validate that the token being traded is the leigitmate one for the market
        AugurOrderData memory _augurOrderData = parseOrderData(_order);
        // If the signed order creator doesnt have enough funds we still want to continue and take their order out of the list
        // If the filler doesn't have funds this will just fail, which is fine
        if (!creatorHasFundsForTrade(_order, _amount)) {
            return 0;
        }
        // If the maker is also the taker we also just skip the trade but treat it as filled for amount remaining purposes
        if (_order.makerAddress == _taker) {
            return _amount;
        }
        (uint256 _amountRemaining, uint256 _fees) = fillOrder.fillZeroXOrder(IMarket(_augurOrderData.marketAddress), _augurOrderData.outcome, IERC20(_augurOrderData.kycToken), _augurOrderData.price, Order.Types(_augurOrderData.orderType), _order.makerAddress, _amount, _fingerprint, _tradeGroupId, _taker);
        _amountFilled = _amount.sub(_amountRemaining);
        logOrderFilled(_order, _augurOrderData, _taker, _tradeGroupId, _amountFilled, _fees);
        return _amountFilled;
    }

    function logOrderFilled(IExchange.Order memory _order, AugurOrderData memory _augurOrderData, address _taker, bytes32 _tradeGroupId, uint256 _amountFilled, uint256 _fees) private {
        bytes32 _orderHash = exchange.getOrderInfo(_order).orderHash;
        address[] memory _addressData = new address[](3);
        uint256[] memory _uint256Data = new uint256[](10);
        Order.Types _orderType = Order.Types(_augurOrderData.orderType);
        _addressData[0] = _augurOrderData.kycToken;
        _addressData[1] = _order.makerAddress;
        _addressData[2] = _taker;
        _uint256Data[0] = _augurOrderData.price;
        _uint256Data[1] = 0;
        _uint256Data[2] = _augurOrderData.outcome;
        _uint256Data[5] = _fees;
        _uint256Data[6] = _amountFilled;
        _uint256Data[8] = 0;
        _uint256Data[9] = 0;
        augurTrading.logZeroXOrderFilled(IMarket(_augurOrderData.marketAddress).getUniverse(), IMarket(_augurOrderData.marketAddress), _orderHash, _tradeGroupId, uint8(_orderType), _addressData, _uint256Data);
    }

    function creatorHasFundsForTrade(IExchange.Order memory _order, uint256 _amount) public view returns (bool) {
        uint256 _tokenId = getTokenIdFromOrder(_order);
        return _amount <= this.balanceOf(_order.makerAddress, _tokenId);
    }

    function getTransferFromAllowed() public view returns (bool) {
        return transferFromAllowed;
    }

    /// @dev Encode ERC-1155 asset data into the format described in the AssetProxy contract specification.
    /// @param _market The address of the market to trade on
    /// @param _price The price used to trade
    /// @param _outcome The outcome to trade on
    /// @param _type Either BID == 0 or ASK == 1
    /// @param _kycToken The kycToken used to restrict filling this order
    /// @return AssetProxy-compliant asset data describing the set of assets.
    function encodeAssetData(
        IMarket _market,
        uint256 _price,
        uint8 _outcome,
        uint8 _type,
        IERC20 _kycToken
    )
        public
        view
        returns (bytes memory _assetData)
    {
        uint256[] memory _tokenIds = new uint256[](1);
        uint256[] memory _tokenValues = new uint256[](1);

        uint256 _tokenId = getTokenId(address(_market), _price, _outcome, _type);
        _tokenIds[0] = _tokenId;
        _tokenValues[0] = 1;
        bytes memory _callbackData = new bytes(0);
        _assetData = abi.encodeWithSelector(
            ERC1155_PROXY_ID,
            address(this),
            _tokenIds,
            _tokenValues,
            _callbackData
        );

        uint256 _assetDataLength = _assetData.length;

        // We must pad the kycToken as the 0x exchnage requires the assetData be a multiple of 32 not counting the selector
        _assetData = abi.encodePacked(_assetData, bytes32(uint256(address(_kycToken))));

        return _assetData;
    }

    function getTokenId(address _market, uint256 _price, uint8 _outcome, uint8 _type) public pure returns (uint256 _tokenId) {
        // NOTE: we're assuming no one needs a full uint256 for the price value here and cutting to uint80 so we can pack this in a uint256.
        bytes memory _tokenIdBytes = abi.encodePacked(_market, uint80(_price), _outcome, _type);
        assembly {
            _tokenId := mload(add(_tokenIdBytes, add(0x20, 0)))
        }
    }

    function unpackTokenId(uint256 _tokenId) public pure returns (address _market, uint256 _price, uint8 _outcome, uint8 _type) {
        assembly {
            _market := shr(96, and(_tokenId, 0xFFFFFFFFFFFFFFFFFFFFFFFFFFFFFFFFFFFFFFFF000000000000000000000000))
            _price := shr(16,  and(_tokenId, 0x0000000000000000000000000000000000000000FFFFFFFFFFFFFFFFFFFF0000))
            _outcome := shr(8, and(_tokenId, 0x000000000000000000000000000000000000000000000000000000000000FF00))
            _type :=           and(_tokenId, 0x00000000000000000000000000000000000000000000000000000000000000FF)
        }
    }

    /// @dev Decode ERC-1155 asset data from the format described in the AssetProxy contract specification.
    /// @param _assetData AssetProxy-compliant asset data describing an ERC-1155 set of assets.
    /// @return The ERC-1155 AssetProxy identifier, the address of the ERC-1155
    /// contract hosting the assets, an array of the identifiers of the
    /// assets to be traded, an array of asset amounts to be traded, and
    /// callback data.  Each element of the arrays corresponds to the
    /// same-indexed element of the other array.  Return values specified as
    /// `memory` are returned as pointers to locations within the memory of
    /// the input parameter `assetData`.
    function decodeAssetData(bytes memory _assetData)
        public
        pure
        returns (
            bytes4 _assetProxyId,
            address _tokenAddress,
            uint256[] memory _tokenIds,
            uint256[] memory _tokenValues,
            bytes memory _callbackData,
            address _kycToken
        )
    {
         // Read the bytes4 from array memory
        assembly {
            _assetProxyId := mload(add(_assetData, 32))
            // Solidity does not require us to clean the trailing bytes. We do it anyway
            _assetProxyId := and(_assetProxyId, 0xFFFFFFFF00000000000000000000000000000000000000000000000000000000)
        }

        require(_assetProxyId == ERC1155_PROXY_ID, "WRONG_PROXY_ID");

        assembly {
            let _length := mload(_assetData)
            // The kycToken is just appended to the end of the normally abi encoded data
            _kycToken := mload(add(_assetData, _length))
            // Skip the length (of bytes variable) and the selector to get to the first parameter.
            _assetData := add(_assetData, 36)
            // Read the value of the first parameter:
            _tokenAddress := mload(_assetData)
            _tokenIds := add(_assetData, mload(add(_assetData, 32)))
            _tokenValues := add(_assetData, mload(add(_assetData, 64)))
            _callbackData := add(_assetData, mload(add(_assetData, 96)))
        }

        return (
            _assetProxyId,
            _tokenAddress,
            _tokenIds,
            _tokenValues,
            _callbackData,
            _kycToken
        );
    }

    function parseOrderData(IExchange.Order memory _order) public view returns (AugurOrderData memory _data) {
        (bytes4 _assetProxyId, address _tokenAddress, uint256[] memory _tokenIds, uint256[] memory _tokenValues, bytes memory _callbackData, address _kycToken) = decodeAssetData(_order.makerAssetData);
        (address _market, uint256 _price, uint8 _outcome, uint8 _type) = unpackTokenId(_tokenIds[0]);
        _data.marketAddress = _market;
        _data.price = _price;
        _data.orderType = _type;
        _data.outcome = _outcome;
        _data.kycToken = _kycToken;
    }

    function getZeroXTradeTokenData(bytes memory _assetData) public pure returns (IERC1155 _token, uint256 _tokenId) {
        (bytes4 _assetProxyId, address _tokenAddress, uint256[] memory _tokenIds, uint256[] memory _tokenValues, bytes memory _callbackData, address _kycToken) = decodeAssetData(_assetData);
        _tokenId = _tokenIds[0];
        _token = IERC1155(_tokenAddress);
    }

    function getTokenIdFromOrder(IExchange.Order memory _order) public pure returns (uint256 _tokenId) {
        (bytes4 _assetProxyId, address _tokenAddress, uint256[] memory _tokenIds, uint256[] memory _tokenValues, bytes memory _callbackData, address _kycToken) = decodeAssetData(_order.makerAssetData);
        _tokenId = _tokenIds[0];
    }

    function createZeroXOrder(uint8 _type, uint256 _attoshares, uint256 _price, address _market, uint8 _outcome, address _kycToken, uint256 _expirationTimeSeconds, uint256 _salt) public view returns (IExchange.Order memory _zeroXOrder, bytes32 _orderHash) {
        return createZeroXOrderFor(msg.sender, _type, _attoshares, _price, _market, _outcome, _kycToken, _expirationTimeSeconds, _salt);
    }

    function createZeroXOrderFor(address _maker, uint8 _type, uint256 _attoshares, uint256 _price, address _market, uint8 _outcome, address _kycToken, uint256 _expirationTimeSeconds, uint256 _salt) public view returns (IExchange.Order memory _zeroXOrder, bytes32 _orderHash) {
        bytes memory _assetData = encodeAssetData(IMarket(_market), _price, _outcome, _type, IERC20(_kycToken));
        uint256 _numTicks = IMarket(_market).getNumTicks();
        uint256 _tradeInterval = TRADE_INTERVAL_VALUE / _numTicks;
        require(_attoshares.isMultipleOf(_tradeInterval), "Order must be a multiple of the market trade increment");
        _zeroXOrder.makerAddress = _maker;
        _zeroXOrder.makerAssetAmount = _attoshares;
        _zeroXOrder.takerAssetAmount = _attoshares;
        _zeroXOrder.expirationTimeSeconds = _expirationTimeSeconds;
        _zeroXOrder.salt = _salt;
        _zeroXOrder.makerAssetData = _assetData;
        _zeroXOrder.takerAssetData = _assetData;
        _orderHash = exchange.getOrderInfo(_zeroXOrder).orderHash;
    }

    function encodeEIP1271OrderWithHash(
        IExchange.Order memory _zeroXOrder,
        bytes32 _orderHash
    )
        public
        pure
        returns (bytes memory encoded)
    {
        return abi.encodeWithSelector(
            EIP1271_ORDER_WITH_HASH_SELECTOR,
            _zeroXOrder,
            _orderHash
        );
    }

    function () external payable {}
}<|MERGE_RESOLUTION|>--- conflicted
+++ resolved
@@ -72,11 +72,7 @@
     // solhint-disable-next-line var-name-mixedcase
     bytes32 public EIP712_DOMAIN_HASH;
 
-<<<<<<< HEAD
-    IAugur augur;
-=======
     IAugurTrading public augurTrading;
->>>>>>> d6681980
     IFillOrder public fillOrder;
     ICash public cash;
     IShareToken public shareToken;
@@ -84,11 +80,7 @@
 
     function initialize(IAugur _augur, IAugurTrading _augurTrading) public beforeInitialized {
         endInitialization();
-<<<<<<< HEAD
-        augur = _augur;
-=======
         augurTrading = _augurTrading;
->>>>>>> d6681980
         cash = ICash(_augur.lookup("Cash"));
         require(cash != ICash(0));
         shareToken = IShareToken(_augur.lookup("ShareToken"));
