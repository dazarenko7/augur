--- conflicted
+++ resolved
@@ -79,11 +79,8 @@
         cash = ICash(_augur.lookup("Cash"));
         require(cash != ICash(0));
         shareToken = IShareToken(_augur.lookup("ShareToken"));
-<<<<<<< HEAD
         exchange = IExchange(_augurTrading.lookup("ZeroXExchange"));
-=======
         require(shareToken != IShareToken(0));
->>>>>>> f2741c1c
         fillOrder = IFillOrder(_augurTrading.lookup("FillOrder"));
         require(fillOrder != IFillOrder(0));
 
