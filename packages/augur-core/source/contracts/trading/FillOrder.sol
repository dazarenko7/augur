--- conflicted
+++ resolved
@@ -509,12 +509,8 @@
         return fillOrderInternal(_filler, _tradeData, _amount, _tradeGroupId);
     }
 
-<<<<<<< HEAD
-    function fillOrderInternal(address _filler, Trade.Data memory _tradeData, uint256 _amountFillerWants, bytes32 _tradeGroupId) internal nonReentrant returns (uint256) {
-        require(_tradeData.order.kycToken == IERC20(0) || (_tradeData.order.kycToken.balanceOf(_filler) > 0 && _tradeData.order.kycToken.balanceOf(_tradeData.creator.participantAddress) > 0), "FillOrder.fillOrder: KYC token failure");
-=======
+
     function fillOrderInternal(address _filler, Trade.Data memory _tradeData, uint256 _amountFillerWants, bytes32 _tradeGroupId) internal nonReentrant returns (uint256 _amountRemainingFillerWants, uint256 _totalFees) {
->>>>>>> d6681980
         uint256 _marketCreatorFees;
         uint256 _reporterFees;
 
