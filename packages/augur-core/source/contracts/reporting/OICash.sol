--- conflicted
+++ resolved
@@ -30,15 +30,8 @@
         shareToken = IShareToken(_augur.lookup("ShareToken"));
         require(shareToken != IShareToken(0));
         universe = _universe;
-<<<<<<< HEAD
-        erc1820Registry = IERC1820Registry(_erc1820RegistryAddress);
-        initialize1820InterfaceImplementations();
 
         initializeCashSender(_augur.lookup("DaiVat"), _augur.lookup("Cash"));
-=======
-
-        initializeMKRShutdownHandler(_augur.lookup("DaiVat"), _augur.lookup("Cash"));
->>>>>>> 106b80b2
     }
 
     function deposit(uint256 _amount) external returns (bool) {
