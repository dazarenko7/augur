--- conflicted
+++ resolved
@@ -46,15 +46,8 @@
         require(buyParticipationTokens != address(0));
         startTime = _startTime;
         participationTokensEnabled = _participationTokensEnabled;
-<<<<<<< HEAD
-        erc1820Registry = IERC1820Registry(_erc1820RegistryAddress);
-        initialize1820InterfaceImplementations();
 
         initializeCashSender(_augur.lookup("DaiVat"), address(cash));
-=======
-
-        initializeMKRShutdownHandler(_augur.lookup("DaiVat"), address(cash));
->>>>>>> 106b80b2
     }
 
     function onMarketFinalized() public {
