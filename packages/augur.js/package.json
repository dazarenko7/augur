--- conflicted
+++ resolved
@@ -1,10 +1,6 @@
 {
   "name": "augur.js",
-<<<<<<< HEAD
-  "version": "6.1.0",
-=======
   "version": "7.0.0-0",
->>>>>>> 9bd40750
   "description": "Augur JavaScript API",
   "author": "The Augur Developers <team@augur.net>",
   "license": "MIT",
