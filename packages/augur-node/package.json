{
  "name": "augur-node",
  "version": "10.0.0-0",
  "description": "Augur Node",
  "author": "The Augur Developers <team@augur.net>",
  "license": "MIT",
  "main": "build/index.js",
  "typings": "definitions/index",
  "typescript": {
    "definition": "definitions/index"
  },
  "directories": {
    "src": "src",
    "test": "test"
  },
  "scripts": {
    "version": "npm run rebuild",
    "go": "scripts/go.sh",
    "start": "ts-node ./src/runServer",
    "debug": "node --inspect-brk ./build/runServer",
    "knex": "ts-node ./node_modules/.bin/knex",
    "test": "jest unit",
    "test:integration": "jest integration",
    "test:integration:docker": "docker-compose up --force-recreate --abort-on-container-exit",
    "lint": "tslint -c tslint.json -p . -e src/version.ts && eslint test/unit",
    "build:ts": "genversion --es6 --semi src/version.ts && tsc",
    "build": "npm-run-all lint build:ts",
    "watch": "genversion --es6 --semi src/version.ts && tsc -w",
    "init-git": "if [ -d \".git\" ]; then exit 0; else git init; fi",
    "nuke": "rm -f package-lock.json; rm -f yarn.lock; rm -rf node_modules; npm run clean",
    "coveralls": "jest --coverage && cat ./coverage/lcov.info | coveralls",
    "migrate_pg": "knex migrate:latest --env pg",
    "migrate:make": "knex migrate:make -x ts $1",
    "prepare": "tsc",
    "postdeploy": "npm run migrate_pg",
    "link": "npm link augur.js speedomatic",
    "clean": "rm -rf augur*.db build definitions",
    "rebuild": "npm run clean && npm run build",
    "clean-start": "npm run rebuild && npm start",
    "clean-start-local": "npm run rebuild && ETHEREUM_HTTP=http://127.0.0.1:8545 ETHEREUM_WS=ws://127.0.0.1:8546 npm start",
    "rinkeby-start": "ETHEREUM_HTTP=https://rinkeby.augur.net/ethereum-http ETHEREUM_WS=wss://rinkeby.augur.net/ethereum-ws npm start",
    "reinstall": "./scripts/reinstall.sh",
    "sqlite": "./scripts/sqlite.sh",
    "docker:pg:start": "./scripts/postgres/start.sh",
    "docker:pg:stop": "./scripts/postgres/stop.sh",
    "docker:pg:restart": "npm run docker:pg:stop && npm run docker:pg:start",
    "docker:geth:pop": "npm explore augur.js -- npm run docker:geth:pop",
    "docker:build": "scripts/docker/build.sh",
    "docker:release": "bash scripts/release-docker.sh",
    "prepush": "npm run lint && npm run test"
  },
  "repository": {
    "type": "git",
    "url": "git+https://github.com/AugurProject/augur-node.git"
  },
  "bugs": {
    "url": "https://github.com/AugurProject/augur-node/issues"
  },
  "homepage": "https://github.com/AugurProject/augur-node#readme",
  "dependencies": {
    "async": "2.6.1",
    "augur-artifacts": "10.0.0-0",
    "augur.js": "10.0.0-0",
    "bignumber.js": "6.0.0",
    "chalk": "2.4.1",
    "ethrpc": "6.1.1",
    "express": "4.16.4",
    "helmet": "3.15.0",
    "io-ts": "1.4.2",
    "knex": "0.15.2",
    "lodash": "4.17.11",
    "md5-file": "4.0.0",
    "pg": "7.7.1",
    "postinstall-build": "5.0.3",
    "pouchdb": "7.0.0",
    "speedomatic": "2.1.5",
    "sqlite3": "4.0.6",
    "ts-node": "^6.1.1",
    "uuid": "3.3.2",
    "webpack": "4.27.1",
    "ws": "5.2.2"
  },
  "devDependencies": {
<<<<<<< HEAD
    "@babel/plugin-transform-typescript": "7.2.0",
    "@babel/preset-typescript": "7.1.0",
    "@types/chai": "4.1.7",
    "@types/jest": "23.3.10",
    "@types/knex": "0.15.1",
    "@types/md5-file": "4.0.0",
    "@types/pouchdb": "6.3.2",
=======
>>>>>>> 12266ac1
    "eslint": "5.10.0",
    "husky": "0.14.3",
    "node-gyp": "3.8.0",
    "node-pre-gyp": "0.12.0",
    "replace-in-file": "3.4.2",
    "tslint": "5.11.0",
    "tslint-eslint-rules": "4.1.1"
  },
  "buildDependencies": [
    "typescript",
    "tslint",
    "tslint-eslint-rules"
  ]
}<|MERGE_RESOLUTION|>--- conflicted
+++ resolved
@@ -72,7 +72,6 @@
     "md5-file": "4.0.0",
     "pg": "7.7.1",
     "postinstall-build": "5.0.3",
-    "pouchdb": "7.0.0",
     "speedomatic": "2.1.5",
     "sqlite3": "4.0.6",
     "ts-node": "^6.1.1",
@@ -81,16 +80,6 @@
     "ws": "5.2.2"
   },
   "devDependencies": {
-<<<<<<< HEAD
-    "@babel/plugin-transform-typescript": "7.2.0",
-    "@babel/preset-typescript": "7.1.0",
-    "@types/chai": "4.1.7",
-    "@types/jest": "23.3.10",
-    "@types/knex": "0.15.1",
-    "@types/md5-file": "4.0.0",
-    "@types/pouchdb": "6.3.2",
-=======
->>>>>>> 12266ac1
     "eslint": "5.10.0",
     "husky": "0.14.3",
     "node-gyp": "3.8.0",
