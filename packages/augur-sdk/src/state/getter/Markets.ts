import { BigNumber } from 'bignumber.js';
import { DisputeWindow } from '@augurproject/core/source/libraries/ContractInterfaces';
import { DB } from '../db/DB';
import { MarketFields } from '../db/MarketDB';
import { Getter } from './Router';
import { Order, Orders, OutcomeParam, Trading, OrderState } from './Trading';
import {
  Address,
  MarketCreatedLog,
  MarketData,
  MarketFinalizedLog,
  MarketType,
  MarketTypeName,
  MarketVolumeChangedLog,
  OrderEventType,
  OrderType,
  ParsedOrderEventLog,
  Timestamp,
} from '../logs/types';
import { NULL_ADDRESS,  sortOptions } from './types';

import {
  Augur,
  numTicksToTickSize,
  QUINTILLION,
  convertOnChainPriceToDisplayPrice,
  convertOnChainAmountToDisplayAmount,
} from '../../index';
import { calculatePayoutNumeratorsValue } from '../../utils';

import * as _ from 'lodash';
import * as t from 'io-ts';
import { ExtendedSearchOptions } from "flexsearch";

export enum MarketReportingState {
  PreReporting = 'PreReporting',
  DesignatedReporting = 'DesignatedReporting',
  OpenReporting = 'OpenReporting',
  CrowdsourcingDispute = 'CrowdsourcingDispute',
  AwaitingNextWindow = 'AwaitingNextWindow',
  Finalized = 'Finalized',
  Forking = 'Forking',
  AwaitingNoReportMigration = 'AwaitingNoReportMigration',
  AwaitingForkMigration = 'AwaitingForkMigration',
}

export enum GetMarketsSortBy {
  MarketOI = 'MarketOI',
  Liquidity = 'Liquidity', // TODO: Make default sort
  Volume = 'Volume',
  Timestamp = 'Timestamp',
  EndTime = 'EndTime',
  LastTradedTimestamp = 'LastTradedTimestamp', // TODO: Implement
  LastLiquidityDepleted = 'LastLiquidityDepleted', // TODO: Implement
}

const getMarketsSortBy = t.keyof(GetMarketsSortBy);

const getMarketsParamsSpecific = t.intersection([
  t.type({
    universe: t.string,
  }),
  t.partial({
    creator: t.string,
    category: t.string,
    search: t.string,
    disputeWindow: t.string,
    designatedReporter: t.string,
    maxFee: t.string,
    maxEndTime: t.number,
    maxLiquiditySpread: t.string, // TODO: Implement maxLiquiditySpread filter
    includeInvalidMarkets: t.boolean,
    categories: t.array(t.string),
    sortBy: getMarketsSortBy,
  }),
]);

export const SECONDS_IN_A_DAY = new BigNumber(86400, 10);

export interface MarketListMeta {
  // TODO
}

export interface MarketList {
  markets: MarketInfo[];
  meta: MarketListMeta;
  filteredOutCount: number;
  marketCount: number;
}

export interface MarketInfoOutcome {
  id: number;
  price: string | null;
  description: string;
  volume: string;
}

export interface MarketInfo {
  id: Address;
  universe: Address;
  marketType: string;
  numOutcomes: number;
  minPrice: string;
  maxPrice: string;
  cumulativeScale: string;
  author: string;
  designatedReporter: string;
  creationBlock: number;
  creationTime: number;
  category: string;
  volume: string;
  openInterest: string;
  reportingState: string;
  needsMigration: boolean;
  endTime: number;
  finalizationBlockNumber: number | null;
  finalizationTime: number | null;
  description: string;
  scalarDenomination: string | null;
  details: string | null;
  resolutionSource: string | null;
  numTicks: string;
  tickSize: string;
  consensus: string[] | null;
  outcomes: MarketInfoOutcome[];
  marketCreatorFeeRate: string;
  settlementFee: string;
  reportingFeeRate: string;
  disputeInfo: DisputeInfo;
}

export interface DisputeInfo {
  disputeWindow: {
    address: Address;
    startTime: Timestamp | null;
    endTime: Timestamp | null;
  };
  disputePacingOn: boolean;
  stakeCompletedTotal: string;
  bondSizeOfNewStake: string;
  stakes: StakeDetails[];
}

export interface StakeDetails {
  outcome: string;
  isInvalid: boolean;
  bondSizeCurrent: string;
  bondSizeTotal: string;
  stakeCurrent: string;
  stakeRemaining: string;
  stakeCompleted: string;
  tentativeWinning: boolean;
}

export interface MarketPriceCandlestick {
  startTimestamp: number;
  start: string;
  end: string;
  min: string;
  max: string;
  volume: string; // volume in Dai for this Candlestick's time window, has same business definition as markets/outcomes.volume
  shareVolume: string; // shareVolume in number of shares for this Candlestick's time window, has same business definition as markets/outcomes.shareVolume
  tokenVolume: string; // TEMPORARY - this is a copy of Candlestick.shareVolume for the purposes of a backwards-compatible renaming of tokenVolume->shareVolume. The UI should change all references of Candlestick.tokenVolume to shareVolume and then this field can be removed.
}

export interface MarketPriceCandlesticks {
  [outcome: number]: MarketPriceCandlestick[];
}

export interface TimestampedPriceAmount {
  price: string;
  amount: string;
  timestamp: string;
}

export interface MarketPriceHistory {
  [outcome: string]: TimestampedPriceAmount[];
}

export interface OrderBook {
  price: string;
  shares: string;
  cumulativeShares: string;
  mySize: string;
}

export interface MarketOrderBook {
  marketId: string;
  orderBook: {
    [outcome: number]: {
      spread: string | null;
      bids: OrderBook[];
      asks: OrderBook[];
    };
  };
}

const outcomeIdType = t.union([OutcomeParam, t.number, t.null, t.undefined]);

export class Markets {
  static getMarketPriceCandlestickParams = t.type({
    marketId: t.string,
    outcome: outcomeIdType,
    start: t.union([t.number, t.null, t.undefined]),
    end: t.union([t.number, t.null, t.undefined]),
    period: t.union([t.number, t.null, t.undefined]),
  });
  static getMarketPriceHistoryParams = t.type({ marketId: t.string });
  static getMarketsParams = t.intersection([
    getMarketsParamsSpecific,
    sortOptions,
  ]);
  static getMarketsInfoParams = t.type({ marketIds: t.array(t.string) });
  static getMarketOrderBookParams = t.intersection([
    t.type({ marketId: t.string }),
    t.partial({
      outcomeId: t.union([outcomeIdType, t.array(outcomeIdType)]),
    }),
  ]);

  static getCategoriesParams = t.type({ universe: t.string });

  @Getter('getMarketPriceCandlestickParams')
  static async getMarketPriceCandlesticks(
    augur: Augur,
    db: DB,
    params: t.TypeOf<typeof Markets.getMarketPriceCandlestickParams>
  ): Promise<MarketPriceCandlesticks> {
    const marketCreatedLogs = await db.findMarketCreatedLogs({
      selector: { market: params.marketId },
    });
    if (marketCreatedLogs.length < 1) {
      throw new Error(
        `No marketId for getMarketPriceCandlesticks: ${params.marketId}`
      );
    }

    const orderFilledLogs = await db.findOrderFilledLogs({
      selector: { market: params.marketId, eventType: OrderEventType.Fill },
    });
    const filteredOrderFilledLogs = filterOrderFilledLogs(
      orderFilledLogs,
      params
    );
    const tradeRowsByOutcome = _.groupBy(
      filteredOrderFilledLogs,
      orderFilledLog => {
        return new BigNumber(orderFilledLog.outcome).toString(10);
      }
    );

    return _.mapValues(tradeRowsByOutcome, outcomeTradeRows => {
      const outcomeTradeRowsByPeriod = _.groupBy(outcomeTradeRows, tradeRow =>
        getPeriodStartTime(
          params.start || 0,
          new BigNumber(tradeRow.timestamp).toNumber(),
          params.period || 60
        )
      );
      return _.map(
        outcomeTradeRowsByPeriod,
        (
          trades: ParsedOrderEventLog[],
          startTimestamp
        ): MarketPriceCandlestick => {
          // TODO remove this partialCandlestick stuff and just return
          // a Candlestick after the temporary Candlestick.tokenVolume
          // is removed (see note on Candlestick.tokenVolume).

          const marketDoc = marketCreatedLogs[0];
          const minPrice = new BigNumber(marketDoc.prices[0]);
          const maxPrice = new BigNumber(marketDoc.prices[1]);
          const numTicks = new BigNumber(marketDoc.numTicks);
          const tickSize = numTicksToTickSize(numTicks, minPrice, maxPrice);
          const partialCandlestick = {
            startTimestamp: parseInt(startTimestamp, 10),
            start: convertOnChainPriceToDisplayPrice(
              new BigNumber(
                _.minBy(trades, tradeLog => {
                  return new BigNumber(tradeLog.timestamp).toNumber();
                })!.price,
                16
              ),
              minPrice,
              tickSize
            ).toString(10),
            end: convertOnChainPriceToDisplayPrice(
              new BigNumber(
                _.maxBy(trades, tradeLog => {
                  return new BigNumber(tradeLog.timestamp).toNumber();
                })!.price,
                16
              ),
              minPrice,
              tickSize
            ).toString(10),
            min: convertOnChainPriceToDisplayPrice(
              new BigNumber(
                _.minBy(trades, tradeLog => {
                  return new BigNumber(tradeLog.price).toNumber();
                })!.price,
                16
              ),
              minPrice,
              tickSize
            ).toString(10),
            max: convertOnChainPriceToDisplayPrice(
              new BigNumber(
                _.maxBy(trades, tradeLog => {
                  return new BigNumber(tradeLog.price).toNumber();
                })!.price,
                16
              ),
              minPrice,
              tickSize
            ).toString(10),
            volume: _.reduce(
              trades,
              (totalVolume: BigNumber, tradeRow: ParsedOrderEventLog) => {
                const amount = convertOnChainAmountToDisplayAmount(
                  new BigNumber(tradeRow.amountFilled),
                  tickSize
                );

                const displayPrice = convertOnChainPriceToDisplayPrice(
                  new BigNumber(tradeRow.price),
                  minPrice,
                  tickSize
                );

                const price =
                  tradeRow.orderType === OrderType.Bid
                    ? maxPrice
                        .dividedBy(QUINTILLION)
                        .minus(displayPrice)
                    : displayPrice;

                return totalVolume.plus(amount.times(price));
              },
              new BigNumber(0)
            ).toString(10),
            shareVolume: convertOnChainAmountToDisplayAmount(
              _.reduce(
                trades,
                (totalShareVolume: BigNumber, tradeRow: ParsedOrderEventLog) =>
                  totalShareVolume.plus(tradeRow.amountFilled),
                new BigNumber(0)
              ),
              tickSize
            ).toString(10), // the business definition of shareVolume should be the same as used with markets/outcomes.shareVolume (which currently is just summation of trades.amount)
          };
          return {
            tokenVolume: partialCandlestick.shareVolume, // tokenVolume is temporary, see note on Candlestick.tokenVolume
            ...partialCandlestick,
          };
        }
      );
    });
  }

  @Getter('getMarketPriceHistoryParams')
  static async getMarketPriceHistory(
    augur: Augur,
    db: DB,
    params: t.TypeOf<typeof Markets.getMarketPriceHistoryParams>
  ): Promise<MarketPriceHistory> {
    const orderFilledLogs = await db.findOrderFilledLogs({
      selector: { market: params.marketId, eventType: OrderEventType.Fill },
    });
    orderFilledLogs.sort((a: ParsedOrderEventLog, b: ParsedOrderEventLog) => {
      return new BigNumber(a.timestamp).minus(b.timestamp).toNumber();
    });

    return orderFilledLogs.reduce(
      (
        previousValue: MarketPriceHistory,
        currentValue: ParsedOrderEventLog
      ): MarketPriceHistory => {
        const outcomeString = new BigNumber(currentValue.outcome).toString(10);
        if (!previousValue[outcomeString]) {
          previousValue[outcomeString] = [];
        }
        previousValue[outcomeString].push({
          price: new BigNumber(currentValue.price).toString(10),
          amount: new BigNumber(currentValue.amount).toString(10),
          timestamp: new BigNumber(currentValue.timestamp).toString(10),
        });
        return previousValue;
      },
      {}
    );
  }

  @Getter('getMarketsParams')
  static async getMarkets(
    augur: Augur,
    db: DB,
    params: t.TypeOf<typeof Markets.getMarketsParams>
  ): Promise<MarketList> {
    if (!(await augur.contracts.augur.isKnownUniverse_(params.universe))) {
      throw new Error('Unknown universe: ' + params.universe);
    }
    const validLiquiditySpreads = ['10', '15', '20', '100'];
    if (params.maxLiquiditySpread && !validLiquiditySpreads.includes(params.maxLiquiditySpread)) {
      throw new Error('Invalid maxLiquiditySpread');
    }
    // Set sort defaults
    params.sortBy = typeof params.sortBy === 'undefined' ? getMarketsSortBy['MarketOI'] : params.sortBy;
    params.isSortDescending = typeof params.isSortDescending === 'undefined' ? true : params.isSortDescending;
    params.limit = typeof params.limit === 'undefined' ? 10 : params.limit;
    params.offset = typeof params.offset === 'undefined' ? 0 : params.offset;

    const request = {
      selector: {
        universe: params.universe,
        marketCreator: params.creator,
        designatedReporter: params.designatedReporter,
      },
    };
    if (params.maxEndTime) {
      request.selector = Object.assign(request.selector, {
        endTime: { $lt: `0x${params.maxEndTime.toString(16)}` },
      });
    }
    const marketCreatedLogs = await db.findMarketCreatedLogs(request);

    let marketCreatorFeeDivisor: BigNumber | undefined = undefined;
    if (params.maxFee) {
      const universe = augur.getUniverse(params.universe);
      const reportingFeeDivisor = new BigNumber(
        (await universe.getOrCacheReportingFeeDivisor_()).toNumber()
      );
      const reportingFee = new BigNumber(1).div(reportingFeeDivisor);
      const marketCreatorFee = new BigNumber(params.maxFee).minus(reportingFee);
      marketCreatorFeeDivisor = new BigNumber(10 ** 18).multipliedBy(
        marketCreatorFee
      );
    }

    const keyedMarketCreatedLogs: MarketCreatedLog[] = marketCreatedLogs.reduce(
      (previousValue: any, currentValue: MarketData) => {
        // Filter markets with fees > maxFee
        if (
          params.maxFee &&
          typeof marketCreatorFeeDivisor !== 'undefined' &&
          new BigNumber(currentValue.feeDivisor).gt(marketCreatorFeeDivisor)
        ) {
          return previousValue;
        }
        previousValue[currentValue.market] = currentValue;
        return previousValue;
      },
      []
    );

    let filteredKeyedMarketCreatedLogs = keyedMarketCreatedLogs;

    if (params.search || params.categories) {
      let keyedFullTextResults: any = {};
      let searchResults: any = [];
      if (params.search) {
        searchResults = await db.fullTextMarketSearch(params.search, null);
        keyedFullTextResults = _.keyBy(
          searchResults,
          (searchResult: MarketFields) =>  { return searchResult.market; }
        );
      }
      let keyedCategoryResults: any = {};
      if (params.categories) {
        const extendedSearchOptions: ExtendedSearchOptions[] = [];
        for (let i = 0; i < params.categories.length; i++) {
          extendedSearchOptions.push({
            field: ["category" + (i + 1)],
            query: params.categories[i],
            bool: "and",
          });
        }
        const categoryResults = await db.fullTextMarketSearch(null, extendedSearchOptions);
        keyedCategoryResults = _.keyBy(
          categoryResults,
          (searchResult: MarketFields) =>  { return searchResult.market; }
        );
        if (!_.isEmpty(keyedFullTextResults)) {
          // Reset keyedSearchResults to intersection of searchResults & categoryResults
          keyedFullTextResults = {};
          for (let i = 0; i < searchResults.length; i++) {
            if (categoryResults[searchResults[i].market]) {
              keyedFullTextResults[searchResults[i].market] = categoryResults[searchResults[i].market];
            }
          }
        } else {
          keyedFullTextResults = keyedCategoryResults;
        }
      }

      filteredKeyedMarketCreatedLogs = Object.values(
        keyedMarketCreatedLogs
      ).reduce((previousValue: any, currentValue: any) => {
        if (keyedFullTextResults[currentValue.market]) {
          previousValue[currentValue.market] = currentValue;
        }
        return previousValue;
      }, []);
    }

    let filteredMarketsDetails: any[] = [];
    for (const marketCreatedLogInfo of Object.values(filteredKeyedMarketCreatedLogs)) {
      let includeMarket = true;

      if (params.disputeWindow) {
        const market = await augur.contracts.marketFromAddress(
          marketCreatedLogInfo['market']
        );
        const disputeWindowAddress = await market.getDisputeWindow_();
        if (params.disputeWindow !== disputeWindowAddress) {
          includeMarket = false;
        }
      }

      marketCreatedLogInfo['timestamp'] = new BigNumber(marketCreatedLogInfo['timestamp']).toString();
      marketCreatedLogInfo['endTime'] = new BigNumber(marketCreatedLogInfo['endTime']).toString();

      let marketData: MarketData[];
      if (
        params.maxLiquiditySpread ||
        params.includeInvalidMarkets ||
        params.sortBy === getMarketsSortBy['Liquidity'] ||
        params.sortBy === getMarketsSortBy['MarketOI'] ||
        params.sortBy === getMarketsSortBy['Volume']
      ) {
        const request = {
          selector: {
            market: marketCreatedLogInfo['market'],
          },
        };
        marketData = await db.findMarkets(request);
        if (
          params.sortBy === getMarketsSortBy['Liquidity'] ||
          params.sortBy === getMarketsSortBy['MarketOI'] ||
          params.sortBy === getMarketsSortBy['Volume']
        ) {
          marketCreatedLogInfo[params.sortBy] = marketData[params.sortBy] ? new BigNumber(marketData[params.sortBy]).toString() : '0';
        }
        if (params.maxLiquiditySpread && marketData[0].liquidity[params.maxLiquiditySpread] === '0x00') {
          includeMarket = false;
        }
        if (
          typeof params.includeInvalidMarkets !== "undefined" &&
          params.includeInvalidMarkets === false &&
          marketData[0].invalidFilter === true
        ) {
          includeMarket = false;
        }
      }

      // Add any relevant sort information to marketCreatedLogInfo
      if (includeMarket) {
        filteredMarketsDetails.push(marketCreatedLogInfo);
      }
    }

<<<<<<< HEAD
    _.sortBy(filteredMarketsDetails, [(market: any) => market[params.sortBy]]);
    if (params.isSortDescending) {
      filteredMarketsDetails = filteredMarketsDetails.reverse();
    }
    filteredMarketsDetails = filteredMarketsDetails.slice(params.offset, params.offset + params.limit);

    const marketsInfo = await Markets.getMarketsInfo(
      augur,
      db,
      { marketIds: filteredMarketsDetails.map(marketInfo => marketInfo.market) }
    );
    // TODO: Re-sort marketsInfo since Markets.getMarketsInfo doesn't always return the desired order
    const filteredMarketsDetailsOrder = {};
    for (let i = 0; i < filteredMarketsDetails.length; i++) {
      filteredMarketsDetailsOrder[filteredMarketsDetails[i].market] = i;
=======
    // TODO Add `meta`, `filteredOutCount`, & `marketCount`
    _.sortBy(filteredMarketsDetails, [(market: any) => market[params.sortBy]]);
    if (params.isSortDescending) {
      filteredMarketsDetails = filteredMarketsDetails.reverse();
>>>>>>> efaf132d
    }
    marketsInfo.sort(
      (a, b) => {
        return filteredMarketsDetailsOrder[a.id] - filteredMarketsDetailsOrder[b.id];
      }
    );

<<<<<<< HEAD
    // TODO Set `meta`, `filteredOutCount`, & `marketCount`
    return {
      markets: marketsInfo,
      meta: {},
      filteredOutCount: 0,
      marketCount: 0,
    };
=======
    const marketsInfo = await Markets.getMarketsInfo(
      augur,
      db,
      { marketIds: filteredMarketsDetails.map(marketInfo => marketInfo.market) }
    );
    // TODO: Add marketsInfo to returned object

    return filteredMarketsDetails.map(marketInfo => marketInfo.market);
>>>>>>> efaf132d
  }

  @Getter('getMarketOrderBookParams')
  static async getMarketOrderBook(
    augur: Augur,
    db: DB,
    params: t.TypeOf<typeof Markets.getMarketOrderBookParams>
  ): Promise<MarketOrderBook> {
    const account = await augur.getAccount();
    const orders = await Trading.getOrders(augur, db, {
      ...params,
      orderState: OrderState.OPEN,
    });

    const processOrders = (
      unsortedOrders: {
        [orderId: string]: Order;
      },
      isbids = false
    ): OrderBook[] => {
      const sortedBuckets = bucketAndSortOrdersByPrice(unsortedOrders, isbids);
      const result: OrderBook[] = [];

      return Object.values(sortedBuckets).reduce((acc, bucket, index) => {
        const shares = bucket.reduce((v, order, index) => {
          return v.plus(order.amount);
        }, new BigNumber(0));

        const mySize = bucket
          .filter(order => order.owner === account)
          .reduce((v, order, index) => {
            return v.plus(order.amount);
          }, new BigNumber(0));

        const cumulativeShares =
          index > 0 ? shares.plus(acc[index - 1].cumulativeShares) : shares;

        acc.push({
          price: bucket[0].price,
          cumulativeShares: cumulativeShares.toString(),
          shares: shares.toString(),
          mySize: mySize.toString(),
        });
        return acc;
      }, result);
    };

    const processOutcome = (outcome: {
      [orderType: string]: { [orderId: string]: Order };
    }) => {
      const asks = processOrders(outcome[OrderType.Ask.toString()]);
      const bids = processOrders(outcome[OrderType.Bid.toString()], true);
      let spread = null;
      if (asks.length > 0 && bids.length > 0) {
        const bestAsk = asks.reduce(
          (p, a) => (new BigNumber(a.price).lt(p) ? new BigNumber(a.price) : p),
          new BigNumber(asks[0].price)
        );
        const bestBid = bids.reduce(
          (p, b) => (new BigNumber(b.price).gt(p) ? new BigNumber(b.price) : p),
          new BigNumber(bids[0].price)
        );
        spread = bestAsk.minus(bestBid).toString();
      }
      return {
        spread,
        asks,
        bids,
      };
    };

    const bucketAndSortOrdersByPrice = (unsortedOrders: {
      [orderId: string]: Order;
    },
    sortDescending = true
    ) => {
      if (!unsortedOrders) return [];
      const bucketsByPrice = _.groupBy<Order>(
        Object.values(unsortedOrders),
        order => order.price
      );
      const prickKeysSorted: string[] = sortDescending
        ? Object.keys(bucketsByPrice).sort((a, b) =>
            new BigNumber(b).minus(a).toNumber()
          )
        : Object.keys(bucketsByPrice).sort((a, b) =>
            new BigNumber(a).minus(b).toNumber()
          );

      return prickKeysSorted.map(k => bucketsByPrice[k]);
    };

    const processMarket = (orders: Orders) => {
      const outcomes = Object.values(orders)[0];
      if (!outcomes) {
        return {
          spread: null,
          asks: [],
          bids: [],
        };
      }
      return Object.keys(outcomes).reduce<MarketOrderBook['orderBook']>(
        (acc, outcome) => {
          acc[outcome] = processOutcome(outcomes[outcome]);
          return acc;
        },
        {}
      );
    };

    return {
      marketId: params.marketId,
      orderBook: processMarket(orders),
    };
  }

  @Getter('getMarketsInfoParams')
  static async getMarketsInfo(
    augur: Augur,
    db: DB,
    params: t.TypeOf<typeof Markets.getMarketsInfoParams>
  ): Promise<MarketInfo[]> {
    const marketCreatedLogs = await db.findMarketCreatedLogs({
      selector: { market: { $in: params.marketIds } },
    });

    return Promise.all(
      marketCreatedLogs.map(async marketCreatedLog => {
        const marketFinalizedLogs = (await db.findMarketFinalizedLogs({
          selector: { market: marketCreatedLog.market },
        })).reverse();
        const marketVolumeChangedLogs = (await db.findMarketVolumeChangedLogs({
          selector: { market: marketCreatedLog.market },
        })).reverse();
        const marketOIChangedLogs = (await db.findMarketOIChangedLogs({
          selector: { market: marketCreatedLog.market },
        })).reverse();

        const minPrice = new BigNumber(marketCreatedLog.prices[0]);
        const maxPrice = new BigNumber(marketCreatedLog.prices[1]);
        const numTicks = new BigNumber(marketCreatedLog.numTicks);
        const tickSize = numTicksToTickSize(numTicks, minPrice, maxPrice);
        const displayMinPrice = minPrice.dividedBy(QUINTILLION);
        const displayMaxPrice = maxPrice.dividedBy(QUINTILLION);
        const cumulativeScale = displayMaxPrice.minus(displayMinPrice);

        const reportingState = await getMarketReportingState(
          db,
          marketCreatedLog,
          marketFinalizedLogs
        );
        const needsMigration =
          reportingState === MarketReportingState.AwaitingForkMigration
            ? true
            : false;

        let consensus = null;
        let finalizationBlockNumber = null;
        let finalizationTime = null;
        if (marketFinalizedLogs.length > 0) {
          consensus = [];
          for (
            let i = 0;
            i < marketFinalizedLogs[0].winningPayoutNumerators.length;
            i++
          ) {
            consensus[i] = new BigNumber(
              marketFinalizedLogs[0].winningPayoutNumerators[i]
            ).toString(10);
          }
          finalizationBlockNumber = marketFinalizedLogs[0].blockNumber;
          finalizationTime = new BigNumber(
            marketFinalizedLogs[0].timestamp
          ).toString(10);
        }

        let marketType: string;
        if (marketCreatedLog.marketType === MarketType.YesNo) {
          marketType = MarketTypeName.YesNo;
        } else if (marketCreatedLog.marketType === MarketType.Categorical) {
          marketType = MarketTypeName.Categorical;
        } else {
          marketType = MarketTypeName.Scalar;
        }

        let categories = [];
        let description = null;
        let details = null;
        let resolutionSource = null;
        let scalarDenomination = null;
        if (marketCreatedLog.extraInfo) {
          const extraInfo = JSON.parse(marketCreatedLog.extraInfo);
          categories = extraInfo.categories ? extraInfo.categories : [];
          description = extraInfo.description ? extraInfo.description : null;
          details = extraInfo.longDescription
            ? extraInfo.longDescription
            : null;
          resolutionSource = extraInfo.resolutionSource
            ? extraInfo.resolutionSource
            : null;
          scalarDenomination = extraInfo._scalarDenomination
            ? extraInfo._scalarDenomination
            : null;
        }
        const marketCreatorFeeRate = new BigNumber(
          marketCreatedLog.feeDivisor
        ).dividedBy(QUINTILLION);
        const reportingFeeRate = new BigNumber(
          await augur.contracts.universe.getOrCacheReportingFeeDivisor_()
        ).dividedBy(QUINTILLION);
        const settlementFee = marketCreatorFeeRate.plus(reportingFeeRate);

        return Object.assign({
          id: marketCreatedLog.market,
          universe: marketCreatedLog.universe,
          marketType,
          numOutcomes:
            marketCreatedLog.outcomes.length > 0
              ? marketCreatedLog.outcomes.length + 1
              : 3,
          minPrice: displayMinPrice.toString(10),
          maxPrice: displayMaxPrice.toString(10),
          cumulativeScale: cumulativeScale.toString(10),
          author: marketCreatedLog.marketCreator,
          creationBlock: marketCreatedLog.blockNumber,
          creationTime: marketCreatedLog.timestamp,
          categories,
          volume:
            marketVolumeChangedLogs.length > 0
              ? new BigNumber(marketVolumeChangedLogs[0].volume)
                  .dividedBy(QUINTILLION)
                  .toString()
              : '0',
          openInterest: marketOIChangedLogs.length > 0
          ? new BigNumber(marketOIChangedLogs[0].marketOI)
              .dividedBy(QUINTILLION)
              .toString()
          : '0',
          reportingState,
          needsMigration,
          endTime: new BigNumber(marketCreatedLog.endTime).toNumber(),
          finalizationBlockNumber,
          finalizationTime,
          description,
          scalarDenomination,
          marketCreatorFeeRate: marketCreatorFeeRate.toString(10),
          settlementFee: settlementFee.toString(10),
          reportingFeeRate: reportingFeeRate.toString(10),
          details,
          resolutionSource,
          numTicks: numTicks.toString(10),
          tickSize: tickSize.toString(10),
          consensus,
          outcomes: await getMarketOutcomes(
            db,
            marketCreatedLog,
            marketVolumeChangedLogs,
            scalarDenomination,
            tickSize,
            minPrice
          ),
          disputeInfo: await getMarketDisputeInfo(augur, db, marketCreatedLog.market),
        });
      })
    );
  }

  @Getter('getCategoriesParams')
  static async getCategories(
    augur: Augur,
    db: DB,
    params: t.TypeOf<typeof Markets.getCategoriesParams>
  ): Promise<string[]> {
    const marketCreatedLogs = await db.findMarketCreatedLogs({
      selector: { universe: params.universe },
    });
    const allCategories: any = {};
    for (let i = 0; i < marketCreatedLogs.length; i++) {
      if (marketCreatedLogs[i].extraInfo) {
        let categories: string[] = [];
        const extraInfo = JSON.parse(marketCreatedLogs[i].extraInfo);
        categories = extraInfo.categories ? extraInfo.categories : [];
        for (let j = 0; j < categories.length; j++) {
          if (!allCategories[categories[j]]) {
            allCategories[categories[j]] = null;
          }
        }
      }
    }
    return Object.keys(allCategories);
  }
}

function filterOrderFilledLogs(
  orderFilledLogs: ParsedOrderEventLog[],
  params: t.TypeOf<typeof Markets.getMarketPriceCandlestickParams>
): ParsedOrderEventLog[] {
  let filteredOrderFilledLogs = orderFilledLogs;
  if (params.outcome || params.start || params.end) {
    filteredOrderFilledLogs = orderFilledLogs.reduce(
      (
        previousValue: ParsedOrderEventLog[],
        currentValue: ParsedOrderEventLog
      ): ParsedOrderEventLog[] => {
        if (
          (params.outcome &&
            new BigNumber(currentValue.outcome).toString(10) !==
              params.outcome.toString(10)) ||
          (params.start &&
            new BigNumber(currentValue.timestamp).toNumber() <= params.start) ||
          (params.end &&
            new BigNumber(currentValue.timestamp).toNumber() >= params.end)
        ) {
          return previousValue;
        }
        previousValue.push(currentValue);
        return previousValue;
      },
      []
    );
  }
  return filteredOrderFilledLogs;
}

async function getMarketOutcomes(
  db: DB,
  marketCreatedLog: MarketCreatedLog,
  marketVolumeChangedLogs: MarketVolumeChangedLog[],
  scalarDenomination: string,
  tickSize: BigNumber,
  minPrice: BigNumber
): Promise<MarketInfoOutcome[]> {
  const outcomes: MarketInfoOutcome[] = [];
  const denomination = scalarDenomination ? scalarDenomination : 'N/A';
  if (marketCreatedLog.outcomes.length === 0) {
    const ordersFilled0 = (await db.findOrderFilledLogs({
      selector: { market: marketCreatedLog.market, outcome: '0x00' },
    })).reverse();
    const ordersFilled1 = (await db.findOrderFilledLogs({
      selector: { market: marketCreatedLog.market, outcome: '0x01' },
    })).reverse();
    const ordersFilled2 = (await db.findOrderFilledLogs({
      selector: { market: marketCreatedLog.market, outcome: '0x02' },
    })).reverse();
    outcomes.push({
      id: 0,
      price:
        ordersFilled0.length > 0
          ? convertOnChainPriceToDisplayPrice(
              new BigNumber(ordersFilled0[0].price),
              minPrice,
              tickSize
            ).toString(10)
          : null,
      description: 'Invalid',
      volume:
        marketVolumeChangedLogs.length === 0 ||
        marketVolumeChangedLogs[0].outcomeVolumes[0] === '0x00'
          ? '0'
          : new BigNumber(
              marketVolumeChangedLogs[0].outcomeVolumes[0]
            ).toString(10),
    });
    outcomes.push({
      id: 1,
      price:
        ordersFilled1.length > 0
          ? convertOnChainPriceToDisplayPrice(
              new BigNumber(ordersFilled1[0].price),
              minPrice,
              tickSize
            ).toString(10)
          : null,
      description: marketCreatedLog.marketType === 0 ? 'No' : denomination,
      volume:
        marketVolumeChangedLogs.length === 0 ||
        marketVolumeChangedLogs[0].outcomeVolumes[1] === '0x00'
          ? '0'
          : new BigNumber(
              marketVolumeChangedLogs[0].outcomeVolumes[1]
            ).toString(10),
    });
    outcomes.push({
      id: 2,
      price:
        ordersFilled2.length > 0
          ? convertOnChainPriceToDisplayPrice(
              new BigNumber(ordersFilled2[0].price),
              minPrice,
              tickSize
            ).toString(10)
          : null,
      description: marketCreatedLog.marketType === 0 ? 'Yes' : denomination,
      volume:
        marketVolumeChangedLogs.length === 0 ||
        marketVolumeChangedLogs[0].outcomeVolumes[2] === '0x00'
          ? '0'
          : new BigNumber(
              marketVolumeChangedLogs[0].outcomeVolumes[2]
            ).toString(10),
    });
  } else {
    const ordersFilled = (await db.findOrderFilledLogs({
      selector: { market: marketCreatedLog.market, outcome: '0x00' },
    })).reverse();
    outcomes.push({
      id: 0,
      price:
        ordersFilled.length > 0
          ? convertOnChainPriceToDisplayPrice(
              new BigNumber(ordersFilled[0].price),
              minPrice,
              tickSize
            ).toString(10)
          : null,
      description: 'Invalid',
      volume:
        marketVolumeChangedLogs.length === 0 ||
        marketVolumeChangedLogs[0].outcomeVolumes[0] === '0x00'
          ? '0'
          : new BigNumber(
              marketVolumeChangedLogs[0].outcomeVolumes[0]
            ).toString(10),
    });
    for (let i = 0; i < marketCreatedLog.outcomes.length; i++) {
      const ordersFilled = (await db.findOrderFilledLogs({
        selector: { market: marketCreatedLog.market, outcome: '0x0' + (i + 1) },
      })).reverse();
      const outcomeDescription = marketCreatedLog.outcomes[i].replace('0x', '');
      outcomes.push({
        id: i + 1,
        price:
          ordersFilled.length > 0
            ? convertOnChainPriceToDisplayPrice(
                new BigNumber(ordersFilled[0].price),
                minPrice,
                tickSize
              ).toString(10)
            : null,
        description: Buffer.from(outcomeDescription, 'hex').toString(),
        volume:
          marketVolumeChangedLogs.length === 0 ||
          marketVolumeChangedLogs[0].outcomeVolumes[i + 1] === '0x00'
            ? '0'
            : new BigNumber(
                marketVolumeChangedLogs[0].outcomeVolumes[i + 1]
              ).toString(10),
      });
    }
  }
  return outcomes;
}

export async function getMarketReportingState(
  db: DB,
  marketCreatedLog: MarketCreatedLog,
  marketFinalizedLogs: MarketFinalizedLog[]
): Promise<MarketReportingState> {
  const universeForkedLogs = (await db.findUniverseForkedLogs({
    selector: { universe: marketCreatedLog.universe },
  })).reverse();
  if (universeForkedLogs.length > 0) {
    if (universeForkedLogs[0].forkingMarket === marketCreatedLog.market) {
      return MarketReportingState.Forking;
    } else {
      if (marketFinalizedLogs.length > 0) {
        return  MarketReportingState.Finalized;
      } else {
        return  MarketReportingState.AwaitingForkMigration;
      }
    }
  } else {
    const timestampSetLogs = await db.findTimestampSetLogs({
      selector: { newTimestamp: { $type: 'string' } },
    });
    let currentTimestamp;
    if (timestampSetLogs.length > 0) {
      // Determine current timestamp since timestampSetLogs are not sorted by blockNumber
      currentTimestamp = new BigNumber(timestampSetLogs[0].newTimestamp);
      for (let i = 0; i < timestampSetLogs.length; i++) {
        if (
          new BigNumber(timestampSetLogs[i].newTimestamp).gt(currentTimestamp)
        ) {
          currentTimestamp = new BigNumber(timestampSetLogs[i].newTimestamp);
        }
      }
    } else {
      currentTimestamp = new BigNumber(Math.round(Date.now() / 1000));
    }
    if (new BigNumber(currentTimestamp).lt(marketCreatedLog.endTime)) {
      return  MarketReportingState.PreReporting;
    } else {
      const initialReportSubmittedLogs = (await db.findInitialReportSubmittedLogs(
        { selector: { market: marketCreatedLog.market } }
      )).reverse();
      const designatedReportingEndTime = new BigNumber(
        marketCreatedLog.endTime
      ).plus(SECONDS_IN_A_DAY);
      if (
        initialReportSubmittedLogs.length === 0 &&
        currentTimestamp.lte(designatedReportingEndTime)
      ) {
        return  MarketReportingState.DesignatedReporting;
      } else if (
        initialReportSubmittedLogs.length === 0 &&
        currentTimestamp.gt(designatedReportingEndTime)
      ) {
        return  MarketReportingState.OpenReporting;
      } else {
        if (marketFinalizedLogs.length > 0) {
          return  MarketReportingState.Finalized;
        } else {
          const disputeCrowdsourcerCompletedLogs = (await db.findDisputeCrowdsourcerCompletedLogs(
            { selector: { market: marketCreatedLog.market } }
          )).reverse();
          if (
            disputeCrowdsourcerCompletedLogs.length > 0 &&
            disputeCrowdsourcerCompletedLogs[0].pacingOn &&
            currentTimestamp.lt(
              disputeCrowdsourcerCompletedLogs[0].nextWindowStartTime
            )
          ) {
            return  MarketReportingState.AwaitingNextWindow;
          }
          return  MarketReportingState.CrowdsourcingDispute;
        }
      }
    }
  }
}

function getPeriodStartTime(
  globalStarttime: number,
  periodStartime: number,
  period: number
): number {
  const secondsSinceGlobalStart = periodStartime - globalStarttime;
  return (
    secondsSinceGlobalStart -
    (secondsSinceGlobalStart % period) +
    globalStarttime
  );
}

async function getMarketDisputeInfo(augur: Augur, db: DB, marketId: Address): Promise<DisputeInfo> {
  const stakeDetails = {};

  const market = augur.getMarket(marketId);
  const initialReportSubmittedLogs = await db.findInitialReportSubmittedLogs({
    selector: { market: marketId },
  });
  if (initialReportSubmittedLogs.length > 0) {
    const disputeCrowdsourcerCreatedLogs = await db.findDisputeCrowdsourcerCreatedLogs({
      selector: { market: marketId },
    });
    const stakeLogs: any[] = disputeCrowdsourcerCreatedLogs;
    if (initialReportSubmittedLogs[0]) stakeLogs.unshift(initialReportSubmittedLogs[0]);

    for (let i = 0; i < stakeLogs.length; i++) {
      let reportingParticipantId: Address;
      if (stakeLogs[i].hasOwnProperty("disputeCrowdsourcer")) {
        reportingParticipantId = stakeLogs[i].disputeCrowdsourcer;
      } else {
        reportingParticipantId = await market.getInitialReporter_();
      }
      const reportingParticipant = augur.contracts.getReportingParticipant(reportingParticipantId);
      const payoutDistributionHash = await reportingParticipant.getPayoutDistributionHash_();

      const disputeCrowdsourcerCompletedLogs = await db.findDisputeCrowdsourcerCompletedLogs({
        selector: { disputeCrowdsourcer: reportingParticipantId },
      });

      const stakeCurrent = await reportingParticipant.getStake_();
      const stakeRemaining = stakeLogs[i].hasOwnProperty("size") ? await reportingParticipant.getRemainingToFill_() : new BigNumber(0);
      const winningReportingParticipantId = await market.getWinningReportingParticipant_();
      const winningReportingParticipant = augur.contracts.getReportingParticipant(winningReportingParticipantId);
      if (!stakeDetails[payoutDistributionHash]) {
        // Create new StakeDetails for Payout Set
        const payout = await reportingParticipant.getPayoutNumerators_();
        let bondSizeCurrent: BigNumber;
        let stakeCompleted: BigNumber;
        if (stakeLogs[i].hasOwnProperty("amountStaked")) {
          bondSizeCurrent = new BigNumber(stakeLogs[i].amountStaked);
          stakeCompleted = bondSizeCurrent;
        } else {
          bondSizeCurrent = new BigNumber(stakeLogs[i].size);
          stakeCompleted = disputeCrowdsourcerCompletedLogs[0] ? new BigNumber(stakeLogs[i].size) : new BigNumber(0);
        }
        stakeDetails[payoutDistributionHash] =
          {
            payout,
            isInvalid: payout.length > 0 && payout[0].gt(0) ? true : false,
            bondSizeCurrent,
            bondSizeTotal: bondSizeCurrent,
            stakeCurrent,
            stakeRemaining,
            stakeCompleted,
            tentativeWinning: await winningReportingParticipant.getPayoutDistributionHash_() === payoutDistributionHash ? true : false,
          };
      } else {
        // Update existing StakeDetails for Payout Set
        if (disputeCrowdsourcerCompletedLogs[0]) {
          stakeDetails[payoutDistributionHash].stakeCompleted = new BigNumber(stakeDetails[payoutDistributionHash].stakeCompleted).plus(stakeLogs[i].size);
        } else {
          stakeDetails[payoutDistributionHash].bondSizeCurrent = new BigNumber(stakeLogs[i].size);
          stakeDetails[payoutDistributionHash].stakeCurrent = stakeCurrent;
        }
        if (new BigNumber(stakeLogs[i].size).gt(stakeDetails[payoutDistributionHash].bondSizeTotal)) {
          stakeDetails[payoutDistributionHash].bondSizeTotal = stakeDetails[payoutDistributionHash].bondSizeTotal.plus(stakeLogs[i].size);
        }
        if (stakeRemaining.gt(0)) {
          stakeDetails[payoutDistributionHash].stakeRemaining = new BigNumber(stakeRemaining);
        }
      }
    }
  }

  const disputeWindowAddress = await market.getDisputeWindow_();
  let disputeWindowStartTime: string | null = null;
  let disputeWindowEndTime: string | null = null;
  if (disputeWindowAddress !== NULL_ADDRESS) {
    const disputeWindow = augur.contracts.disputeWindowFromAddress(disputeWindowAddress);
    disputeWindowStartTime = await disputeWindow.getStartTime_().toString();
    disputeWindowEndTime = await disputeWindow.getEndTime_().toString();
  }

  return {
    disputeWindow: {
      address: disputeWindowAddress,
      startTime: disputeWindowStartTime,
      endTime: disputeWindowEndTime,
    },
    disputePacingOn: await market.getDisputePacingOn_(),
    stakeCompletedTotal: (await market.getParticipantStake_()).toString(10),
    bondSizeOfNewStake: (await market.getParticipantStake_()).times(2).toString(10),
    stakes: await formatStakeDetails(db, marketId, Object.values(stakeDetails)),
  };
}

async function formatStakeDetails(db: DB, marketId: Address, stakeDetails: any[]): Promise<StakeDetails[]> {
  const formattedStakeDetails: StakeDetails[] = [];
  const marketCreatedLogs = await db.findMarketCreatedLogs({
    selector: { market: { $eq: marketId } },
  });

  const maxPrice = new BigNumber(marketCreatedLogs[0].prices[1]);
  const minPrice = new BigNumber(marketCreatedLogs[0].prices[0]);
  const numTicks = new BigNumber(marketCreatedLogs[0].numTicks);
  const tickSize = numTicksToTickSize(numTicks, minPrice, maxPrice);
  let marketType: string;
  if (marketCreatedLogs[0].marketType === MarketType.YesNo) {
    marketType = MarketTypeName.YesNo;
  } else if (marketCreatedLogs[0].marketType === MarketType.Categorical) {
    marketType = MarketTypeName.Categorical;
  } else {
    marketType = MarketTypeName.Scalar;
  }

  for (let i = 0; i < stakeDetails.length; i++) {
    formattedStakeDetails[i] = {
      outcome: calculatePayoutNumeratorsValue(
        convertOnChainPriceToDisplayPrice(maxPrice, minPrice, tickSize).toString(),
        convertOnChainPriceToDisplayPrice(minPrice, minPrice, tickSize).toString(),
        numTicks.toString(),
        marketType,
        stakeDetails[i].payout
      ),
      isInvalid: stakeDetails[i].isInvalid,
      bondSizeCurrent: stakeDetails[i].bondSizeCurrent.toString(10),
      bondSizeTotal: stakeDetails[i].bondSizeTotal.toString(10),
      stakeCurrent: stakeDetails[i].stakeCurrent.toString(10),
      stakeRemaining: stakeDetails[i].stakeRemaining.toString(10),
      stakeCompleted: stakeDetails[i].stakeCompleted.toString(10),
      tentativeWinning: stakeDetails[i].tentativeWinning,
    };
  }
  return formattedStakeDetails;
}<|MERGE_RESOLUTION|>--- conflicted
+++ resolved
@@ -559,7 +559,6 @@
       }
     }
 
-<<<<<<< HEAD
     _.sortBy(filteredMarketsDetails, [(market: any) => market[params.sortBy]]);
     if (params.isSortDescending) {
       filteredMarketsDetails = filteredMarketsDetails.reverse();
@@ -575,12 +574,6 @@
     const filteredMarketsDetailsOrder = {};
     for (let i = 0; i < filteredMarketsDetails.length; i++) {
       filteredMarketsDetailsOrder[filteredMarketsDetails[i].market] = i;
-=======
-    // TODO Add `meta`, `filteredOutCount`, & `marketCount`
-    _.sortBy(filteredMarketsDetails, [(market: any) => market[params.sortBy]]);
-    if (params.isSortDescending) {
-      filteredMarketsDetails = filteredMarketsDetails.reverse();
->>>>>>> efaf132d
     }
     marketsInfo.sort(
       (a, b) => {
@@ -588,7 +581,6 @@
       }
     );
 
-<<<<<<< HEAD
     // TODO Set `meta`, `filteredOutCount`, & `marketCount`
     return {
       markets: marketsInfo,
@@ -596,16 +588,6 @@
       filteredOutCount: 0,
       marketCount: 0,
     };
-=======
-    const marketsInfo = await Markets.getMarketsInfo(
-      augur,
-      db,
-      { marketIds: filteredMarketsDetails.map(marketInfo => marketInfo.market) }
-    );
-    // TODO: Add marketsInfo to returned object
-
-    return filteredMarketsDetails.map(marketInfo => marketInfo.market);
->>>>>>> efaf132d
   }
 
   @Getter('getMarketOrderBookParams')
