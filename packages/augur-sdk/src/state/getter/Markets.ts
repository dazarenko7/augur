import {
  calculatePayoutNumeratorsValue,
  getOutcomeValue,
  CategoryStat,
  CategoryStats,
  defaultReportingFeeDivisor,
  DisputeDoc,
  GetMarketsSortBy,
  INIT_REPORTING_FEE_DIVISOR,
  MarketData,
  MarketInfo,
  MarketInfoOutcome,
  MarketList,
  MarketListMetaCategories,
  MarketOrderBook,
  MarketOrderBookOrder,
  MarketPriceCandlestick,
  MarketPriceCandlesticks,
  MarketPriceHistory,
  MarketReportingState,
  MaxLiquiditySpread,
  NumOutcomes,
  OrderEventType,
  OrderType,
  ParsedOrderEventLog,
  StakeDetails,
  TemplateFilters,
  MarketTypeName,
  MarketType,
} from '@augurproject/sdk-lite';
import { Order, Orders, OrderState } from '@augurproject/sdk-lite/build';
import { BigNumber } from 'bignumber.js';
import Dexie from 'dexie';
import { SearchResults } from 'flexsearch';
import * as t from 'io-ts';
import * as _ from 'lodash';
import { OrderBook } from '../../api/Liquidity';
import {
  Augur,
  convertOnChainAmountToDisplayAmount,
  convertOnChainPriceToDisplayPrice,
  marketTypeToName,
  numTicksToTickSize,
  QUINTILLION,
} from '../../index';
import { DB } from '../db/DB';
import { MarketFields } from '../db/SyncableFlexSearch';
import {
  OnChainTrading,
  OutcomeParam,
} from './OnChainTrading';
import { Getter } from './Router';
import { sortOptions } from './types';
import { flattenZeroXOrders } from './ZeroXOrdersGetters';

const MaxLiquiditySpreadValue = {
  '100': null,
  '20': null,
  '15': null,
  '10': null,
  '0': null,
};

const getMarketsSortBy = t.keyof(GetMarketsSortBy);
export const GetMaxLiquiditySpread = t.keyof(MaxLiquiditySpreadValue);
export const GetTemplateFilterValue = t.keyof(TemplateFilters);
export const GetMarketTypeFilterValue = t.keyof(MarketTypeName);

const getMarketsParamsSpecific = t.intersection([
  t.type({
    universe: t.string,
  }),
  t.partial({
    creator: t.string,
    search: t.string,
    reportingStates: t.array(t.string),
    designatedReporter: t.string,
    maxFee: t.string,
    maxEndTime: t.number,
    maxLiquiditySpread: GetMaxLiquiditySpread,
    includeInvalidMarkets: t.boolean,
    includeWarpSyncMarkets: t.boolean,
    categories: t.array(t.string),
    sortBy: getMarketsSortBy,
    userPortfolioAddress: t.string,
    templateFilter: GetTemplateFilterValue,
    marketTypeFilter: GetMarketTypeFilterValue,
  }),
]);

<<<<<<< HEAD
export interface MarketListMetaCategories {
  [key: string]: {
    count: number;
    children: {
      [key: string]: {
        count: number;
        children: {
          [key: string]: {
            count: number;
          };
        };
      };
    };
  };
}

export interface MarketListMeta {
  categories: MarketListMetaCategories;
  filteredOutCount: number;
  marketCount: number;
}

export interface MarketList {
  markets: MarketInfo[];
  meta: MarketListMeta;
}

export interface MarketInfoOutcome {
  id: number;
  price: string | null;
  description: string;
  volume: string;
  isInvalid: boolean;
}

export interface SportsBookInfo {
  groupId: string;
  groupType: string;
  marketLine: string;
  estTimestamp?: string;
  header: string;
  title?: string;
  liquidityPool: string;
  liquidityRank: string;
}

export interface MarketInfo {
  id: Address;
  universe: Address;
  marketType: string;
  numOutcomes: NumOutcomes;
  minPrice: string;
  maxPrice: string;
  cumulativeScale: string;
  author: string;
  designatedReporter: string;
  creationBlock: number;
  creationTime: number;
  volume: string;
  openInterest: string;
  reportingState: string;
  needsMigration: boolean;
  endTime: number;
  finalizationBlockNumber: number | null;
  finalizationTime: number | null;
  description: string;
  scalarDenomination: string | null;
  details: string | null;
  numTicks: string;
  tickSize: string;
  consensus: PayoutNumeratorValue;
  transactionHash: string;
  outcomes: MarketInfoOutcome[];
  marketCreatorFeeRate: string;
  settlementFee: string;
  reportingFeeRate: string;
  disputeInfo: DisputeInfo;
  categories: string[];
  noShowBondAmount: string;
  disavowed: boolean;
  template: ExtraInfoTemplate;
  isTemplate: boolean;
  mostLikelyInvalid: boolean;
  isWarpSync: boolean;
  passDefaultLiquiditySpread: boolean;
  sportsBook: SportsBookInfo;
}

export interface DisputeInfo {
  disputeWindow: {
    disputeRound: string;
    startTime: number | null;
    endTime: number | null;
  };
  disputePacingOn: boolean; // false for fast disputing, true for weekly dispute cadance
  stakeCompletedTotal: string; // total stake on market
  bondSizeOfNewStake: string; // is size of bond if outcome hasn't been staked on
  stakes: StakeDetails[];
}

export interface StakeDetails {
  outcome: string | null;
  bondSizeCurrent: string; // current dispute round bond size
  stakeCurrent: string; // will be pre-filled stake if tentative winning is true
  stakeRemaining: string; // bondSizeCurrent - stakeCurrent
  isInvalidOutcome: boolean;
  isMalformedOutcome: boolean;
  tentativeWinning: boolean;
  warpSyncHash: string;
}

export interface MarketPriceCandlestick {
  startTimestamp: number;
  start: string;
  end: string;
  min: string;
  max: string;
  volume: string; // volume in Dai for this Candlestick's time window, has same business definition as markets/outcomes.volume
  shareVolume: string; // shareVolume in number of shares for this Candlestick's time window, has same business definition as markets/outcomes.shareVolume
  tokenVolume: string; // TEMPORARY - this is a copy of Candlestick.shareVolume for the purposes of a backwards-compatible renaming of tokenVolume->shareVolume. The UI should change all references of Candlestick.tokenVolume to shareVolume and then this field can be removed.
}

export interface MarketPriceCandlesticks {
  [outcome: number]: MarketPriceCandlestick[];
}

export interface TimestampedPriceAmount {
  price: string;
  amount: string;
  timestamp: string;
}

export interface MarketPriceHistory {
  [outcome: string]: TimestampedPriceAmount[];
}

export interface MarketOrderBookOrder {
  price: string;
  shares: string;
  cumulativeShares: string;
  mySize: string;
}

export interface OutcomeOrderBook {
  [outcome: number]: {
    spread: string | null;
    bids: MarketOrderBookOrder[];
    asks: MarketOrderBookOrder[];
  };
  spread?: null; // set to null if order book is empty
}

export interface MarketOrderBook {
  marketId: string;
  orderBook: OutcomeOrderBook;
  expirationTime?: number; // expirationTimeSeconds of soonest order to expire in whole orderbook
}

export interface LiquidityOrderBookInfo {
  lowestSpread: number | undefined;
  orderBook: OrderBook;
}

interface CategoryStat {
  category: string;
  numberOfMarkets: number;
  volume: string;
  openInterest: string;
  categories: CategoryStats;
}
export interface CategoryStats {
  [category: string]: CategoryStat;
}
=======
>>>>>>> 6a0f50c7

const outcomeIdType = t.union([OutcomeParam, t.number, t.null, t.undefined]);

export class Markets {
  static readonly MaxLiquiditySpread = MaxLiquiditySpread;

  static getMarketPriceCandlestickParams = t.type({
    marketId: t.string,
    outcome: outcomeIdType,
    start: t.union([t.number, t.null, t.undefined]),
    end: t.union([t.number, t.null, t.undefined]),
    period: t.union([t.number, t.null, t.undefined]),
  });
  static getMarketPriceHistoryParams = t.type({ marketId: t.string });
  static getMarketsParams = t.intersection([
    getMarketsParamsSpecific,
    sortOptions,
  ]);
  static getMarketsInfoParams = t.type({ marketIds: t.array(t.string) });
  static getMarketOrderBookParams = t.intersection([
    t.type({ marketId: t.string }),
    t.partial({
      outcomeId: t.union([outcomeIdType, t.array(outcomeIdType)]),
      account: t.string,
      onChain: t.boolean, // if false or not present, use 0x orderbook
      expirationCutoffSeconds: t.number,
    }),
  ]);

  static getCategoriesParams = t.intersection([
    t.type({
      universe: t.string,
    }),
    t.partial({
      reportingStates: t.array(t.string),
    }),
  ]);

  static getCategoryStatsParams = t.type({
    universe: t.string,
    categories: t.array(t.string),
  });

  @Getter('getMarketPriceCandlestickParams')
  static async getMarketPriceCandlesticks(
    augur: Augur,
    db: DB,
    params: t.TypeOf<typeof Markets.getMarketPriceCandlestickParams>
  ): Promise<MarketPriceCandlesticks> {
    const market = await db.Markets.get(params.marketId);
    if (!market) {
      throw new Error(
        `No marketId for getMarketPriceCandlesticks: ${params.marketId}`
      );
    }

    const orderFilledLogs = await db.ParsedOrderEvent.where(
      '[market+eventType]'
    )
      .equals([params.marketId, OrderEventType.Fill])
      .toArray();
    const filteredOrderFilledLogs = filterOrderFilledLogs(
      orderFilledLogs,
      params
    );
    const tradeRowsByOutcome = _.groupBy(
      filteredOrderFilledLogs,
      orderFilledLog => {
        return new BigNumber(orderFilledLog.outcome).toString(10);
      }
    );

    return _.mapValues(tradeRowsByOutcome, outcomeTradeRows => {
      const outcomeTradeRowsByPeriod = _.groupBy(outcomeTradeRows, tradeRow =>
        getPeriodStartTime(
          params.start || 0,
          new BigNumber(tradeRow.timestamp).toNumber(),
          params.period || 60
        )
      );
      return _.map(
        outcomeTradeRowsByPeriod,
        (
          trades: ParsedOrderEventLog[],
          startTimestamp
        ): MarketPriceCandlestick => {
          // TODO remove this partialCandlestick stuff and just return
          // a Candlestick after the temporary Candlestick.tokenVolume
          // is removed (see note on Candlestick.tokenVolume).

          const marketDoc = market;
          const minPrice = new BigNumber(marketDoc.prices[0]);
          const maxPrice = new BigNumber(marketDoc.prices[1]);
          const numTicks = new BigNumber(marketDoc.numTicks);
          const tickSize = numTicksToTickSize(numTicks, minPrice, maxPrice);
          const partialCandlestick = {
            startTimestamp: Number(startTimestamp),
            start: convertOnChainPriceToDisplayPrice(
              new BigNumber(
                _.minBy(trades, tradeLog => {
                  return new BigNumber(tradeLog.timestamp).toNumber();
                })!.price,
                16
              ),
              minPrice,
              tickSize
            ).toString(10),
            end: convertOnChainPriceToDisplayPrice(
              new BigNumber(
                _.maxBy(trades, tradeLog => {
                  return new BigNumber(tradeLog.timestamp).toNumber();
                })!.price,
                16
              ),
              minPrice,
              tickSize
            ).toString(10),
            min: convertOnChainPriceToDisplayPrice(
              new BigNumber(
                _.minBy(trades, tradeLog => {
                  return new BigNumber(tradeLog.price).toNumber();
                })!.price,
                16
              ),
              minPrice,
              tickSize
            ).toString(10),
            max: convertOnChainPriceToDisplayPrice(
              new BigNumber(
                _.maxBy(trades, tradeLog => {
                  return new BigNumber(tradeLog.price).toNumber();
                })!.price,
                16
              ),
              minPrice,
              tickSize
            ).toString(10),
            volume: _.reduce(
              trades,
              (totalVolume: BigNumber, tradeRow: ParsedOrderEventLog) => {
                const amount = convertOnChainAmountToDisplayAmount(
                  new BigNumber(tradeRow.amountFilled),
                  tickSize
                );

                const displayPrice = convertOnChainPriceToDisplayPrice(
                  new BigNumber(tradeRow.price),
                  minPrice,
                  tickSize
                );

                const price =
                  tradeRow.orderType === OrderType.Bid
                    ? maxPrice.dividedBy(QUINTILLION).minus(displayPrice)
                    : displayPrice;

                return totalVolume.plus(amount.times(price));
              },
              new BigNumber(0)
            ).toString(10),
            shareVolume: convertOnChainAmountToDisplayAmount(
              _.reduce(
                trades,
                (totalShareVolume: BigNumber, tradeRow: ParsedOrderEventLog) =>
                  totalShareVolume.plus(tradeRow.amountFilled),
                new BigNumber(0)
              ),
              tickSize
            ).toString(10), // the business definition of shareVolume should be the same as used with markets/outcomes.shareVolume (which currently is just summation of trades.amount)
          };
          return {
            tokenVolume: partialCandlestick.shareVolume, // tokenVolume is temporary, see note on Candlestick.tokenVolume
            ...partialCandlestick,
          };
        }
      );
    });
  }

  @Getter('getMarketPriceHistoryParams')
  static async getMarketPriceHistory(
    augur: Augur,
    db: DB,
    params: t.TypeOf<typeof Markets.getMarketPriceHistoryParams>
  ): Promise<MarketPriceHistory> {
    const orderFilledLogs = await db.ParsedOrderEvent.where(
      '[market+eventType]'
    )
      .equals([params.marketId, OrderEventType.Fill])
      .toArray();
    orderFilledLogs.sort((a: ParsedOrderEventLog, b: ParsedOrderEventLog) => {
      return new BigNumber(a.timestamp).minus(b.timestamp).toNumber();
    });

    return orderFilledLogs.reduce(
      (
        previousValue: MarketPriceHistory,
        currentValue: ParsedOrderEventLog
      ): MarketPriceHistory => {
        const outcomeString = new BigNumber(currentValue.outcome).toString(10);
        if (!previousValue[outcomeString]) {
          previousValue[outcomeString] = [];
        }
        previousValue[outcomeString].push({
          price: new BigNumber(currentValue.price).toString(10),
          amount: new BigNumber(currentValue.amount).toString(10),
          timestamp: new BigNumber(currentValue.timestamp).toString(10),
        });
        return previousValue;
      },
      {}
    );
  }

  @Getter('getMarketsParams')
  static async getMarkets(
    augur: Augur,
    db: DB,
    params: t.TypeOf<typeof Markets.getMarketsParams>
  ): Promise<MarketList> {
    // Validate params & set defaults
    if (
      (await db.UniverseCreated.where('childUniverse')
        .equals(params.universe)
        .count()) === 0
    ) {
      throw new Error('Unknown universe: ' + params.universe);
    }

    params.includeWarpSyncMarkets =
      typeof params.includeWarpSyncMarkets === 'undefined'
        ? false
        : params.includeWarpSyncMarkets;
    params.maxLiquiditySpread =
      typeof params.maxLiquiditySpread === 'undefined'
        ? MaxLiquiditySpread.OneHundredPercent
        : params.maxLiquiditySpread;
    params.includeInvalidMarkets =
      typeof params.includeInvalidMarkets === 'undefined'
        ? true
        : params.includeInvalidMarkets;
    params.sortBy =
      typeof params.sortBy === 'undefined'
        ? GetMarketsSortBy.liquidity
        : params.sortBy;
    params.isSortDescending =
      typeof params.isSortDescending === 'undefined'
        ? true
        : params.isSortDescending;
    params.limit = typeof params.limit === 'undefined' ? 10 : params.limit;
    params.offset = typeof params.offset === 'undefined' ? 0 : params.offset;

    let marketIds: string[] = [];
    const useMarketIds =
      params.search ||
      (params.categories && params.categories.length > 0) ||
      params.userPortfolioAddress;
    let useCreator = false;

    if (params.search || (params.categories && params.categories.length > 0)) {
      const marketsFTSResults = await getMarketsSearchResults(
        params.universe,
        params.search || '',
        params.categories || [],
        augur
      );
      marketIds = _.map(marketsFTSResults, 'market');
    }

    const reportingFeeLog = _.last(
      _.sortBy(
        await db.ReportingFeeChanged.where('universe')
          .equals(params.universe)
          .toArray(),
        'blockNumber'
      )
    );
    const reportingFeeDivisor = new BigNumber(
      reportingFeeLog
        ? reportingFeeLog.reportingFee
        : INIT_REPORTING_FEE_DIVISOR
    );

    // Filter out markets not related to the specified user
    if (params.userPortfolioAddress) {
      const profitLossLogs = await db.ProfitLossChanged.where(
        '[universe+account+timestamp]'
      )
        .between(
          [params.universe, params.userPortfolioAddress, Dexie.minKey],
          [params.universe, params.userPortfolioAddress, Dexie.maxKey]
        )
        .toArray();
      const stakeLogs = await db.DisputeCrowdsourcerContribution.where(
        '[universe+reporter]'
      )
        .equals([params.universe, params.userPortfolioAddress])
        .toArray();
      const initialReportLogs = await db.InitialReportSubmitted.where(
        '[universe+reporter]'
      )
        .equals([params.universe, params.userPortfolioAddress])
        .toArray();
      const creatorMarkets = await db.Markets.where('marketCreator')
        .equals(params.userPortfolioAddress)
        .toArray();
      const creatorMarketIds = _.map(creatorMarkets, 'market');
      const profitLossMarketIds = _.map(profitLossLogs, 'market');
      const stakeMarketIds = _.map(stakeLogs, 'market');
      const initialReportMarketIds = _.map(initialReportLogs, 'market');
      const userMarketIds = profitLossMarketIds.concat(
        stakeMarketIds,
        initialReportMarketIds,
        creatorMarketIds
      );
      if (params.search || params.categories) {
        marketIds = _.intersection(marketIds, userMarketIds);
      } else {
        marketIds = userMarketIds;
      }
    }

    let marketsCollection: Dexie.Collection<MarketData, any>;
    let usedReportingStates = false;

    if (useMarketIds) {
      marketsCollection = db.Markets.where('market').anyOf(marketIds);
    } else if (params.creator) {
      useCreator = true;
      marketsCollection = db.Markets.where('marketCreator').equals(
        params.creator
      );
    } else if (params.reportingStates) {
      usedReportingStates = true;
      marketsCollection = db.Markets.where('reportingState').anyOf(
        params.reportingStates
      );
    } else {
      console.warn(
        'No indexed field is being used for this market query. This is probably not an efficient query'
      );
      marketsCollection = db.Markets.toCollection();
    }

    // Get Market docs for all markets with the specified filters
    const numMarketDocs = usedReportingStates
    ? await marketsCollection
        .and(item => !params.includeWarpSyncMarkets ? !item.isWarpSync : true)
        .count()
    : await db.Markets.count();

    // Prepare filter values before loop
    let feePercent = 0;

    if (params.maxFee) {
      const reportingFee = new BigNumber(1).div(reportingFeeDivisor);
      const maxMarketCreatorFee = new BigNumber(params.maxFee).minus(
        reportingFee
      );
      feePercent = maxMarketCreatorFee.toNumber();
    }

    let tentativeWinningHashMatch = false;
    if (params.includeWarpSyncMarkets) {
      const marketId = await augur.contracts.warpSync.markets_(params.universe);
      const warpSyncMarket = await db.Markets.where('market')
        .anyOf(marketId)
        .first();
      if (warpSyncMarket && warpSyncMarket.tentativeWinningPayoutNumerators) {
        const tentativeWinningHash = augur.getWarpSyncHashFromPayout(
          warpSyncMarket.tentativeWinningPayoutNumerators.map(
            p => new BigNumber(p)
          )
        );
        const currentWarpSyncHash = await db.warpCheckpoints.table
          .orderBy('end.number')
          .last();
        tentativeWinningHashMatch =
          tentativeWinningHash && currentWarpSyncHash
            ? tentativeWinningHash === currentWarpSyncHash.hash
            : false;
      }
    }

    let marketData = await marketsCollection
      .and(market => {
        if (params.universe && market.universe !== params.universe) {
          return false;
        }

        // Apply reporting states if we did the original query without using that index
        if (!usedReportingStates && params.reportingStates) {
          if (!params.reportingStates.includes(market.reportingState))
            return false;
        }
        // Apply creator if we did the original query without using that index
        if (!useCreator && params.creator) {
          if (params.creator !== market.marketCreator) return false;
        }
        // Apply max end time
        if (params.maxEndTime && market.endTime >= params.maxEndTime)
          return false;
        // Apply template filter
        if (params.templateFilter) {
          if (
            params.templateFilter === TemplateFilters.templateOnly &&
            !market.isTemplate
          )
            return false;
          if (
            params.templateFilter === TemplateFilters.customOnly &&
            market.isTemplate
          )
            return false;
          if (
              params.templateFilter === TemplateFilters.sportsBook &&
              !market.groupHash
            )
              return false;
        }
        // Apply market type
        if (params.marketTypeFilter) {
          if (
            params.marketTypeFilter === MarketTypeName.YesNo &&
            market.marketType !== MarketType.YesNo
          )
            return false;
          if (
            params.marketTypeFilter === MarketTypeName.Categorical &&
            market.marketType !== MarketType.Categorical
          )
            return false;
          if (
            params.marketTypeFilter === MarketTypeName.Scalar &&
            market.marketType !== MarketType.Scalar
          )
            return false;
        }
        // Apply designatedReporter
        if (
          params.designatedReporter &&
          market.designatedReporter !== params.designatedReporter
        )
          return false;
        // Apply max Fee
        if (params.maxFee && market.feePercent > feePercent) return false;
        // Apply invalid filter
        if (params.includeInvalidMarkets !== true && market.invalidFilter)
          return false;
        // Liquidity filtering
        if (params.maxLiquiditySpread) {
          if (params.maxLiquiditySpread === MaxLiquiditySpread.ZeroPercent) {
            // return hasRecentlyDepletedLiquidity on ZeroPercent spread
            if (!market.hasRecentlyDepletedLiquidity) {
              return false;
            }
          } else if (
            params.maxLiquiditySpread !== MaxLiquiditySpread.OneHundredPercent
          ) {
            if (
              market.liquidity[params.maxLiquiditySpread] ===
              '000000000000000000000000000000'
            )
              return false;
            if (market.invalidFilter && market.hasRecentlyDepletedLiquidity)
              return false;
          }
        }

        if (!params.includeWarpSyncMarkets && market.isWarpSync) {
          return false;
        } else if (market.isWarpSync) {
          return !tentativeWinningHashMatch;
        }

        return true;
      })
      .toArray();

    return params.templateFilter === TemplateFilters.sportsBook
      ? await processSportsbookMarketData(augur, db, marketData, reportingFeeDivisor, params)
      : await processTradingMarketData(augur, db, marketData, numMarketDocs, reportingFeeDivisor, params);
  }

  @Getter('getMarketOrderBookParams')
  static async getMarketOrderBook(
    augur: Augur,
    db: DB,
    params: t.TypeOf<typeof Markets.getMarketOrderBookParams>
  ): Promise<MarketOrderBook> {
    const account = params.account;

    let orders;
    if (params.onChain) {
      orders = await OnChainTrading.getOpenOnChainOrders(augur, db, {
        marketId: params.marketId,
        orderState: OrderState.OPEN,
        expirationCutoffSeconds: params.expirationCutoffSeconds,
      });
    } else {
      orders = await OnChainTrading.getOpenOrders(augur, db, {
        marketId: params.marketId,
        orderState: OrderState.OPEN,
        expirationCutoffSeconds: params.expirationCutoffSeconds,
      });
    }

    const processOrders = (
      unsortedOrders: {
        [orderId: string]: Order;
      },
      isbids = false
    ): MarketOrderBookOrder[] => {
      const sortedBuckets = bucketAndSortOrdersByPrice(unsortedOrders, isbids);
      const result: MarketOrderBookOrder[] = [];

      return Object.values(sortedBuckets).reduce((acc, bucket, index) => {
        const shares = bucket.reduce((v, order, index) => {
          return v.plus(order.amount);
        }, new BigNumber(0));

        const mySize = bucket
          .filter(order => order.owner === account)
          .reduce((v, order, index) => {
            return v.plus(order.amount);
          }, new BigNumber(0));

        const cumulativeShares =
          index > 0 ? shares.plus(acc[index - 1].cumulativeShares) : shares;

        acc.push({
          price: bucket[0].price,
          cumulativeShares: cumulativeShares.toString(),
          shares: shares.toString(),
          mySize: mySize.toString(),
        });
        return acc;
      }, result);
    };

    const processOutcome = (outcome: {
      [orderType: string]: { [orderId: string]: Order };
    }) => {
      const asks = processOrders(outcome[OrderType.Ask.toString()]);
      const bids = processOrders(outcome[OrderType.Bid.toString()], true);
      let spread = null;
      if (asks.length > 0 && bids.length > 0) {
        const bestAsk = asks.reduce(
          (p, a) => (new BigNumber(a.price).lt(p) ? new BigNumber(a.price) : p),
          new BigNumber(asks[0].price)
        );
        const bestBid = bids.reduce(
          (p, b) => (new BigNumber(b.price).gt(p) ? new BigNumber(b.price) : p),
          new BigNumber(bids[0].price)
        );
        spread = bestAsk.minus(bestBid).toString();
      }
      return {
        spread,
        asks,
        bids,
      };
    };

    // add sorting logic in here for by size
    const bucketAndSortOrdersByPrice = (
      unsortedOrders: {
        [orderId: string]: Order;
      },
      sortDescending = true
    ) => {
      if (!unsortedOrders) return [];
      const bucketsByPrice = _.groupBy<Order>(
        Object.values(unsortedOrders),
        order => order.price
      );
      const prickKeysSorted: string[] = sortDescending
        ? Object.keys(bucketsByPrice).sort((a, b) =>
            new BigNumber(b).minus(a).toNumber()
          )
        : Object.keys(bucketsByPrice).sort((a, b) =>
            new BigNumber(a).minus(b).toNumber()
          );

      const sortedOrders = prickKeysSorted.map(k => bucketsByPrice[k]);
      for (let i = 0, size = sortedOrders.length; i < size; i++) {
        sortedOrders[i].sort(function(a, b) {
          return parseFloat(b.amount) - parseFloat(a.amount);
        });
      }
      return sortedOrders;
    };

    const processMarket = (orders: Orders) => {
      const outcomes = Object.values(orders)[0];
      if (!outcomes) {
        return {
          spread: null,
          asks: [],
          bids: [],
        };
      }
      return Object.keys(outcomes).reduce<MarketOrderBook['orderBook']>(
        (acc, outcome) => {
          acc[outcome] = processOutcome(outcomes[outcome]);
          return acc;
        },
        {}
      );
    };

    const expirationTime = flattenZeroXOrders(orders)
      .reduce(
        (p, o) =>
          o.expirationTimeSeconds && (o.expirationTimeSeconds.lt(p) || p.eq(0))
            ? o.expirationTimeSeconds
            : p,
        new BigNumber(0)
      )
      .toNumber();

    return {
      marketId: params.marketId,
      orderBook: processMarket(orders),
      expirationTime,
    };
  }

  @Getter('getMarketsInfoParams')
  static async getMarketsInfo(
    augur: Augur,
    db: DB,
    params: t.TypeOf<typeof Markets.getMarketsInfoParams>
  ): Promise<MarketInfo[]> {
    if (params.marketIds.length === 0) return [];

    const markets = await db.Markets.where('market')
      .anyOfIgnoreCase(params.marketIds)
      .toArray();

    const [universe, ...rest] = _.uniq(markets.map(market => market.universe));
    if (rest.length > 0)
      throw new Error(
        `Market id's passed span multiple universes: ${JSON.stringify(
          params.marketIds
        )}`
      );

    const reportingFee = _.get(
      _.last(
        _.sortBy(
          await db.ReportingFeeChanged.where('universe')
            .equals(universe)
            .toArray(),
          'blockNumber'
        )
      ),
      'reportingFee',
      defaultReportingFeeDivisor
    );

    return getMarketsInfo(db, markets, new BigNumber(reportingFee), augur);
  }

  @Getter('getCategoriesParams')
  static async getCategories(
    augur: Augur,
    db: DB,
    params: t.TypeOf<typeof Markets.getCategoriesParams>
  ): Promise<string[]> {
    const { universe, reportingStates } = params;

    let marketLogs: MarketData[];
    if (reportingStates) {
      marketLogs = await db.Markets.where('reportingState')
        .anyOfIgnoreCase(reportingStates)
        .and(log => log.universe === universe)
        .toArray();
    } else {
      marketLogs = await db.Markets.where('universe')
        .equals(universe)
        .toArray();
    }

    const allCategories: { [category: string]: null } = {};
    marketLogs.forEach(log => {
      const extraInfo = log.extraInfo;
      if (extraInfo) {
        const categories = Array.isArray(extraInfo.categories)
          ? extraInfo.categories
          : [];
        categories.forEach(category => {
          allCategories[category] = null;
        });
      }
    });
    return Object.keys(allCategories);
  }

  @Getter('getCategoryStatsParams')
  static async getCategoryStats(
    augur: Augur,
    db: DB,
    params: t.TypeOf<typeof Markets.getCategoryStatsParams>
  ): Promise<CategoryStats> {
    const { universe } = params;
    // case-insensitive
    const primaryCategories = params.categories.map(category =>
      category.toLowerCase()
    );

    const allMarkets = await db.Markets.where('reportingState')
      .noneOf([
        MarketReportingState.AwaitingFinalization,
        MarketReportingState.Finalized,
      ])
      .and(log => log.universe === universe)
      .toArray();

    const markets = allMarkets.map(market => {
      const extraInfo = market.extraInfo;

      const categories =
        extraInfo && Array.isArray(extraInfo.categories)
          ? extraInfo.categories
          : [];

      return {
        categories,
        volume: market.volume,
        marketOI: market.marketOI,
      };
    });

    const makeDefaultCategoryStats = (category: string): CategoryStat => ({
      category,
      numberOfMarkets: 0,
      volume: '0',
      openInterest: '0',
      categories: {}, // sub-categories
    });

    const categoryStats = primaryCategories.reduce((stats, category) => {
      stats[category] = makeDefaultCategoryStats(category);
      return stats;
    }, {} as CategoryStats);

    markets.forEach(market => {
      primaryCategories.forEach(primaryCategory => {
        if (market.categories.indexOf(primaryCategory) === 0) {
          // index 0 -> primary category
          const stats = categoryStats[primaryCategory];
          stats.numberOfMarkets++;
          stats.volume = new BigNumber(stats.volume)
            .plus(market.volume)
            .toString();
          stats.openInterest = new BigNumber(stats.openInterest)
            .plus(market.marketOI)
            .toString();

          const secondaryCategory = market.categories[1]; // index 1 -> secondary category
          if (secondaryCategory) {
            let secondaryStats = stats.categories[secondaryCategory];
            if (!secondaryStats) {
              stats.categories[secondaryCategory] = makeDefaultCategoryStats(
                secondaryCategory
              );
              secondaryStats = stats.categories[secondaryCategory];
            }
            secondaryStats.numberOfMarkets++;
            secondaryStats.volume = new BigNumber(secondaryStats.volume)
              .plus(market.volume)
              .toString();
            secondaryStats.openInterest = new BigNumber(
              secondaryStats.openInterest
            )
              .plus(market.marketOI)
              .toString();
          }
        }
      });
    });

    const formatStats = (stats: CategoryStats): CategoryStats => {
      return _.mapValues(stats, stats => {
        return {
          category: stats.category,
          numberOfMarkets: stats.numberOfMarkets,
          volume: convertAttoDaiToDisplay(new BigNumber(stats.volume)),
          openInterest: convertAttoDaiToDisplay(
            new BigNumber(stats.openInterest)
          ),
          categories: formatStats(stats.categories),
        };
      });
    };

    return formatStats(categoryStats);
  }
}

// Converts atto-dai into regular dai and formats as a string up to n decimal places.
function convertAttoDaiToDisplay(atto: BigNumber, decimalPlaces = 2): string {
  return Number(atto.div(1e18).toString()).toFixed(decimalPlaces);
}

const extraInfoType = t.intersection([
  t.interface({
    description: t.string,
  }),
  t.partial({
    longDescription: t.string,
    _scalarDenomination: t.string,
    categories: t.array(t.string),
    tags: t.array(t.string),
  }),
]);

function filterOrderFilledLogs(
  orderFilledLogs: ParsedOrderEventLog[],
  params: t.TypeOf<typeof Markets.getMarketPriceCandlestickParams>
): ParsedOrderEventLog[] {
  let filteredOrderFilledLogs = orderFilledLogs;
  if (params.outcome || params.start || params.end) {
    filteredOrderFilledLogs = orderFilledLogs.reduce(
      (
        previousValue: ParsedOrderEventLog[],
        currentValue: ParsedOrderEventLog
      ): ParsedOrderEventLog[] => {
        if (
          (params.outcome &&
            new BigNumber(currentValue.outcome).toString(10) !==
              params.outcome.toString(10)) ||
          (params.start &&
            new BigNumber(currentValue.timestamp).toNumber() <= params.start) ||
          (params.end &&
            new BigNumber(currentValue.timestamp).toNumber() >= params.end)
        ) {
          return previousValue;
        }
        previousValue.push(currentValue);
        return previousValue;
      },
      []
    );
  }
  return filteredOrderFilledLogs;
}

// TODO use getOutcomeDescriptionFromOutcome for Markets.getMarketOutcomes
function getMarketOutcomes(
  db: DB,
  marketData: MarketData,
  scalarDenomination: string,
  tickSize: BigNumber,
  minPrice: BigNumber,
  parsedOrderEventLogs: ParsedOrderEventLog[]
): MarketInfoOutcome[] {
  const outcomes: MarketInfoOutcome[] = [];
  const denomination = scalarDenomination ? scalarDenomination : 'N/A';
  if (marketData.outcomes.length === 0) {
    const ordersFilled0 = parsedOrderEventLogs.filter(
      parsedOrderEventLog => parsedOrderEventLog.outcome === '0x00'
    );
    const ordersFilled1 = parsedOrderEventLogs.filter(
      parsedOrderEventLog => parsedOrderEventLog.outcome === '0x01'
    );
    const ordersFilled2 = parsedOrderEventLogs.filter(
      parsedOrderEventLog => parsedOrderEventLog.outcome === '0x02'
    );
    outcomes.push({
      id: 0,
      price:
        ordersFilled0.length > 0
          ? convertOnChainPriceToDisplayPrice(
              new BigNumber(ordersFilled0[0].price),
              minPrice,
              tickSize
            ).toString(10)
          : null,
      description: 'Invalid',
      isInvalid: true,
      volume: marketData.outcomeVolumes
        ? new BigNumber(marketData.outcomeVolumes[0]).toString(10)
        : '0',
    });
    outcomes.push({
      id: 1,
      price:
        ordersFilled1.length > 0
          ? convertOnChainPriceToDisplayPrice(
              new BigNumber(ordersFilled1[0].price),
              minPrice,
              tickSize
            ).toString(10)
          : null,
      isInvalid: false,
      description: marketData.marketType === 0 ? 'No' : denomination,
      volume: marketData.outcomeVolumes
        ? new BigNumber(marketData.outcomeVolumes[1]).toString(10)
        : '0',
    });
    outcomes.push({
      id: 2,
      price:
        ordersFilled2.length > 0
          ? convertOnChainPriceToDisplayPrice(
              new BigNumber(ordersFilled2[0].price),
              minPrice,
              tickSize
            ).toString(10)
          : null,
      isInvalid: false,
      description: marketData.marketType === 0 ? 'Yes' : denomination,
      volume: marketData.outcomeVolumes
        ? new BigNumber(marketData.outcomeVolumes[2]).toString(10)
        : '0',
    });
  } else {
    const ordersFilled = parsedOrderEventLogs.filter(
      parsedOrderEventLog => parsedOrderEventLog.outcome === '0x00'
    );
    outcomes.push({
      id: 0,
      price:
        ordersFilled.length > 0
          ? convertOnChainPriceToDisplayPrice(
              new BigNumber(ordersFilled[0].price),
              minPrice,
              tickSize
            ).toString(10)
          : null,
      description: 'Invalid',
      isInvalid: true,
      volume: marketData.outcomeVolumes
        ? new BigNumber(marketData.outcomeVolumes[0]).toString(10)
        : '0',
    });
    for (let i = 0; i < marketData.outcomes.length; i++) {
      const ordersFilled = parsedOrderEventLogs.filter(
        parsedOrderEventLog => parsedOrderEventLog.outcome === '0x0' + (i + 1)
      );
      const outcomeDescription = marketData.outcomes[i];
      outcomes.push({
        id: i + 1,
        price:
          ordersFilled.length > 0
            ? convertOnChainPriceToDisplayPrice(
                new BigNumber(ordersFilled[0].price),
                minPrice,
                tickSize
              ).toString(10)
            : null,
        isInvalid: false,
        description: outcomeDescription,
        volume: marketData.outcomeVolumes
          ? new BigNumber(marketData.outcomeVolumes[i + 1]).toString(10)
          : '0',
      });
    }
  }
  return outcomes;
}

function getPeriodStartTime(
  globalStarttime: number,
  periodStartime: number,
  period: number
): number {
  const secondsSinceGlobalStart = periodStartime - globalStarttime;
  return (
    secondsSinceGlobalStart -
    (secondsSinceGlobalStart % period) +
    globalStarttime
  );
}

async function getMarketsInfo(
  db: DB,
  markets: MarketData[],
  reportingFeeDivisor: BigNumber,
  augur: Augur
): Promise<MarketInfo[]> {
  const marketIds = _.map(markets, 'market');
  // TODO This is just used to get the last price. This can be acheived far more efficiently than pulling all order events for all time
  const orderFilledLogs = await db.ParsedOrderEvent.where('market')
    .anyOfIgnoreCase(marketIds)
    .and(item => {
      return item.eventType === OrderEventType.Fill;
    })
    .toArray();
  const disputeDocs = await db.Dispute.where('market')
    .anyOfIgnoreCase(marketIds)
    .toArray();
  const disputeDocsByMarket = _.groupBy(disputeDocs, 'market');
  const orderFilledLogsByMarket = _.groupBy(orderFilledLogs, 'market');

  return _.map(markets, marketData => {
    const orderFilledLogs = (
      orderFilledLogsByMarket[marketData.market] || []
    ).sort((a, b) => {
      // Same block, need to sort by logIndex.
      if (a.blockNumber === b.blockNumber) {
        return b.logIndex - a.logIndex;
      }

      return b.blockNumber - a.blockNumber;
    });

    const minPrice = new BigNumber(marketData.prices[0]);
    const maxPrice = new BigNumber(marketData.prices[1]);
    const numTicks = new BigNumber(marketData.numTicks);
    const tickSize = numTicksToTickSize(numTicks, minPrice, maxPrice);
    const displayMinPrice = minPrice.dividedBy(QUINTILLION);
    const displayMaxPrice = maxPrice.dividedBy(QUINTILLION);
    const cumulativeScale = displayMaxPrice.minus(displayMinPrice);

    const reportingState = marketData.reportingState;
    const universeForking = false; // TODO get from initialization
    const needsMigration =
      reportingState !== MarketReportingState.Finalized && universeForking; // TODO: also check if the market is the forking market
    const marketType = marketTypeToName(marketData.marketType);

    let consensus = null;
    let finalizationBlockNumber = null;
    let finalizationTime = null;

    if (marketData.winningPayoutNumerators) {
      const payouts = [];
      for (let i = 0; i < marketData.winningPayoutNumerators.length; i++) {
        payouts[i] = new BigNumber(
          marketData.winningPayoutNumerators[i]
        ).toString(10);
      }
      finalizationBlockNumber = marketData.finalizationBlockNumber;
      finalizationTime = marketData.finalizationTime.toString();
      consensus = calculatePayoutNumeratorsValue(
        String(displayMaxPrice),
        String(displayMinPrice),
        String(numTicks),
        marketType,
        payouts
      );
    }

    let categories: string[] = [];
    let description = null;
    let details = null;
    let scalarDenomination = null;
    let template = null;
    if (marketData.extraInfo) {
      const extraInfo = marketData.extraInfo;
      categories = extraInfo.categories ? extraInfo.categories : [];
      description = extraInfo.description ? extraInfo.description : null;
      details = extraInfo.longDescription ? extraInfo.longDescription : null;
      scalarDenomination = extraInfo._scalarDenomination
        ? extraInfo._scalarDenomination
        : null;
      template = extraInfo.template;
    }
    const marketCreatorFeeRate = new BigNumber(
      marketData.feePerCashInAttoCash
    ).dividedBy(QUINTILLION);

    const reportingFeeRate = new BigNumber(1).div(reportingFeeDivisor);
    const settlementFee = marketCreatorFeeRate.plus(reportingFeeRate);
    const noShowBondAmount = new BigNumber(marketData.noShowBond).toFixed();

    // TODO: Create a derived DB for market / outcome indexed data to get last price
    // Also use this DB to populate the "lastTradedTimestamp" field on the market derived DB to use for sorting
    const outcomes = getMarketOutcomes(
      db,
      marketData,
      scalarDenomination,
      tickSize,
      minPrice,
      orderFilledLogs
    );

    const totalRepStakedInMarket = new BigNumber(
      marketData.totalRepStakedInMarket || '0x0',
      16
    );
    const disputeInfo = {
      disputeWindow: {
        disputeRound: new BigNumber(
          marketData.disputeRound || '0x0',
          16
        ).toFixed(),
        startTime: marketData.nextWindowStartTime
          ? new BigNumber(marketData.nextWindowStartTime, 16).toNumber()
          : null,
        endTime: marketData.nextWindowEndTime
          ? new BigNumber(marketData.nextWindowEndTime, 16).toNumber()
          : null,
      },
      disputePacingOn: marketData.pacingOn ? marketData.pacingOn : false,
      stakeCompletedTotal: totalRepStakedInMarket.toFixed(),
      bondSizeOfNewStake: totalRepStakedInMarket.multipliedBy(2).toFixed(),
      stakes: formatStakeDetails(
        augur,
        db,
        marketData,
        disputeDocsByMarket[marketData.market] || []
      ),
    };
    const passDefaultLiquiditySpread =
      marketData.liquidity['10'] !== '000000000000000000000000000000';
    return {
      id: marketData.market,
      universe: marketData.universe,
      marketType,
      numOutcomes: (marketData.outcomes.length > 0
        ? marketData.outcomes.length + 1
        : 3) as NumOutcomes,
      minPrice: displayMinPrice.toString(10),
      maxPrice: displayMaxPrice.toString(10),
      cumulativeScale: cumulativeScale.toString(10),
      author: marketData.marketCreator,
      designatedReporter: marketData.designatedReporter,
      creationBlock: marketData.blockNumber,
      creationTime: marketData.creationTime,
      categories,
      volume: new BigNumber(marketData.volume || 0)
        .dividedBy(QUINTILLION)
        .toString(),
      openInterest: new BigNumber(marketData.marketOI || 0)
        .dividedBy(QUINTILLION)
        .toString(),
      reportingState,
      needsMigration,
      endTime: new BigNumber(marketData.endTime).toNumber(),
      finalizationBlockNumber,
      finalizationTime,
      description,
      scalarDenomination,
      marketCreatorFeeRate: marketCreatorFeeRate.toString(10),
      settlementFee: settlementFee.toString(10),
      reportingFeeRate: reportingFeeRate.toString(10),
      noShowBondAmount,
      details,
      numTicks: numTicks.toString(10),
      tickSize: tickSize.toString(10),
      consensus,
      transactionHash: marketData.transactionHash,
      outcomes,
      disputeInfo,
      disavowed: marketData.disavowed,
      template,
      isTemplate: marketData.isTemplate,
      mostLikelyInvalid: marketData.invalidFilter,
      isWarpSync: marketData.isWarpSync,
      passDefaultLiquiditySpread,
      sportsBook: {
        groupId: marketData.groupHash,
        groupType: marketData.groupType,
        marketLine: marketData.groupLine,
        header: marketData.groupHeader,
        title: marketData.groupTitle,
        estTimestamp: marketData.groupEstDatetime,
        liquidityPool: marketData.liquidityPool,
<<<<<<< HEAD
        liquidityRank: marketData.liquidity['10'],
=======
        placeholderOutcomes: marketData.groupPlaceholderOutcomes,
>>>>>>> 6a0f50c7
      }
    };
  });
}

function formatStakeDetails(
  augur: Augur,
  db: DB,
  market: MarketData,
  stakeDetails: DisputeDoc[]
): StakeDetails[] {
  const formattedStakeDetails: StakeDetails[] = [];

  for (let i = 0; i < stakeDetails.length; i++) {
    const outcomeDetails = stakeDetails[i];
    const outcomeValue = getOutcomeValue(
      market,
      outcomeDetails.payoutNumerators
    );
    let bondSizeCurrent = new BigNumber(market.totalRepStakedInMarket, 16)
      .multipliedBy(2)
      .minus(
        new BigNumber(outcomeDetails.totalRepStakedInPayout || 0).multipliedBy(
          3
        )
      )
      .toFixed();
    const warpSyncHash = market.isWarpSync
      ? augur.getWarpSyncHashFromPayout(
          outcomeDetails.payoutNumerators.map(p => new BigNumber(p))
        )
      : null;
    if (outcomeDetails.disputeRound < market.disputeRound) {
      formattedStakeDetails[i] = {
        outcome: outcomeValue.outcome,
        isInvalidOutcome: outcomeValue.invalid || false,
        isMalformedOutcome: outcomeValue.malformed || false,
        bondSizeCurrent,
        stakeCurrent: '0',
        stakeRemaining: bondSizeCurrent,
        tentativeWinning: false,
        warpSyncHash,
      };
    } else {
      const tentativeWinning =
        String(outcomeDetails.payoutNumerators) ===
        String(market.tentativeWinningPayoutNumerators);
      bondSizeCurrent = tentativeWinning ? '0' : bondSizeCurrent;
      formattedStakeDetails[i] = {
        outcome: outcomeValue.outcome,
        isInvalidOutcome: outcomeValue.invalid || false,
        isMalformedOutcome: outcomeValue.malformed || false,
        bondSizeCurrent,
        stakeCurrent: new BigNumber(
          outcomeDetails.stakeCurrent || '0x0',
          16
        ).toFixed(),
        stakeRemaining: new BigNumber(
          outcomeDetails.stakeRemaining || '0x0',
          16
        ).toFixed(),
        tentativeWinning,
        warpSyncHash,
      };
    }
  }
  return formattedStakeDetails;
}

async function processTradingMarketData(
  augur: Augur,
  db: DB,
  marketData: MarketData[],
  numMarketDocs: number,
  reportingFeeDivisor: BigNumber,
  params: t.TypeOf<typeof Markets.getMarketsParams>,
): Promise<MarketList> {

const filteredOutCount = numMarketDocs - marketData.length;

const meta = {
  filteredOutCount,
  marketCount: marketData.length,
};

if (params.sortBy) {
  const sortBy = params.sortBy;
  marketData = _.orderBy(
    marketData,
    item =>
      sortBy === 'liquidity'
        ? item[sortBy][params.maxLiquiditySpread]
        : item[sortBy],
    params.isSortDescending ? 'desc' : 'asc'
  );
}

// If returning Recently Depleted Liquidity (spread===0)
if (params.maxLiquiditySpread === MaxLiquiditySpread.ZeroPercent) {
  // Have invalid markets appear at the bottom
  marketData = _.sortBy(marketData, 'invalidFilter');
}

// Get category meta data before slicing for pagination
const categories = getMarketsCategoriesMeta(marketData);

marketData = marketData.slice(params.offset, params.offset + params.limit);

// Get markets info to return
const marketsInfo: MarketInfo[] = await getMarketsInfo(
  db,
  marketData,
  reportingFeeDivisor,
  augur
);

return {
  markets: marketsInfo,
  meta: {
    ...meta,
    categories,
  },
};
}

async function processSportsbookMarketData(
  augur: Augur,
  db: DB,
  marketData: MarketData[],
  reportingFeeDivisor: BigNumber,
  params: t.TypeOf<typeof Markets.getMarketsParams>,
): Promise<MarketList> {
  const groupHashes = _.uniq(_.map(marketData, 'groupHash'));
  const liquidityPools = _.uniq(_.map(marketData, 'liquidityPool'));
  // categories should be for liquidity pools not individual markets
  const pooledMarkets = await db.Markets.where('liquidityPool').anyOfIgnoreCase(liquidityPools).toArray();
  const keyedPools = _.groupBy(pooledMarkets, 'liquidityPool');
  const firstMarketOfPool = _.reduce(_.keys(keyedPools), (agg, key) => [...agg, keyedPools[key][0]], []);
  const categories = getMarketsCategoriesMeta(firstMarketOfPool);

  const marketsLiquidityPools = params.reportingStates
    ? await db.Markets.filter(
        item =>
          !!item.liquidityPool &&
          item.reportingState === String(params.reportingStates)
      ).toArray()
    : await db.Markets.filter(item => !!item.liquidityPool).distinct().toArray();
  const keyedLiquidityPoolMarkets = _.keyBy(marketsLiquidityPools, 'liquidityPool');
  const numPooledMarketDocs = _.keys(keyedLiquidityPoolMarkets).length;

  // removed Invalid filter for sportsbook
  // TODO: add sorts specifically for sportsbook
  if (params.sortBy) {
    const sortBy = params.sortBy;
    marketData = _.orderBy(
      marketData,
      item =>
        sortBy === 'liquidity'
          ? item[sortBy][params.maxLiquiditySpread]
          : item[sortBy],
      params.isSortDescending ? 'desc' : 'asc'
    );
  }

  const allMarketsInGroups  = await db.Markets.where('groupHash')
    .anyOfIgnoreCase(groupHashes)
    .toArray();

  // filter based on reportingState
  const filteredOutCount = numPooledMarketDocs - liquidityPools.length;

  const meta = {
    filteredOutCount,
    marketCount: liquidityPools.length,
  };

  marketData = marketData.slice(params.offset, params.offset + params.limit);

  const marketsInfo: MarketInfo[] = await getMarketsInfo(
    db,
    allMarketsInGroups,
    reportingFeeDivisor,
    augur
  );

  return {
    markets: marketsInfo,
    meta: {
      ...meta,
      categories,
    },
  };
}

function getMarketsCategoriesMeta(
  marketsResults: MarketData[]
): MarketListMetaCategories {
  const markets = _.map(marketsResults, marketData => {
    let categories: string[] = [];
    if (marketData.extraInfo) {
      const extraInfo = marketData.extraInfo;
      categories = extraInfo.categories ? extraInfo.categories : [];
    }
    return {
      id: marketData.market,
      categories,
    };
  });

  const categories = {};
  for (let i = 0; i < markets.length; i++) {
    const market = markets[i];
    const category1 = market.categories[0];
    const category2 = market.categories[1] || null;
    const category3 = market.categories[2] || null;

    let children1 = categories[category1];
    if (!children1) {
      children1 = categories[category1] = {
        count: 0,
        children: {},
      };
    }
    children1['count']++;

    if (category2) {
      let children2 = categories[category1].children[category2];
      if (!children2) {
        children2 = categories[category1].children[category2] = {
          count: 0,
          children: {},
        };
      }
      children2['count']++;
    }

    if (category3) {
      let children3 =
        categories[category1].children[category2].children[category3];
      if (!children3) {
        children3 = categories[category1].children[category2].children[
          category3
        ] = {
          count: 0,
        };
      }
      children3['count']++;
    }
  }
  return categories;
}

async function getMarketsSearchResults(
  universe: string,
  query: string,
  categories: string[],
  augur: Augur
): Promise<Array<SearchResults<MarketFields>>> {
  const whereObj = { universe };
  for (let i = 0; i < categories.length; i++) {
    whereObj[`category${i + 1}`] = categories[i];
  }
  if (query) {
    return augur.syncableFlexSearch.search(query, { where: whereObj });
  }
  return augur.syncableFlexSearch.where(whereObj);
}

/**
 * Gets a MarketOrderBook for a market and converts it to an OrderBook object.
 *
 * @param {Augur} augur Augur object to use for getting MarketOrderBook
 * @param {DB} db DB to use for getting MarketOrderBook
 * @param {string} marketId Market address for which to get order book info
 */
export async function getLiquidityOrderBook(
  augur: Augur,
  db: DB,
  marketId: string
): Promise<OrderBook> {
  // TODO Remove any below by making Markets.getMarketOrderBook return a consistent type when the order book is empty
  const marketOrderBook: MarketOrderBook = await Markets.getMarketOrderBook(
    augur,
    db,
    { marketId }
  );
  const orderBook: OrderBook = {};

  // `marketOrderBook.orderBook.spread` will be set to null if order book is empty
  if (typeof marketOrderBook.orderBook.spread === 'undefined') {
    for (const outcome in marketOrderBook.orderBook) {
      if (marketOrderBook.orderBook[outcome]) {
        orderBook[outcome] = {
          bids: [],
          asks: [],
        };
        if (marketOrderBook.orderBook[outcome].bids) {
          for (
            let i = 0;
            i < marketOrderBook.orderBook[outcome].bids.length;
            i++
          ) {
            orderBook[outcome].bids[i] = {
              amount: marketOrderBook.orderBook[outcome].bids[i].shares,
              price: marketOrderBook.orderBook[outcome].bids[i].price,
            };
          }
        }
        if (marketOrderBook.orderBook[outcome].asks) {
          for (
            let i = 0;
            i < marketOrderBook.orderBook[outcome].asks.length;
            i++
          ) {
            orderBook[outcome].asks[i] = {
              amount: marketOrderBook.orderBook[outcome].asks[i].shares,
              price: marketOrderBook.orderBook[outcome].asks[i].price,
            };
          }
        }
      }
    }
  }

  return orderBook;
}<|MERGE_RESOLUTION|>--- conflicted
+++ resolved
@@ -88,182 +88,6 @@
   }),
 ]);
 
-<<<<<<< HEAD
-export interface MarketListMetaCategories {
-  [key: string]: {
-    count: number;
-    children: {
-      [key: string]: {
-        count: number;
-        children: {
-          [key: string]: {
-            count: number;
-          };
-        };
-      };
-    };
-  };
-}
-
-export interface MarketListMeta {
-  categories: MarketListMetaCategories;
-  filteredOutCount: number;
-  marketCount: number;
-}
-
-export interface MarketList {
-  markets: MarketInfo[];
-  meta: MarketListMeta;
-}
-
-export interface MarketInfoOutcome {
-  id: number;
-  price: string | null;
-  description: string;
-  volume: string;
-  isInvalid: boolean;
-}
-
-export interface SportsBookInfo {
-  groupId: string;
-  groupType: string;
-  marketLine: string;
-  estTimestamp?: string;
-  header: string;
-  title?: string;
-  liquidityPool: string;
-  liquidityRank: string;
-}
-
-export interface MarketInfo {
-  id: Address;
-  universe: Address;
-  marketType: string;
-  numOutcomes: NumOutcomes;
-  minPrice: string;
-  maxPrice: string;
-  cumulativeScale: string;
-  author: string;
-  designatedReporter: string;
-  creationBlock: number;
-  creationTime: number;
-  volume: string;
-  openInterest: string;
-  reportingState: string;
-  needsMigration: boolean;
-  endTime: number;
-  finalizationBlockNumber: number | null;
-  finalizationTime: number | null;
-  description: string;
-  scalarDenomination: string | null;
-  details: string | null;
-  numTicks: string;
-  tickSize: string;
-  consensus: PayoutNumeratorValue;
-  transactionHash: string;
-  outcomes: MarketInfoOutcome[];
-  marketCreatorFeeRate: string;
-  settlementFee: string;
-  reportingFeeRate: string;
-  disputeInfo: DisputeInfo;
-  categories: string[];
-  noShowBondAmount: string;
-  disavowed: boolean;
-  template: ExtraInfoTemplate;
-  isTemplate: boolean;
-  mostLikelyInvalid: boolean;
-  isWarpSync: boolean;
-  passDefaultLiquiditySpread: boolean;
-  sportsBook: SportsBookInfo;
-}
-
-export interface DisputeInfo {
-  disputeWindow: {
-    disputeRound: string;
-    startTime: number | null;
-    endTime: number | null;
-  };
-  disputePacingOn: boolean; // false for fast disputing, true for weekly dispute cadance
-  stakeCompletedTotal: string; // total stake on market
-  bondSizeOfNewStake: string; // is size of bond if outcome hasn't been staked on
-  stakes: StakeDetails[];
-}
-
-export interface StakeDetails {
-  outcome: string | null;
-  bondSizeCurrent: string; // current dispute round bond size
-  stakeCurrent: string; // will be pre-filled stake if tentative winning is true
-  stakeRemaining: string; // bondSizeCurrent - stakeCurrent
-  isInvalidOutcome: boolean;
-  isMalformedOutcome: boolean;
-  tentativeWinning: boolean;
-  warpSyncHash: string;
-}
-
-export interface MarketPriceCandlestick {
-  startTimestamp: number;
-  start: string;
-  end: string;
-  min: string;
-  max: string;
-  volume: string; // volume in Dai for this Candlestick's time window, has same business definition as markets/outcomes.volume
-  shareVolume: string; // shareVolume in number of shares for this Candlestick's time window, has same business definition as markets/outcomes.shareVolume
-  tokenVolume: string; // TEMPORARY - this is a copy of Candlestick.shareVolume for the purposes of a backwards-compatible renaming of tokenVolume->shareVolume. The UI should change all references of Candlestick.tokenVolume to shareVolume and then this field can be removed.
-}
-
-export interface MarketPriceCandlesticks {
-  [outcome: number]: MarketPriceCandlestick[];
-}
-
-export interface TimestampedPriceAmount {
-  price: string;
-  amount: string;
-  timestamp: string;
-}
-
-export interface MarketPriceHistory {
-  [outcome: string]: TimestampedPriceAmount[];
-}
-
-export interface MarketOrderBookOrder {
-  price: string;
-  shares: string;
-  cumulativeShares: string;
-  mySize: string;
-}
-
-export interface OutcomeOrderBook {
-  [outcome: number]: {
-    spread: string | null;
-    bids: MarketOrderBookOrder[];
-    asks: MarketOrderBookOrder[];
-  };
-  spread?: null; // set to null if order book is empty
-}
-
-export interface MarketOrderBook {
-  marketId: string;
-  orderBook: OutcomeOrderBook;
-  expirationTime?: number; // expirationTimeSeconds of soonest order to expire in whole orderbook
-}
-
-export interface LiquidityOrderBookInfo {
-  lowestSpread: number | undefined;
-  orderBook: OrderBook;
-}
-
-interface CategoryStat {
-  category: string;
-  numberOfMarkets: number;
-  volume: string;
-  openInterest: string;
-  categories: CategoryStats;
-}
-export interface CategoryStats {
-  [category: string]: CategoryStat;
-}
-=======
->>>>>>> 6a0f50c7
 
 const outcomeIdType = t.union([OutcomeParam, t.number, t.null, t.undefined]);
 
@@ -1425,11 +1249,8 @@
         title: marketData.groupTitle,
         estTimestamp: marketData.groupEstDatetime,
         liquidityPool: marketData.liquidityPool,
-<<<<<<< HEAD
         liquidityRank: marketData.liquidity['10'],
-=======
         placeholderOutcomes: marketData.groupPlaceholderOutcomes,
->>>>>>> 6a0f50c7
       }
     };
   });
