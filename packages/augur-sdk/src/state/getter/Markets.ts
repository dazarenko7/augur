import { BigNumber } from 'bignumber.js';
import { SearchResults } from "flexsearch";
import { DB } from '../db/DB';
import { MarketFields } from '../db/MarketDB';
import { Getter } from './Router';
import { Order, Orders, OutcomeParam, Trading, OrderState } from './Trading';
import {
  Address,
  MarketCreatedLog,
  MarketData,
  MarketFinalizedLog,
  MarketType,
  MarketTypeName,
  MarketVolumeChangedLog,
  OrderEventType,
  OrderType,
  ParsedOrderEventLog,
  Timestamp,
} from '../logs/types';
import { NULL_ADDRESS,  sortOptions } from './types';

import {
  Augur,
  numTicksToTickSize,
  QUINTILLION,
  convertOnChainPriceToDisplayPrice,
  convertOnChainAmountToDisplayAmount,
} from '../../index';
import { calculatePayoutNumeratorsValue } from '../../utils';

import * as _ from 'lodash';
import * as t from 'io-ts';

export enum MarketReportingState {
  PreReporting = 'PreReporting',
  DesignatedReporting = 'DesignatedReporting',
  OpenReporting = 'OpenReporting',
  CrowdsourcingDispute = 'CrowdsourcingDispute',
  AwaitingNextWindow = 'AwaitingNextWindow',
  Finalized = 'Finalized',
  Forking = 'Forking',
  AwaitingNoReportMigration = 'AwaitingNoReportMigration',
  AwaitingForkMigration = 'AwaitingForkMigration',
}

export enum GetMarketsSortBy {
<<<<<<< HEAD
  marketOI = 'marketOI',
  liquidity = 'liquidity', // TODO: Make default sort
  volume = 'volume',
  timestamp = 'timestamp',
  endTime = 'endTime',
  lastTradedTimestamp = 'lastTradedTimestamp', // TODO: Implement
  lastLiquidityDepleted = 'lastLiquidityDepleted', // TODO: Implement
=======
  MarketOI = 'MarketOI',
  Liquidity = 'Liquidity', // @TODO: Make default sort
  Volume = 'Volume',
  Timestamp = 'Timestamp',
  EndTime = 'EndTime',
  LastTradedTimestamp = 'LastTradedTimestamp', // @TODO: Implement
  LastLiquidityDepleted = 'LastLiquidityDepleted', // @TODO: Implement
>>>>>>> 42d80551
}

const getMarketsSortBy = t.keyof(GetMarketsSortBy);

const getMarketsParamsSpecific = t.intersection([
  t.type({
    universe: t.string,
  }),
  t.partial({
    creator: t.string,
    search: t.string,
    reportingStates: t.array(t.string),
    disputeWindow: t.string,
    designatedReporter: t.string,
    maxFee: t.string,
    maxEndTime: t.number,
<<<<<<< HEAD
    maxLiquiditySpread: t.string,
=======
    maxLiquiditySpread: t.string, // @TODO: Implement maxLiquiditySpread filter
>>>>>>> 42d80551
    includeInvalidMarkets: t.boolean,
    categories: t.array(t.string),
    sortBy: getMarketsSortBy,
  }),
]);

export const SECONDS_IN_A_DAY = new BigNumber(86400, 10);

export interface MarketListMetaCategories {
  [key: string]: {
    count: number;
    children: {
      [key: string]: {
        count: number;
        children: {
          [key: string]: {
            count: number;
          }
        }
      }
    }
  }
}

export interface MarketListMeta {
  categories: MarketListMetaCategories;
  filteredOutCount: number;
  marketCount: number;
}

export interface MarketList {
  markets: MarketInfo[];
  meta: MarketListMeta;
}

export interface MarketInfoOutcome {
  id: number;
  price: string | null;
  description: string;
  volume: string;
}

export enum MarketReportingState {
  PRE_REPORTING = 'PRE_REPORTING',
  DESIGNATED_REPORTING = 'DESIGNATED_REPORTING',
  OPEN_REPORTING = 'OPEN_REPORTING',
  CROWDSOURCING_DISPUTE = 'CROWDSOURCING_DISPUTE',
  AWAITING_NEXT_WINDOW = 'AWAITING_NEXT_WINDOW',
  FINALIZED = 'FINALIZED',
  FORKING = 'FORKING',
  AWAITING_NO_REPORT_MIGRATION = 'AWAITING_NO_REPORT_MIGRATION',
  AWAITING_FORK_MIGRATION = 'AWAITING_FORK_MIGRATION',
}

export interface MarketInfo {
  id: Address;
  universe: Address;
  marketType: string;
  numOutcomes: number;
  minPrice: string;
  maxPrice: string;
  cumulativeScale: string;
  author: string;
  designatedReporter: string;
  creationBlock: number;
  creationTime: number;
  category: string;
  volume: string;
  openInterest: string;
  reportingState: string;
  needsMigration: boolean;
  endTime: number;
  finalizationBlockNumber: number | null;
  finalizationTime: number | null;
  description: string;
  scalarDenomination: string | null;
  details: string | null;
  resolutionSource: string | null;
  numTicks: string;
  tickSize: string;
  consensus: string[] | null;
  outcomes: MarketInfoOutcome[];
  marketCreatorFeeRate: string;
  settlementFee: string;
  reportingFeeRate: string;
  disputeInfo: DisputeInfo;
}

export interface DisputeInfo {
  disputeWindow: {
    address: Address;
    startTime: Timestamp | null;
    endTime: Timestamp | null;
  };
  disputePacingOn: boolean;
  stakeCompletedTotal: string;
  bondSizeOfNewStake: string;
  stakes: StakeDetails[];
}

export interface StakeDetails {
  outcome: string;
  isInvalid: boolean;
  bondSizeCurrent: string;
  bondSizeTotal: string;
  stakeCurrent: string;
  stakeRemaining: string;
  stakeCompleted: string;
  tentativeWinning: boolean;
}

export interface MarketPriceCandlestick {
  startTimestamp: number;
  start: string;
  end: string;
  min: string;
  max: string;
  volume: string; // volume in Dai for this Candlestick's time window, has same business definition as markets/outcomes.volume
  shareVolume: string; // shareVolume in number of shares for this Candlestick's time window, has same business definition as markets/outcomes.shareVolume
  tokenVolume: string; // TEMPORARY - this is a copy of Candlestick.shareVolume for the purposes of a backwards-compatible renaming of tokenVolume->shareVolume. The UI should change all references of Candlestick.tokenVolume to shareVolume and then this field can be removed.
}

export interface MarketPriceCandlesticks {
  [outcome: number]: MarketPriceCandlestick[];
}

export interface TimestampedPriceAmount {
  price: string;
  amount: string;
  timestamp: string;
}

export interface MarketPriceHistory {
  [outcome: string]: TimestampedPriceAmount[];
}

export interface OrderBook {
  price: string;
  shares: string;
  cumulativeShares: string;
  mySize: string;
}

export interface MarketOrderBook {
  marketId: string;
  orderBook: {
    [outcome: number]: {
      spread: string | null;
      bids: OrderBook[];
      asks: OrderBook[];
    };
  };
}

const outcomeIdType = t.union([OutcomeParam, t.number, t.null, t.undefined]);

export class Markets {
  static getMarketPriceCandlestickParams = t.type({
    marketId: t.string,
    outcome: outcomeIdType,
    start: t.union([t.number, t.null, t.undefined]),
    end: t.union([t.number, t.null, t.undefined]),
    period: t.union([t.number, t.null, t.undefined]),
  });
  static getMarketPriceHistoryParams = t.type({ marketId: t.string });
  static getMarketsParams = t.intersection([
    getMarketsParamsSpecific,
    sortOptions,
  ]);
  static getMarketsInfoParams = t.type({ marketIds: t.array(t.string) });
  static getMarketOrderBookParams = t.intersection([
    t.type({ marketId: t.string }),
    t.partial({
      outcomeId: t.union([outcomeIdType, t.array(outcomeIdType)]),
    }),
  ]);

  static getCategoriesParams = t.type({ universe: t.string });

  @Getter('getMarketPriceCandlestickParams')
  static async getMarketPriceCandlesticks(
    augur: Augur,
    db: DB,
    params: t.TypeOf<typeof Markets.getMarketPriceCandlestickParams>
  ): Promise<MarketPriceCandlesticks> {
    const marketCreatedLogs = await db.findMarketCreatedLogs({
      selector: { market: params.marketId },
    });
    if (marketCreatedLogs.length < 1) {
      throw new Error(
        `No marketId for getMarketPriceCandlesticks: ${params.marketId}`
      );
    }

    const orderFilledLogs = await db.findOrderFilledLogs({
      selector: { market: params.marketId, eventType: OrderEventType.Fill },
    });
    const filteredOrderFilledLogs = filterOrderFilledLogs(
      orderFilledLogs,
      params
    );
    const tradeRowsByOutcome = _.groupBy(
      filteredOrderFilledLogs,
      orderFilledLog => {
        return new BigNumber(orderFilledLog.outcome).toString(10);
      }
    );

    return _.mapValues(tradeRowsByOutcome, outcomeTradeRows => {
      const outcomeTradeRowsByPeriod = _.groupBy(outcomeTradeRows, tradeRow =>
        getPeriodStartTime(
          params.start || 0,
          new BigNumber(tradeRow.timestamp).toNumber(),
          params.period || 60
        )
      );
      return _.map(
        outcomeTradeRowsByPeriod,
        (
          trades: ParsedOrderEventLog[],
          startTimestamp
        ): MarketPriceCandlestick => {
          // TODO remove this partialCandlestick stuff and just return
          // a Candlestick after the temporary Candlestick.tokenVolume
          // is removed (see note on Candlestick.tokenVolume).

          const marketDoc = marketCreatedLogs[0];
          const minPrice = new BigNumber(marketDoc.prices[0]);
          const maxPrice = new BigNumber(marketDoc.prices[1]);
          const numTicks = new BigNumber(marketDoc.numTicks);
          const tickSize = numTicksToTickSize(numTicks, minPrice, maxPrice);
          const partialCandlestick = {
            startTimestamp: parseInt(startTimestamp, 10),
            start: convertOnChainPriceToDisplayPrice(
              new BigNumber(
                _.minBy(trades, tradeLog => {
                  return new BigNumber(tradeLog.timestamp).toNumber();
                })!.price,
                16
              ),
              minPrice,
              tickSize
            ).toString(10),
            end: convertOnChainPriceToDisplayPrice(
              new BigNumber(
                _.maxBy(trades, tradeLog => {
                  return new BigNumber(tradeLog.timestamp).toNumber();
                })!.price,
                16
              ),
              minPrice,
              tickSize
            ).toString(10),
            min: convertOnChainPriceToDisplayPrice(
              new BigNumber(
                _.minBy(trades, tradeLog => {
                  return new BigNumber(tradeLog.price).toNumber();
                })!.price,
                16
              ),
              minPrice,
              tickSize
            ).toString(10),
            max: convertOnChainPriceToDisplayPrice(
              new BigNumber(
                _.maxBy(trades, tradeLog => {
                  return new BigNumber(tradeLog.price).toNumber();
                })!.price,
                16
              ),
              minPrice,
              tickSize
            ).toString(10),
            volume: _.reduce(
              trades,
              (totalVolume: BigNumber, tradeRow: ParsedOrderEventLog) => {
                const amount = convertOnChainAmountToDisplayAmount(
                  new BigNumber(tradeRow.amountFilled),
                  tickSize
                );

                const displayPrice = convertOnChainPriceToDisplayPrice(
                  new BigNumber(tradeRow.price),
                  minPrice,
                  tickSize
                );

                const price =
                  tradeRow.orderType === OrderType.Bid
                    ? maxPrice
                        .dividedBy(QUINTILLION)
                        .minus(displayPrice)
                    : displayPrice;

                return totalVolume.plus(amount.times(price));
              },
              new BigNumber(0)
            ).toString(10),
            shareVolume: convertOnChainAmountToDisplayAmount(
              _.reduce(
                trades,
                (totalShareVolume: BigNumber, tradeRow: ParsedOrderEventLog) =>
                  totalShareVolume.plus(tradeRow.amountFilled),
                new BigNumber(0)
              ),
              tickSize
            ).toString(10), // the business definition of shareVolume should be the same as used with markets/outcomes.shareVolume (which currently is just summation of trades.amount)
          };
          return {
            tokenVolume: partialCandlestick.shareVolume, // tokenVolume is temporary, see note on Candlestick.tokenVolume
            ...partialCandlestick,
          };
        }
      );
    });
  }

  @Getter('getMarketPriceHistoryParams')
  static async getMarketPriceHistory(
    augur: Augur,
    db: DB,
    params: t.TypeOf<typeof Markets.getMarketPriceHistoryParams>
  ): Promise<MarketPriceHistory> {
    const orderFilledLogs = await db.findOrderFilledLogs({
      selector: { market: params.marketId, eventType: OrderEventType.Fill },
    });
    orderFilledLogs.sort((a: ParsedOrderEventLog, b: ParsedOrderEventLog) => {
      return new BigNumber(a.timestamp).minus(b.timestamp).toNumber();
    });

    return orderFilledLogs.reduce(
      (
        previousValue: MarketPriceHistory,
        currentValue: ParsedOrderEventLog
      ): MarketPriceHistory => {
        const outcomeString = new BigNumber(currentValue.outcome).toString(10);
        if (!previousValue[outcomeString]) {
          previousValue[outcomeString] = [];
        }
        previousValue[outcomeString].push({
          price: new BigNumber(currentValue.price).toString(10),
          amount: new BigNumber(currentValue.amount).toString(10),
          timestamp: new BigNumber(currentValue.timestamp).toString(10),
        });
        return previousValue;
      },
      {}
    );
  }

  @Getter('getMarketsParams')
  static async getMarkets(
    augur: Augur,
    db: DB,
    params: t.TypeOf<typeof Markets.getMarketsParams>
  ): Promise<MarketList> {
    // Validate params
    if (!(await augur.contracts.augur.isKnownUniverse_(params.universe))) {
      throw new Error('Unknown universe: ' + params.universe);
    }
    const validLiquiditySpreads = ['10', '15', '20', '100'];
    if (params.maxLiquiditySpread && !validLiquiditySpreads.includes(params.maxLiquiditySpread)) {
      throw new Error('Invalid maxLiquiditySpread');
    }

    // Set params defaults
    params.includeInvalidMarkets = typeof params.includeInvalidMarkets === 'undefined' ? true : params.includeInvalidMarkets;
    params.search = typeof params.search === 'undefined' ? "" : params.search;
    params.categories = typeof params.categories === 'undefined' ? [] : params.categories;
    params.sortBy = typeof params.sortBy === 'undefined' ? GetMarketsSortBy.marketOI : params.sortBy;
    params.isSortDescending = typeof params.isSortDescending === 'undefined' ? true : params.isSortDescending;
    params.limit = typeof params.limit === 'undefined' ? 10 : params.limit;
    params.offset = typeof params.offset === 'undefined' ? 0 : params.offset;

    // Get MarketCreated logs for all markets with the specified filters
    const request = {
      selector: {
        universe: params.universe,
        marketCreator: params.creator,
        designatedReporter: params.designatedReporter,
      },
    };
    if (params.maxEndTime) {
      request.selector = Object.assign(request.selector, {
        endTime: { $lt: `0x${params.maxEndTime.toString(16)}` },
      });
    }
    let marketCreatedLogs = await db.findMarketCreatedLogs(request);

    // Filter out MarketCreated logs with fees > params.maxFee and key them by market ID
    let marketCreatorFeeDivisor: BigNumber | undefined = undefined;
    if (params.maxFee) {
      const universe = augur.getUniverse(params.universe);
      const reportingFeeDivisor = new BigNumber(
        (await universe.getOrCacheReportingFeeDivisor_()).toNumber()
      );
      const reportingFee = new BigNumber(1).div(reportingFeeDivisor);
      const marketCreatorFee = new BigNumber(params.maxFee).minus(reportingFee);
      marketCreatorFeeDivisor = new BigNumber(10 ** 18).multipliedBy(
        marketCreatorFee
      );
    }
    marketCreatedLogs = marketCreatedLogs.reduce(
      (previousValue: any, currentValue: MarketData) => {
        if (
          params.maxFee &&
          typeof marketCreatorFeeDivisor !== 'undefined' &&
          new BigNumber(currentValue.feeDivisor).gt(marketCreatorFeeDivisor)
        ) {
          return previousValue;
        }
        previousValue[currentValue.market] = currentValue;
        return previousValue;
      },
      []
    );

    // Sort search results by categories
    let marketsResults: any[]  = _.sortBy(
      await getMarketsSearchResults(db, params.universe, params.search, params.categories),
      ['category1', 'category2', 'category3']
    );

    // Create intersection array of marketsResults & marketCreatedLogs
    for (let i = marketsResults.length - 1; i >= 0; i--) {
      if (marketCreatedLogs[marketsResults[i].market]) {
        marketsResults[i] = Object.assign(marketsResults[i], marketCreatedLogs[marketsResults[i].market]);
      } else {
        marketsResults.splice(i, 1);
      }
    }

    // TODO: Break this section into a separate function
    let filteredOutCount = 0; // Markets excluded by maxLiquiditySpread & includeInvalidMarkets filters
    for (let i = marketsResults.length - 1; i >= 0; i--) {
      let includeMarket = true;

      if (params.disputeWindow) {
        const market = await augur.contracts.marketFromAddress(
          marketsResults[i]['market']
        );
        const disputeWindowAddress = await market.getDisputeWindow_();
        if (params.disputeWindow !== disputeWindowAddress) {
          includeMarket = false;
        }
      }

      if (params.reportingStates) {
        // TODO: Get reporting states for all markets as a batched call
        const marketFinalizedLogs = await db.findMarketFinalizedLogs({
          selector: { market: marketsResults[i]['market'] },
        });
        const reportingState = await getMarketReportingState(
          db,
          marketsResults[i],
          marketFinalizedLogs
        );
        if (!params.reportingStates.includes(reportingState)) {
          includeMarket = false;
        }
      }

      marketsResults[i]['timestamp'] = new BigNumber(marketsResults[i]['timestamp']).toString();
      marketsResults[i]['endTime'] = new BigNumber(marketsResults[i]['endTime']).toString();

      let marketData: MarketData[];
      if (
        params.maxLiquiditySpread ||
        params.includeInvalidMarkets ||
        params.sortBy === GetMarketsSortBy.liquidity ||
        params.sortBy === GetMarketsSortBy.marketOI ||
        params.sortBy === GetMarketsSortBy.volume
      ) {
        const request = {
          selector: {
            market: marketsResults[i]['market'],
          },
        };
        marketData = await db.findMarkets(request);
        if (
          params.sortBy === GetMarketsSortBy.liquidity ||
          params.sortBy === GetMarketsSortBy.marketOI ||
          params.sortBy === GetMarketsSortBy.volume
        ) {
          marketsResults[i][params.sortBy] = marketData[params.sortBy] ? new BigNumber(marketData[params.sortBy]).toString() : '0';
        }
        if (
          (params.maxLiquiditySpread && marketData[0].liquidity && marketData[0].liquidity[params.maxLiquiditySpread] === '0') ||
          (params.includeInvalidMarkets === false && marketData[0].invalidFilter === true)
        ) {
          includeMarket = false;
          filteredOutCount++;
        }
      }

      if (!includeMarket) {
        marketsResults.splice(i, 1);
      }
    }

    const meta = getMarketsMeta(marketsResults, filteredOutCount);

    // Sort & limit markets
    _.sortBy(marketsResults, [(market: any) => market[params.sortBy]]);
    if (params.isSortDescending) {
      marketsResults = marketsResults.reverse();
    }
    marketsResults = marketsResults.slice(params.offset, params.offset + params.limit);

    // Get markets info to return
    const marketsInfo = await Markets.getMarketsInfo(
      augur,
      db,
      { marketIds: marketsResults.map(marketInfo => marketInfo.market) }
    );
    // @TODO: Re-sort marketsInfo since Markets.getMarketsInfo doesn't always return the desired order
    const filteredMarketsDetailsOrder = {};
    for (let i = 0; i < marketsResults.length; i++) {
      filteredMarketsDetailsOrder[marketsResults[i].market] = i;
    }
    marketsInfo.sort(
      (a, b) => {
        return filteredMarketsDetailsOrder[a.id] - filteredMarketsDetailsOrder[b.id];
      }
    );

    return {
      markets: marketsInfo,
      meta,
    };
  }

  @Getter('getMarketOrderBookParams')
  static async getMarketOrderBook(
    augur: Augur,
    db: DB,
    params: t.TypeOf<typeof Markets.getMarketOrderBookParams>
  ): Promise<MarketOrderBook> {
    const account = await augur.getAccount();
    const orders = await Trading.getOrders(augur, db, {
      ...params,
      orderState: OrderState.OPEN,
    });

    const processOrders = (
      unsortedOrders: {
        [orderId: string]: Order;
      },
      isbids = false
    ): OrderBook[] => {
      const sortedBuckets = bucketAndSortOrdersByPrice(unsortedOrders, isbids);
      const result: OrderBook[] = [];

      return Object.values(sortedBuckets).reduce((acc, bucket, index) => {
        const shares = bucket.reduce((v, order, index) => {
          return v.plus(order.amount);
        }, new BigNumber(0));

        const mySize = bucket
          .filter(order => order.owner === account)
          .reduce((v, order, index) => {
            return v.plus(order.amount);
          }, new BigNumber(0));

        const cumulativeShares =
          index > 0 ? shares.plus(acc[index - 1].cumulativeShares) : shares;

        acc.push({
          price: bucket[0].price,
          cumulativeShares: cumulativeShares.toString(),
          shares: shares.toString(),
          mySize: mySize.toString(),
        });
        return acc;
      }, result);
    };

    const processOutcome = (outcome: {
      [orderType: string]: { [orderId: string]: Order };
    }) => {
      const asks = processOrders(outcome[OrderType.Ask.toString()]);
      const bids = processOrders(outcome[OrderType.Bid.toString()], true);
      let spread = null;
      if (asks.length > 0 && bids.length > 0) {
        const bestAsk = asks.reduce(
          (p, a) => (new BigNumber(a.price).lt(p) ? new BigNumber(a.price) : p),
          new BigNumber(asks[0].price)
        );
        const bestBid = bids.reduce(
          (p, b) => (new BigNumber(b.price).gt(p) ? new BigNumber(b.price) : p),
          new BigNumber(bids[0].price)
        );
        spread = bestAsk.minus(bestBid).toString();
      }
      return {
        spread,
        asks,
        bids,
      };
    };

    const bucketAndSortOrdersByPrice = (unsortedOrders: {
      [orderId: string]: Order;
    },
    sortDescending = true
    ) => {
      if (!unsortedOrders) return [];
      const bucketsByPrice = _.groupBy<Order>(
        Object.values(unsortedOrders),
        order => order.price
      );
      const prickKeysSorted: string[] = sortDescending
        ? Object.keys(bucketsByPrice).sort((a, b) =>
            new BigNumber(b).minus(a).toNumber()
          )
        : Object.keys(bucketsByPrice).sort((a, b) =>
            new BigNumber(a).minus(b).toNumber()
          );

      return prickKeysSorted.map(k => bucketsByPrice[k]);
    };

    const processMarket = (orders: Orders) => {
      const outcomes = Object.values(orders)[0];
      if (!outcomes) {
        return {
          spread: null,
          asks: [],
          bids: [],
        };
      }
      return Object.keys(outcomes).reduce<MarketOrderBook['orderBook']>(
        (acc, outcome) => {
          acc[outcome] = processOutcome(outcomes[outcome]);
          return acc;
        },
        {}
      );
    };

    return {
      marketId: params.marketId,
      orderBook: processMarket(orders),
    };
  }

  @Getter('getMarketsInfoParams')
  static async getMarketsInfo(
    augur: Augur,
    db: DB,
    params: t.TypeOf<typeof Markets.getMarketsInfoParams>
  ): Promise<MarketInfo[]> {
    const marketCreatedLogs = await db.findMarketCreatedLogs({
      selector: { market: { $in: params.marketIds } },
    });

    return Promise.all(
      marketCreatedLogs.map(async marketCreatedLog => {
        const marketFinalizedLogs = (await db.findMarketFinalizedLogs({
          selector: { market: marketCreatedLog.market },
        })).reverse();
        const marketVolumeChangedLogs = (await db.findMarketVolumeChangedLogs({
          selector: { market: marketCreatedLog.market },
        })).reverse();
        const marketOIChangedLogs = (await db.findMarketOIChangedLogs({
          selector: { market: marketCreatedLog.market },
        })).reverse();

        const minPrice = new BigNumber(marketCreatedLog.prices[0]);
        const maxPrice = new BigNumber(marketCreatedLog.prices[1]);
        const numTicks = new BigNumber(marketCreatedLog.numTicks);
        const tickSize = numTicksToTickSize(numTicks, minPrice, maxPrice);
        const displayMinPrice = minPrice.dividedBy(QUINTILLION);
        const displayMaxPrice = maxPrice.dividedBy(QUINTILLION);
        const cumulativeScale = displayMaxPrice.minus(displayMinPrice);

        const reportingState = await getMarketReportingState(
          db,
          marketCreatedLog,
          marketFinalizedLogs
        );
        const needsMigration =
          reportingState === MarketReportingState.AwaitingForkMigration
            ? true
            : false;

        let consensus = null;
        let finalizationBlockNumber = null;
        let finalizationTime = null;
        if (marketFinalizedLogs.length > 0) {
          consensus = [];
          for (
            let i = 0;
            i < marketFinalizedLogs[0].winningPayoutNumerators.length;
            i++
          ) {
            consensus[i] = new BigNumber(
              marketFinalizedLogs[0].winningPayoutNumerators[i]
            ).toString(10);
          }
          finalizationBlockNumber = marketFinalizedLogs[0].blockNumber;
          finalizationTime = new BigNumber(
            marketFinalizedLogs[0].timestamp
          ).toString(10);
        }

        let marketType: string;
        if (marketCreatedLog.marketType === MarketType.YesNo) {
          marketType = MarketTypeName.YesNo;
        } else if (marketCreatedLog.marketType === MarketType.Categorical) {
          marketType = MarketTypeName.Categorical;
        } else {
          marketType = MarketTypeName.Scalar;
        }

        let categories = [];
        let description = null;
        let details = null;
        let resolutionSource = null;
        let scalarDenomination = null;
        if (marketCreatedLog.extraInfo) {
          const extraInfo = JSON.parse(marketCreatedLog.extraInfo);
          categories = extraInfo.categories ? extraInfo.categories : [];
          description = extraInfo.description ? extraInfo.description : null;
          details = extraInfo.longDescription
            ? extraInfo.longDescription
            : null;
          resolutionSource = extraInfo.resolutionSource
            ? extraInfo.resolutionSource
            : null;
          scalarDenomination = extraInfo._scalarDenomination
            ? extraInfo._scalarDenomination
            : null;
        }
        const marketCreatorFeeRate = new BigNumber(
          marketCreatedLog.feeDivisor
        ).dividedBy(QUINTILLION);
        const reportingFeeRate = new BigNumber(
          await augur.contracts.universe.getOrCacheReportingFeeDivisor_()
        ).dividedBy(QUINTILLION);
        const settlementFee = marketCreatorFeeRate.plus(reportingFeeRate);

        return Object.assign({
          id: marketCreatedLog.market,
          universe: marketCreatedLog.universe,
          marketType,
          numOutcomes:
            marketCreatedLog.outcomes.length > 0
              ? marketCreatedLog.outcomes.length + 1
              : 3,
          minPrice: displayMinPrice.toString(10),
          maxPrice: displayMaxPrice.toString(10),
          cumulativeScale: cumulativeScale.toString(10),
          author: marketCreatedLog.marketCreator,
          creationBlock: marketCreatedLog.blockNumber,
          creationTime: marketCreatedLog.timestamp,
          categories,
          volume:
            marketVolumeChangedLogs.length > 0
              ? new BigNumber(marketVolumeChangedLogs[0].volume)
                  .dividedBy(QUINTILLION)
                  .toString()
              : '0',
          openInterest: marketOIChangedLogs.length > 0
          ? new BigNumber(marketOIChangedLogs[0].marketOI)
              .dividedBy(QUINTILLION)
              .toString()
          : '0',
          reportingState,
          needsMigration,
          endTime: new BigNumber(marketCreatedLog.endTime).toNumber(),
          finalizationBlockNumber,
          finalizationTime,
          description,
          scalarDenomination,
          marketCreatorFeeRate: marketCreatorFeeRate.toString(10),
          settlementFee: settlementFee.toString(10),
          reportingFeeRate: reportingFeeRate.toString(10),
          details,
          resolutionSource,
          numTicks: numTicks.toString(10),
          tickSize: tickSize.toString(10),
          consensus,
          outcomes: await getMarketOutcomes(
            db,
            marketCreatedLog,
            marketVolumeChangedLogs,
            scalarDenomination,
            tickSize,
            minPrice
          ),
          disputeInfo: await getMarketDisputeInfo(augur, db, marketCreatedLog.market),
        });
      })
    );
  }

  @Getter('getCategoriesParams')
  static async getCategories(
    augur: Augur,
    db: DB,
    params: t.TypeOf<typeof Markets.getCategoriesParams>
  ): Promise<string[]> {
    const marketCreatedLogs = await db.findMarketCreatedLogs({
      selector: { universe: params.universe },
    });
    const allCategories: any = {};
    for (let i = 0; i < marketCreatedLogs.length; i++) {
      if (marketCreatedLogs[i].extraInfo) {
        let categories: string[] = [];
        const extraInfo = JSON.parse(marketCreatedLogs[i].extraInfo);
        categories = extraInfo.categories ? extraInfo.categories : [];
        for (let j = 0; j < categories.length; j++) {
          if (!allCategories[categories[j]]) {
            allCategories[categories[j]] = null;
          }
        }
      }
    }
    return Object.keys(allCategories);
  }
}

function filterOrderFilledLogs(
  orderFilledLogs: ParsedOrderEventLog[],
  params: t.TypeOf<typeof Markets.getMarketPriceCandlestickParams>
): ParsedOrderEventLog[] {
  let filteredOrderFilledLogs = orderFilledLogs;
  if (params.outcome || params.start || params.end) {
    filteredOrderFilledLogs = orderFilledLogs.reduce(
      (
        previousValue: ParsedOrderEventLog[],
        currentValue: ParsedOrderEventLog
      ): ParsedOrderEventLog[] => {
        if (
          (params.outcome &&
            new BigNumber(currentValue.outcome).toString(10) !==
              params.outcome.toString(10)) ||
          (params.start &&
            new BigNumber(currentValue.timestamp).toNumber() <= params.start) ||
          (params.end &&
            new BigNumber(currentValue.timestamp).toNumber() >= params.end)
        ) {
          return previousValue;
        }
        previousValue.push(currentValue);
        return previousValue;
      },
      []
    );
  }
  return filteredOrderFilledLogs;
}

async function getMarketOutcomes(
  db: DB,
  marketCreatedLog: MarketCreatedLog,
  marketVolumeChangedLogs: MarketVolumeChangedLog[],
  scalarDenomination: string,
  tickSize: BigNumber,
  minPrice: BigNumber
): Promise<MarketInfoOutcome[]> {
  const outcomes: MarketInfoOutcome[] = [];
  const denomination = scalarDenomination ? scalarDenomination : 'N/A';
  if (marketCreatedLog.outcomes.length === 0) {
    const ordersFilled0 = (await db.findOrderFilledLogs({
      selector: { market: marketCreatedLog.market, outcome: '0x00' },
    })).reverse();
    const ordersFilled1 = (await db.findOrderFilledLogs({
      selector: { market: marketCreatedLog.market, outcome: '0x01' },
    })).reverse();
    const ordersFilled2 = (await db.findOrderFilledLogs({
      selector: { market: marketCreatedLog.market, outcome: '0x02' },
    })).reverse();
    outcomes.push({
      id: 0,
      price:
        ordersFilled0.length > 0
          ? convertOnChainPriceToDisplayPrice(
              new BigNumber(ordersFilled0[0].price),
              minPrice,
              tickSize
            ).toString(10)
          : null,
      description: 'Invalid',
      volume:
        marketVolumeChangedLogs.length === 0 ||
        marketVolumeChangedLogs[0].outcomeVolumes[0] === '0x00'
          ? '0'
          : new BigNumber(
              marketVolumeChangedLogs[0].outcomeVolumes[0]
            ).toString(10),
    });
    outcomes.push({
      id: 1,
      price:
        ordersFilled1.length > 0
          ? convertOnChainPriceToDisplayPrice(
              new BigNumber(ordersFilled1[0].price),
              minPrice,
              tickSize
            ).toString(10)
          : null,
      description: marketCreatedLog.marketType === 0 ? 'No' : denomination,
      volume:
        marketVolumeChangedLogs.length === 0 ||
        marketVolumeChangedLogs[0].outcomeVolumes[1] === '0x00'
          ? '0'
          : new BigNumber(
              marketVolumeChangedLogs[0].outcomeVolumes[1]
            ).toString(10),
    });
    outcomes.push({
      id: 2,
      price:
        ordersFilled2.length > 0
          ? convertOnChainPriceToDisplayPrice(
              new BigNumber(ordersFilled2[0].price),
              minPrice,
              tickSize
            ).toString(10)
          : null,
      description: marketCreatedLog.marketType === 0 ? 'Yes' : denomination,
      volume:
        marketVolumeChangedLogs.length === 0 ||
        marketVolumeChangedLogs[0].outcomeVolumes[2] === '0x00'
          ? '0'
          : new BigNumber(
              marketVolumeChangedLogs[0].outcomeVolumes[2]
            ).toString(10),
    });
  } else {
    const ordersFilled = (await db.findOrderFilledLogs({
      selector: { market: marketCreatedLog.market, outcome: '0x00' },
    })).reverse();
    outcomes.push({
      id: 0,
      price:
        ordersFilled.length > 0
          ? convertOnChainPriceToDisplayPrice(
              new BigNumber(ordersFilled[0].price),
              minPrice,
              tickSize
            ).toString(10)
          : null,
      description: 'Invalid',
      volume:
        marketVolumeChangedLogs.length === 0 ||
        marketVolumeChangedLogs[0].outcomeVolumes[0] === '0x00'
          ? '0'
          : new BigNumber(
              marketVolumeChangedLogs[0].outcomeVolumes[0]
            ).toString(10),
    });
    for (let i = 0; i < marketCreatedLog.outcomes.length; i++) {
      const ordersFilled = (await db.findOrderFilledLogs({
        selector: { market: marketCreatedLog.market, outcome: '0x0' + (i + 1) },
      })).reverse();
      const outcomeDescription = marketCreatedLog.outcomes[i].replace('0x', '');
      outcomes.push({
        id: i + 1,
        price:
          ordersFilled.length > 0
            ? convertOnChainPriceToDisplayPrice(
                new BigNumber(ordersFilled[0].price),
                minPrice,
                tickSize
              ).toString(10)
            : null,
        description: Buffer.from(outcomeDescription, 'hex').toString(),
        volume:
          marketVolumeChangedLogs.length === 0 ||
          marketVolumeChangedLogs[0].outcomeVolumes[i + 1] === '0x00'
            ? '0'
            : new BigNumber(
                marketVolumeChangedLogs[0].outcomeVolumes[i + 1]
              ).toString(10),
      });
    }
  }
  return outcomes;
}

export async function getMarketReportingState(
  db: DB,
  marketCreatedLog: MarketCreatedLog,
  marketFinalizedLogs: MarketFinalizedLog[]
): Promise<MarketReportingState> {
  const universeForkedLogs = (await db.findUniverseForkedLogs({
    selector: { universe: marketCreatedLog.universe },
  })).reverse();
  if (universeForkedLogs.length > 0) {
    if (universeForkedLogs[0].forkingMarket === marketCreatedLog.market) {
      return MarketReportingState.Forking;
    } else {
      if (marketFinalizedLogs.length > 0) {
        return  MarketReportingState.Finalized;
      } else {
        return  MarketReportingState.AwaitingForkMigration;
      }
    }
  } else {
    const timestampSetLogs = await db.findTimestampSetLogs({
      selector: { newTimestamp: { $type: 'string' } },
    });
    let currentTimestamp;
    if (timestampSetLogs.length > 0) {
      // Determine current timestamp since timestampSetLogs are not sorted by blockNumber
      currentTimestamp = new BigNumber(timestampSetLogs[0].newTimestamp);
      for (let i = 0; i < timestampSetLogs.length; i++) {
        if (
          new BigNumber(timestampSetLogs[i].newTimestamp).gt(currentTimestamp)
        ) {
          currentTimestamp = new BigNumber(timestampSetLogs[i].newTimestamp);
        }
      }
    } else {
      currentTimestamp = new BigNumber(Math.round(Date.now() / 1000));
    }
    if (new BigNumber(currentTimestamp).lt(marketCreatedLog.endTime)) {
      return  MarketReportingState.PreReporting;
    } else {
      const initialReportSubmittedLogs = (await db.findInitialReportSubmittedLogs(
        { selector: { market: marketCreatedLog.market } }
      )).reverse();
      const designatedReportingEndTime = new BigNumber(
        marketCreatedLog.endTime
      ).plus(SECONDS_IN_A_DAY);
      if (
        initialReportSubmittedLogs.length === 0 &&
        currentTimestamp.lte(designatedReportingEndTime)
      ) {
        return  MarketReportingState.DesignatedReporting;
      } else if (
        initialReportSubmittedLogs.length === 0 &&
        currentTimestamp.gt(designatedReportingEndTime)
      ) {
        return  MarketReportingState.OpenReporting;
      } else {
        if (marketFinalizedLogs.length > 0) {
          return  MarketReportingState.Finalized;
        } else {
          const disputeCrowdsourcerCompletedLogs = (await db.findDisputeCrowdsourcerCompletedLogs(
            { selector: { market: marketCreatedLog.market } }
          )).reverse();
          if (
            disputeCrowdsourcerCompletedLogs.length > 0 &&
            disputeCrowdsourcerCompletedLogs[0].pacingOn &&
            currentTimestamp.lt(
              disputeCrowdsourcerCompletedLogs[0].nextWindowStartTime
            )
          ) {
            return  MarketReportingState.AwaitingNextWindow;
          }
          return  MarketReportingState.CrowdsourcingDispute;
        }
      }
    }
  }
}

function getPeriodStartTime(
  globalStarttime: number,
  periodStartime: number,
  period: number
): number {
  const secondsSinceGlobalStart = periodStartime - globalStarttime;
  return (
    secondsSinceGlobalStart -
    (secondsSinceGlobalStart % period) +
    globalStarttime
  );
}

async function getMarketDisputeInfo(augur: Augur, db: DB, marketId: Address): Promise<DisputeInfo> {
  const stakeDetails = {};

  const market = augur.getMarket(marketId);
  const initialReportSubmittedLogs = await db.findInitialReportSubmittedLogs({
    selector: { market: marketId },
  });
  if (initialReportSubmittedLogs.length > 0) {
    const disputeCrowdsourcerCreatedLogs = await db.findDisputeCrowdsourcerCreatedLogs({
      selector: { market: marketId },
    });
    const stakeLogs: any[] = disputeCrowdsourcerCreatedLogs;
    if (initialReportSubmittedLogs[0]) stakeLogs.unshift(initialReportSubmittedLogs[0]);

    for (let i = 0; i < stakeLogs.length; i++) {
      let reportingParticipantId: Address;
      if (stakeLogs[i].hasOwnProperty("disputeCrowdsourcer")) {
        reportingParticipantId = stakeLogs[i].disputeCrowdsourcer;
      } else {
        reportingParticipantId = await market.getInitialReporter_();
      }
      const reportingParticipant = augur.contracts.getReportingParticipant(reportingParticipantId);
      const payoutDistributionHash = await reportingParticipant.getPayoutDistributionHash_();

      const disputeCrowdsourcerCompletedLogs = await db.findDisputeCrowdsourcerCompletedLogs({
        selector: { disputeCrowdsourcer: reportingParticipantId },
      });

      const stakeCurrent = await reportingParticipant.getStake_();
      const stakeRemaining = stakeLogs[i].hasOwnProperty("size") ? await reportingParticipant.getRemainingToFill_() : new BigNumber(0);
      const winningReportingParticipantId = await market.getWinningReportingParticipant_();
      const winningReportingParticipant = augur.contracts.getReportingParticipant(winningReportingParticipantId);
      if (!stakeDetails[payoutDistributionHash]) {
        // Create new StakeDetails for Payout Set
        const payout = await reportingParticipant.getPayoutNumerators_();
        let bondSizeCurrent: BigNumber;
        let stakeCompleted: BigNumber;
        if (stakeLogs[i].hasOwnProperty("amountStaked")) {
          bondSizeCurrent = new BigNumber(stakeLogs[i].amountStaked);
          stakeCompleted = bondSizeCurrent;
        } else {
          bondSizeCurrent = new BigNumber(stakeLogs[i].size);
          stakeCompleted = disputeCrowdsourcerCompletedLogs[0] ? new BigNumber(stakeLogs[i].size) : new BigNumber(0);
        }
        stakeDetails[payoutDistributionHash] =
          {
            payout,
            isInvalid: payout.length > 0 && payout[0].gt(0) ? true : false,
            bondSizeCurrent,
            bondSizeTotal: bondSizeCurrent,
            stakeCurrent,
            stakeRemaining,
            stakeCompleted,
            tentativeWinning: await winningReportingParticipant.getPayoutDistributionHash_() === payoutDistributionHash ? true : false,
          };
      } else {
        // Update existing StakeDetails for Payout Set
        if (disputeCrowdsourcerCompletedLogs[0]) {
          stakeDetails[payoutDistributionHash].stakeCompleted = new BigNumber(stakeDetails[payoutDistributionHash].stakeCompleted).plus(stakeLogs[i].size);
        } else {
          stakeDetails[payoutDistributionHash].bondSizeCurrent = new BigNumber(stakeLogs[i].size);
          stakeDetails[payoutDistributionHash].stakeCurrent = stakeCurrent;
        }
        if (new BigNumber(stakeLogs[i].size).gt(stakeDetails[payoutDistributionHash].bondSizeTotal)) {
          stakeDetails[payoutDistributionHash].bondSizeTotal = stakeDetails[payoutDistributionHash].bondSizeTotal.plus(stakeLogs[i].size);
        }
        if (stakeRemaining.gt(0)) {
          stakeDetails[payoutDistributionHash].stakeRemaining = new BigNumber(stakeRemaining);
        }
      }
    }
  }

  const disputeWindowAddress = await market.getDisputeWindow_();
  let disputeWindowStartTime: string | null = null;
  let disputeWindowEndTime: string | null = null;
  if (disputeWindowAddress !== NULL_ADDRESS) {
    const disputeWindow = augur.contracts.disputeWindowFromAddress(disputeWindowAddress);
    disputeWindowStartTime = await disputeWindow.getStartTime_().toString();
    disputeWindowEndTime = await disputeWindow.getEndTime_().toString();
  }

  return {
    disputeWindow: {
      address: disputeWindowAddress,
      startTime: disputeWindowStartTime,
      endTime: disputeWindowEndTime,
    },
    disputePacingOn: await market.getDisputePacingOn_(),
    stakeCompletedTotal: (await market.getParticipantStake_()).toString(10),
    bondSizeOfNewStake: (await market.getParticipantStake_()).times(2).toString(10),
    stakes: await formatStakeDetails(db, marketId, Object.values(stakeDetails)),
  };
}

async function formatStakeDetails(db: DB, marketId: Address, stakeDetails: any[]): Promise<StakeDetails[]> {
  const formattedStakeDetails: StakeDetails[] = [];
  const marketCreatedLogs = await db.findMarketCreatedLogs({
    selector: { market: { $eq: marketId } },
  });

  const maxPrice = new BigNumber(marketCreatedLogs[0].prices[1]);
  const minPrice = new BigNumber(marketCreatedLogs[0].prices[0]);
  const numTicks = new BigNumber(marketCreatedLogs[0].numTicks);
  const tickSize = numTicksToTickSize(numTicks, minPrice, maxPrice);
  let marketType: string;
  if (marketCreatedLogs[0].marketType === MarketType.YesNo) {
    marketType = MarketTypeName.YesNo;
  } else if (marketCreatedLogs[0].marketType === MarketType.Categorical) {
    marketType = MarketTypeName.Categorical;
  } else {
    marketType = MarketTypeName.Scalar;
  }

  for (let i = 0; i < stakeDetails.length; i++) {
    formattedStakeDetails[i] = {
      outcome: calculatePayoutNumeratorsValue(
        convertOnChainPriceToDisplayPrice(maxPrice, minPrice, tickSize).toString(),
        convertOnChainPriceToDisplayPrice(minPrice, minPrice, tickSize).toString(),
        numTicks.toString(),
        marketType,
        stakeDetails[i].payout
      ),
      isInvalid: stakeDetails[i].isInvalid,
      bondSizeCurrent: stakeDetails[i].bondSizeCurrent.toString(10),
      bondSizeTotal: stakeDetails[i].bondSizeTotal.toString(10),
      stakeCurrent: stakeDetails[i].stakeCurrent.toString(10),
      stakeRemaining: stakeDetails[i].stakeRemaining.toString(10),
      stakeCompleted: stakeDetails[i].stakeCompleted.toString(10),
      tentativeWinning: stakeDetails[i].tentativeWinning,
    };
  }
  return formattedStakeDetails;
}

function getMarketsMeta(
  marketsResults: any[],
  filteredOutCount: number
): MarketListMeta {
  let categories = {};
  for (let i = 0; i < marketsResults.length; i++) {
    const marketsResult = marketsResults[i];
    if (categories[marketsResult.category1]) {
      categories[marketsResult.category1]['count']++;
    } else {
      categories[marketsResult.category1] = {
        'count': 1,
        'children': {},
      };
    }
    if (categories[marketsResult.category1].children[marketsResult.category2]) {
      categories[marketsResult.category1].children[marketsResult.category2]['count']++;
    } else {
      categories[marketsResult.category1].children[marketsResult.category2] = {
        count: 1,
        children: {},
      };
    }
    if (categories[marketsResult.category1].children[marketsResult.category2].children[marketsResult.category3]) {
      categories[marketsResult.category1].children[marketsResult.category2].children[marketsResult.category3]['count']++;
    } else {
      categories[marketsResult.category1].children[marketsResult.category2].children[marketsResult.category3] = {
        count: 1,
      };
    }
  }
  return {
    categories,
    filteredOutCount,
    marketCount: marketsResults.length,
  };
}

async function getMarketsSearchResults(
  db: DB,
  universe: string,
  query: string,
  categories: string[]
): Promise<Array<SearchResults<MarketFields>>> {
  const whereObj = { universe };
  for (let i = 0; i < categories.length; i++) {
    whereObj['category' + (i + 1)] = categories[i];
  }
  if (query) {
    return db.search(query, { where: whereObj });
  }
  return db.where(whereObj);
}<|MERGE_RESOLUTION|>--- conflicted
+++ resolved
@@ -44,7 +44,6 @@
 }
 
 export enum GetMarketsSortBy {
-<<<<<<< HEAD
   marketOI = 'marketOI',
   liquidity = 'liquidity', // TODO: Make default sort
   volume = 'volume',
@@ -52,15 +51,6 @@
   endTime = 'endTime',
   lastTradedTimestamp = 'lastTradedTimestamp', // TODO: Implement
   lastLiquidityDepleted = 'lastLiquidityDepleted', // TODO: Implement
-=======
-  MarketOI = 'MarketOI',
-  Liquidity = 'Liquidity', // @TODO: Make default sort
-  Volume = 'Volume',
-  Timestamp = 'Timestamp',
-  EndTime = 'EndTime',
-  LastTradedTimestamp = 'LastTradedTimestamp', // @TODO: Implement
-  LastLiquidityDepleted = 'LastLiquidityDepleted', // @TODO: Implement
->>>>>>> 42d80551
 }
 
 const getMarketsSortBy = t.keyof(GetMarketsSortBy);
@@ -77,11 +67,7 @@
     designatedReporter: t.string,
     maxFee: t.string,
     maxEndTime: t.number,
-<<<<<<< HEAD
     maxLiquiditySpread: t.string,
-=======
-    maxLiquiditySpread: t.string, // @TODO: Implement maxLiquiditySpread filter
->>>>>>> 42d80551
     includeInvalidMarkets: t.boolean,
     categories: t.array(t.string),
     sortBy: getMarketsSortBy,
