--- conflicted
+++ resolved
@@ -159,17 +159,11 @@
 
 export interface StakeDetails {
   outcome: string;
-<<<<<<< HEAD
   bondSizeCurrent: string; // current dispute round bond size
   stakeCurrent: string; // will be pre-filled stake if tentative winning is true
   stakeRemaining: string; // bondSizeCurrent - stakeCurrent
-=======
   isInvalidOutcome: boolean;
   isMalformedOutcome: boolean;
-  bondSizeCurrent: string;
-  stakeCurrent: string;
-  stakeRemaining: string;
->>>>>>> bc7e7f30
   tentativeWinning: boolean;
 }
 
