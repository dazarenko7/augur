import { buildParaAddresses } from '@augurproject/artifacts';
import {
  CancelZeroXOrderLog,
  CompleteSetsPurchasedLog,
  CompleteSetsSoldLog,
  CurrentOrder,
  DisputeCrowdsourcerCompletedLog,
  DisputeCrowdsourcerContributionLog,
  DisputeCrowdsourcerCreatedLog,
  DisputeCrowdsourcerRedeemedLog,
  DisputeDoc,
  DisputeWindowCreatedLog,
  GenericEventDBDescription,
  InitialReporterRedeemedLog,
  InitialReporterTransferredLog,
  InitialReportSubmittedLog,
  MarketCreatedLog,
  MarketData,
  MarketFinalizedLog,
  MarketMigratedLog,
  MarketOIChangedLog,
  MarketParticipantsDisavowedLog,
  MarketTransferredLog,
  MarketVolumeChangedLog,
  OrderEventLog,
  ParsedOrderEventLog,
  ParticipationTokensRedeemedLog,
  ProfitLossChangedLog,
  ReportingFeeChangedLog,
  ReportingParticipantDisavowedLog,
  SECONDS_IN_A_DAY,
  ShareTokenBalanceChangedLog,
  SubscriptionEventName,
  TimestampSetLog,
  TokenBalanceChangedLog,
  TokensMinted,
  TokensTransferredLog,
  TradingProceedsClaimedLog,
  TransferBatchLog,
  TransferSingleLog,
  UniverseCreatedLog,
  UniverseForkedLog,
} from '@augurproject/sdk-lite';
import Dexie from 'dexie';
import { Augur } from '../../Augur';
import {
  LogCallbackType,
  LogFilterAggregatorInterface,
} from '../logs/LogFilterAggregator';
import { BaseSyncableDB } from './BaseSyncableDB';
import { DelayedSyncableDB } from './DelayedSyncableDB';
import { DisputeDatabase } from './DisputeDB';
import { MarketDB } from './MarketDB';
import { ParsedOrderEventDB } from './ParsedOrderEventDB';
import { SyncableDB } from './SyncableDB';
import { SyncStatus } from './SyncStatus';
import { WarpSyncCheckpointsDB } from './WarpSyncCheckpointsDB';
import { StoredOrder, ZeroXOrders } from './ZeroXOrders';
import { GetterCache } from './GetterCache';

import './ParaDBFilterAddOn';

interface Schemas {
  [table: string]: string;
}

// Prune horizon is 60 days.
const PRUNE_HORIZON = SECONDS_IN_A_DAY.multipliedBy(60).toNumber();

export class DB {
  private isParaDeploy: boolean;
  private syncableDatabases: { [dbName: string]: BaseSyncableDB } = {};
  private disputeDatabase: DisputeDatabase;
  private _marketDatabase: MarketDB;
  private parsedOrderEventDatabase: ParsedOrderEventDB;
  private zeroXOrders: ZeroXOrders;
  getterCache: GetterCache;
  syncStatus: SyncStatus;
  warpCheckpoints: WarpSyncCheckpointsDB;

  readonly genericEventDBDescriptions: GenericEventDBDescription[] = [
    { EventName: 'CompleteSetsPurchased', indexes: ['timestamp', 'market'] },
    { EventName: 'CompleteSetsSold', indexes: ['timestamp', 'market'] },
    {
      EventName: 'DisputeCrowdsourcerCompleted',
      indexes: ['market', 'timestamp', 'disputeCrowdsourcer'],
    },
    {
      EventName: 'DisputeCrowdsourcerContribution',
      indexes: ['timestamp', 'market', '[universe+reporter]'],
    },
    {
      EventName: 'DisputeCrowdsourcerCreated',
      indexes: ['disputeCrowdsourcer', 'market'],
    },
    {
      EventName: 'DisputeCrowdsourcerRedeemed',
      indexes: ['timestamp', 'reporter', 'market'],
    },
    { EventName: 'DisputeWindowCreated', indexes: ['market'] },
    {
      EventName: 'InitialReporterRedeemed',
      indexes: ['timestamp', 'reporter', 'market'],
    },
    {
      EventName: 'InitialReportSubmitted',
      indexes: ['timestamp', 'reporter', '[universe+reporter]', 'market'],
    },
    { EventName: 'InitialReporterTransferred', indexes: ['market', 'to'] },
    {
      EventName: 'MarketCreated',
      indexes: ['market', 'timestamp', '[universe+timestamp]'],
    },
    { EventName: 'MarketFinalized', indexes: ['market', 'timestamp'] },
    { EventName: 'MarketMigrated', indexes: ['market'] },
    { EventName: 'MarketParticipantsDisavowed', indexes: ['market'] },
    { EventName: 'MarketTransferred', indexes: ['market'] },
    {
      EventName: 'MarketVolumeChanged',
      indexes: ['market'],
      primaryKey: 'market',
    },
    { EventName: 'MarketOIChanged', indexes: ['market'], primaryKey: 'market' },
    {
      EventName: 'OrderEvent',
      indexes: [
        'market',
        'timestamp',
        'orderId',
        '[universe+eventType+timestamp]',
        '[market+eventType]',
        'eventType',
        'orderCreator',
        'orderFiller',
      ],
    },
    { EventName: 'CancelZeroXOrder', indexes: ['[account+market]', 'market'] },
    { EventName: 'ParticipationTokensRedeemed', indexes: ['timestamp'] },
    {
      EventName: 'ProfitLossChanged',
      indexes: ['[universe+account+timestamp]', 'account', 'market'],
    },
    { EventName: 'ReportingParticipantDisavowed', indexes: ['market'] },
    { EventName: 'TimestampSet', indexes: ['newTimestamp'] },
    {
      EventName: 'TokenBalanceChanged',
      indexes: ['[universe+owner+tokenType]'],
      primaryKey: '[owner+token]',
    },
    { EventName: 'TokensMinted', indexes: [] },
    { EventName: 'TokensTransferred', indexes: [] },
    { EventName: 'ReportingFeeChanged', indexes: ['universe'] },
    { EventName: 'TradingProceedsClaimed', indexes: ['timestamp', 'market'] },
    {
      EventName: 'UniverseCreated',
      indexes: ['childUniverse', 'parentUniverse'],
    },
    { EventName: 'UniverseForked', indexes: ['universe'] },
    { EventName: 'TransferSingle', indexes: [] },
    { EventName: 'TransferBatch', indexes: [] },
    {
      EventName: 'ShareTokenBalanceChanged',
      indexes: ['[universe+account]', 'market'],
      primaryKey: '[account+market+outcome]'
    },
  ];

  readonly paraEventNames: string[] = [
    'CompleteSetsPurchased',
    'CompleteSetsSold',
    'TradingProceedsClaimed',
    'MarketOIChanged',
    'ReportingFeeChanged',
    'ShareTokenBalanceChanged',
    'OrderEvent',
    'ProfitLossChanged',
    'MarketVolumeChanged',

    // Not strictly a contract event but needs to be filtered for para logs.
    'ParsedOrderEvents',
  ];

  constructor(
    readonly dexieDB: Dexie,
    readonly logFilters: LogFilterAggregatorInterface,
    private augur: Augur,
    private networkId: number,  // NB: Should pass in the config object here for simplicity
    private uploadBlockNumber: number,
    private enableZeroX: boolean
  ) {
    // @ts-ignore
    this.dexieDB.paraEventNames = this.paraEventNames;

    // @ts-ignore
    this.dexieDB.paraDeploy = augur.config.paraDeploy;

    this.isParaDeploy = typeof augur.config.paraDeploy === 'string';
    logFilters.listenForBlockRemoved(this.rollback.bind(this));
  }

  /**
   * Creates and returns a new dbController.
   *
   * @param {number} networkId Network on which to sync events
   * @param logFilterAggregator object responsible for routing logs to individual db tables.
   * @param augur
   * @param enableZeroX
   * @returns {Promise<DB>} Promise to a DB controller object
   */
  static createAndInitializeDB(
    networkId: number,
    uploadBlockNumber: number,
    logFilterAggregator: LogFilterAggregatorInterface,
    augur: Augur,
    enableZeroX = false
  ): Promise<DB> {
    const dbName = `augur-${networkId}`;
    const dbController = new DB(
      new Dexie(dbName),
      logFilterAggregator,
      augur,
      networkId,
      uploadBlockNumber,
      enableZeroX
    );

    return dbController.initializeDB();
  }

  /**
   * Creates databases to be used for syncing.
   *
   * @param {number} networkId Network on which to sync events
   * @param uploadBlockNumber
   * @return {Promise<void>}
   */
  async initializeDB(): Promise<DB> {
    const schemas = this.generateSchemas();

    this.dexieDB.version(2).stores(schemas);

    await this.dexieDB.open();

    this.syncStatus = new SyncStatus(this.networkId, this.uploadBlockNumber, this);
    this.warpCheckpoints = new WarpSyncCheckpointsDB(this.networkId, this);
    this.getterCache = GetterCache.create(this, this.networkId, this.augur);
    await this.getterCache.reset();

    // Create SyncableDBs for generic event types & UserSyncableDBs for user-specific event types
    for (const genericEventDBDescription of this.genericEventDBDescriptions) {
      this.syncableDatabases[
        genericEventDBDescription.EventName
      ] = new SyncableDB(
        this.augur,
        this,
        this.networkId,
        genericEventDBDescription.EventName,
        genericEventDBDescription.EventName,
        genericEventDBDescription.indexes
      );

      if (genericEventDBDescription.primaryKey) {
        const dbName = `${genericEventDBDescription.EventName}Rollup`;
        this.syncableDatabases[dbName] = new DelayedSyncableDB(
          this.augur,
          this,
          this.networkId,
          genericEventDBDescription.EventName,
          dbName,
          genericEventDBDescription.indexes
        );

        if(this.paraEventNames.includes(genericEventDBDescription.EventName)) {
          const dbName = `Para${genericEventDBDescription.EventName}Rollup`;
          const delayedSyncableDB = new DelayedSyncableDB(
            this.augur,
            this,
            this.networkId,
            genericEventDBDescription.EventName,
            dbName,
            genericEventDBDescription.indexes,
            true
          );

          // Clear para rollups to accommodate switching collateral.
          this.syncableDatabases[dbName] = delayedSyncableDB;
          await delayedSyncableDB.reset();
        }
      }
    }
    // Custom Derived DBs here
    this.disputeDatabase = new DisputeDatabase(
      this,
      this.networkId,
      'Dispute',
      [
        'InitialReportSubmitted',
        'DisputeCrowdsourcerCreated',
        'DisputeCrowdsourcerContribution',
        'DisputeCrowdsourcerCompleted',
      ],
      this.augur
    );
    await this.disputeDatabase.reset();

    this._marketDatabase = new MarketDB(this, this.networkId, this.augur);
    console.log('initializeDB-checkpoint-1');
    await this._marketDatabase.reset();

    this.parsedOrderEventDatabase = new ParsedOrderEventDB(
      this,
      this.networkId,
      'ParsedOrderEvents',
      ['OrderEvent'],
      this.augur
    );

    if (this.enableZeroX && !this.zeroXOrders) {
      this.zeroXOrders = ZeroXOrders.create(this, this.networkId, this.augur, buildParaAddresses(this.augur.config));
      if (this.augur.zeroX?.isReady()) {
        this.zeroXOrders.cacheOrdersAndSync(); // Don't await here -- this happens in the background
      } else {
        this.augur.events.once(SubscriptionEventName.ZeroXStatusReady, this.zeroXOrders.cacheOrdersAndSync);
      }
    }

    // Always start syncing from 10 blocks behind the lowest
    // last-synced block (in case of restarting after a crash)
    const startSyncBlockNumber = await this.getSyncStartingBlock() - 1;
    if (startSyncBlockNumber > this.syncStatus.defaultStartSyncBlockNumber) {
      console.log(
        `Performing rollback block ${startSyncBlockNumber} onward`
      );
      await this.rollback(startSyncBlockNumber);
    } else {
      console.log()
    }

<<<<<<< HEAD
    const universeCreatedLogCount = await this.UniverseCreated.count();
    if (universeCreatedLogCount > 0) {
      const currentUniverseCreateLogCount = await this.UniverseCreated.where(
        'childUniverse'
      )
        .equalsIgnoreCase(this.augur.contracts.universe.address)
        .count();

      if (currentUniverseCreateLogCount === 0) {
        // Need to reset the db if we have universe created logs from a previous deployment.
        await this.delete();
        await this.initializeDB();
      }
    }

=======
>>>>>>> debe2f0b
    return this;
  }

  get marketDatabase(): MarketDB {
    return this._marketDatabase;
  }

  // Remove databases and unregister event handlers.
  async delete() {
    for (const db of Object.values(this.syncableDatabases)) {
      await db.delete();
    }
    this.getterCache.delete();

    this.syncableDatabases = {};

    this.disputeDatabase = undefined;
    this._marketDatabase = undefined;
    this.parsedOrderEventDatabase = undefined;
    this.getterCache = undefined;

    this.dexieDB.close();
  }

  generateSchemas(): Schemas {
    const schemas: Schemas = {};
    for (const genericEventDBDescription of this.genericEventDBDescriptions) {
      if (genericEventDBDescription.primaryKey) {
        const fields = [
          genericEventDBDescription.primaryKey,
          'blockNumber',
        ].concat(genericEventDBDescription.indexes);

        schemas[`${genericEventDBDescription.EventName}Rollup`] = fields.join(
          ','
        );
        if(this.paraEventNames.includes(genericEventDBDescription.EventName)) {
          schemas[`Para${genericEventDBDescription.EventName}Rollup`] = [ ...fields, 'para'].join(',');
        }
      }
      const fields = ['[blockNumber+logIndex]', 'blockNumber', 'para'].concat(
        genericEventDBDescription.indexes
      );
      schemas[genericEventDBDescription.EventName] = fields.join(',');
    }
    schemas['Markets'] =
      'market,reportingState,universe,marketCreator,timestamp,finalized,blockNumber,groupHash,liquidityPool';
    schemas['CurrentOrders'] =
      'orderId,[market+open],[market+outcome+orderType],orderCreator,orderFiller,blockNumber';
    schemas['Dispute'] = '[market+payoutNumerators],market,blockNumber';
    schemas['ParsedOrderEvents'] =
      '[blockNumber+logIndex],blockNumber,market,timestamp,orderId,[universe+eventType+timestamp],[market+eventType],eventType,orderCreator,orderFiller';
    schemas['ZeroXOrders'] =
      'orderHash,[market+outcome+orderType],orderCreator,blockNumber';
    schemas['SyncStatus'] = 'eventName,blockNumber,syncing';
    schemas['Rollback'] = ',[tableName+rollbackBlockNumber]';
    schemas['WarpSync'] = '[begin.number+end.number],end.number';
    schemas['WarpSyncCheckpoints'] = '++_id,begin.number,end.number';
    schemas['GetterCache'] = '[name+params],name,timestamp';
    return schemas;
  }

  /**
   * Called from SyncableDB constructor once SyncableDB is successfully created.
   *
   * @param {SyncableDB} db dbController that utilizes the SyncableDB
   */
  notifySyncableDBAdded(db: BaseSyncableDB): void {
    this.syncableDatabases[db.dbName] = db;
  }

  registerEventListener(
    eventNames: string | string[],
    callback: LogCallbackType
  ): void {
    this.logFilters.listenForEvent(eventNames, callback);
  }

  unregisterEventListener(
    eventNames: string | string[],
    callback: LogCallbackType
  ): void {
    this.logFilters.unlistenForEvent(eventNames, callback);
  }

  /**
   * Gets the block number at which to begin syncing. (That is, the lowest last-synced
   * block across all event log databases or the upload block number for this network.)
   *
   * @returns {Promise<number>} Promise to the block number at which to begin syncing.
   */
  async getSyncStartingBlock(): Promise<number> {
    const highestSyncBlocks = [];
    for (const genericEventDBDescription of this.genericEventDBDescriptions) {
      highestSyncBlocks.push(
        await this.syncStatus.getHighestSyncBlock(
          genericEventDBDescription.EventName
        )
      );
    }

    return Math.min(...highestSyncBlocks) + 1;
  }

  /**
   * Syncs generic events and user-specific events with blockchain and updates MetaDB info.
   */
  async sync(highestAvailableBlockNumber?: number): Promise<void> {
    const dbSyncPromises = [];
    if (!highestAvailableBlockNumber) {
      highestAvailableBlockNumber = await this.augur.provider.getBlockNumber();
    }

    for (const { EventName: dbName, primaryKey } of this
      .genericEventDBDescriptions) {
      if (primaryKey) {
        dbSyncPromises.push(
          this.syncableDatabases[`${dbName}Rollup`].sync(
            highestAvailableBlockNumber
          )
        );
      }
    }

    await Promise.all(dbSyncPromises);

    // Derived DBs are synced after generic log DBs complete
    console.log('Syncing derived DBs');

    await this.disputeDatabase.sync(highestAvailableBlockNumber);
    await this.parsedOrderEventDatabase.sync(highestAvailableBlockNumber);

    // The Market DB syncs after the derived DBs, as it depends on a derived DB
    await this._marketDatabase.sync(0);
  }

  async prune(timestamp: number) {
    // Discover the markets whose time has come.
    const marketsToRemove = await this.MarketFinalized.where('timestamp')
      .belowOrEqual(`0x${(timestamp - PRUNE_HORIZON).toString(16)}`)
      .toArray();

    if (marketsToRemove.length === 0) return;

    const marketIdsToRemove = marketsToRemove.map(({ market }) => market);

    // This should probably be calculated in the constructor.
    const dbsToRemoveMarketsFrom = this.genericEventDBDescriptions
      .filter(({ indexes, primaryKey }) =>
        [...indexes, primaryKey].includes('market')
      )
      .map(({ EventName }) => EventName);

    await Promise.all(
      [
        ...dbsToRemoveMarketsFrom,
        'Markets',
        'MarketVolumeChangedRollup',
        'MarketOIChangedRollup',
        'ShareTokenBalanceChangedRollup',
      ].map(dbName =>
        this[dbName]
          .where('market')
          .anyOf(marketIdsToRemove)
          .delete()
      )
    );
  }

  /**
   * Rolls back all blocks from blockNumber onward.
   *
   * @param {number} blockNumber Oldest block number to delete
   */
  rollback = async (blockNumber: number): Promise<void> => {
    const dbRollbackPromises = [];
    // Perform rollback on SyncableDBs & rollups
    for (const genericEventDBDescription of this.genericEventDBDescriptions) {
      const dbName = genericEventDBDescription.EventName;
      dbRollbackPromises.push(
        this.syncableDatabases[dbName].rollback(blockNumber)
      );

      if (genericEventDBDescription.primaryKey) {
        dbRollbackPromises.push(
          this.syncableDatabases[
            `${genericEventDBDescription.EventName}Rollup`
          ].rollback(blockNumber)
        );
      }
    }

    // Market and Dispute dbs are cleared on load.
    // Perform rollback on derived DBs
    dbRollbackPromises.push(
      this.parsedOrderEventDatabase.rollback(blockNumber)
    );

    // TODO Figure out a way to handle concurrent request limit of 40
    await Promise.all(dbRollbackPromises).catch(error => {
      throw error;
    });
  };

  /**
   * Adds a new block to a SyncableDB/UserSyncableDB and updates MetaDB.
   *
   * TODO Define blockLogs interface
   *
   * @param {string} dbName Name of the database to which the block should be added
   * @param {any} blockLogs Logs from a new block
   */
  async addNewBlock(dbName: string, blockLogs: any): Promise<void> {
    const db = this.syncableDatabases[dbName];
    if (!db) {
      throw new Error('Unknown DB name: ' + dbName);
    }
    try {
      await db.addNewBlock(blockLogs[0].blockNumber, blockLogs);

      const highestSyncBlock = await this.syncStatus.getHighestSyncBlock(
        dbName
      );
      if (highestSyncBlock !== blockLogs[0].blockNumber) {
        throw new Error(
          'Highest sync block is ' +
            highestSyncBlock +
            '; newest block number is ' +
            blockLogs[0].blockNumber
        );
      }
    } catch (err) {
      throw err;
    }
  }

  get CompleteSetsPurchased() {
    return this.dexieDB.table<CompleteSetsPurchasedLog>(
      'CompleteSetsPurchased'
    );
  }
  get CompleteSetsSold() {
    return this.dexieDB.table<CompleteSetsSoldLog>('CompleteSetsSold');
  }
  get DisputeCrowdsourcerContribution() {
    return this.dexieDB.table<DisputeCrowdsourcerContributionLog>(
      'DisputeCrowdsourcerContribution'
    );
  }
  get DisputeCrowdsourcerCompleted() {
    return this.dexieDB.table<DisputeCrowdsourcerCompletedLog>(
      'DisputeCrowdsourcerCompleted'
    );
  }
  get DisputeCrowdsourcerCreated() {
    return this.dexieDB.table<DisputeCrowdsourcerCreatedLog>(
      'DisputeCrowdsourcerCreated'
    );
  }
  get DisputeCrowdsourcerRedeemed() {
    return this.dexieDB.table<DisputeCrowdsourcerRedeemedLog>(
      'DisputeCrowdsourcerRedeemed'
    );
  }
  get DisputeWindowCreated() {
    return this.dexieDB.table<DisputeWindowCreatedLog>('DisputeWindowCreated');
  }
  get InitialReporterRedeemed() {
    return this.dexieDB.table<InitialReporterRedeemedLog>(
      'InitialReporterRedeemed'
    );
  }
  get InitialReportSubmitted() {
    return this.dexieDB.table<InitialReportSubmittedLog>(
      'InitialReportSubmitted'
    );
  }
  get InitialReporterTransferred() {
    return this.dexieDB.table<InitialReporterTransferredLog>(
      'InitialReporterTransferred'
    );
  }
  get MarketCreated() {
    return this.dexieDB.table<MarketCreatedLog>('MarketCreated');
  }
  get MarketFinalized() {
    return this.dexieDB.table<MarketFinalizedLog>('MarketFinalized');
  }
  get MarketMigrated() {
    return this.dexieDB.table<MarketMigratedLog>('MarketMigrated');
  }
  get MarketParticipantsDisavowed() {
    return this.dexieDB.table<MarketParticipantsDisavowedLog>(
      'MarketParticipantsDisavowed'
    );
  }
  get MarketTransferred() {
    return this.dexieDB.table<MarketTransferredLog>('MarketTransferred');
  }
  get MarketVolumeChanged() {
    return this.dexieDB.table<MarketVolumeChangedLog>('MarketVolumeChanged');
  }
  get MarketVolumeChangedRollup() {
    if(this.isParaDeploy) {
      return this.dexieDB.table<MarketVolumeChangedLog>(
        'ParaMarketVolumeChangedRollup'
      );
    }

    return this.dexieDB.table<MarketVolumeChangedLog>(
      'MarketVolumeChangedRollup'
    );
  }
  get MarketOIChanged() {
    return this.dexieDB.table<MarketOIChangedLog>('MarketOIChanged');
  }
  get MarketOIChangedRollup() {
    if(this.isParaDeploy) {
      return this.dexieDB.table<MarketOIChangedLog>('ParaMarketOIChangedRollup');
    }

    return this.dexieDB.table<MarketOIChangedLog>('MarketOIChangedRollup');
  }
  get OrderEvent() {
    return this.dexieDB.table<OrderEventLog>('OrderEvent');
  }
  get CancelZeroXOrder() {
    return this.dexieDB['CancelZeroXOrder'] as Dexie.Table<
      CancelZeroXOrderLog,
      any
    >;
  }
  get ParticipationTokensRedeemed() {
    return this.dexieDB.table<ParticipationTokensRedeemedLog>(
      'ParticipationTokensRedeemed'
    );
  }
  get ProfitLossChanged() {
    return this.dexieDB.table<ProfitLossChangedLog>('ProfitLossChanged');
  }
  get ReportingParticipantDisavowed() {
    return this.dexieDB.table<ReportingParticipantDisavowedLog>(
      'ReportingParticipantDisavowed'
    );
  }
  get TimestampSet() {
    return this.dexieDB.table<TimestampSetLog>('TimestampSet');
  }
  get TokenBalanceChanged() {
    return this.dexieDB.table<TokenBalanceChangedLog>('TokenBalanceChanged');
  }
  get TokenBalanceChangedRollup() {
    return this.dexieDB.table<TokenBalanceChangedLog>(
      'TokenBalanceChangedRollup'
    );
  }
  get TokensMinted() {
    return this.dexieDB.table<TokensMinted>('TokensMinted');
  }
  get TokensTransferred() {
    return this.dexieDB.table<TokensTransferredLog>('TokensTransferred');
  }
  get TradingProceedsClaimed() {
    return this.dexieDB.table<TradingProceedsClaimedLog>(
      'TradingProceedsClaimed'
    );
  }
  get UniverseCreated() {
    return this.dexieDB.table<UniverseCreatedLog>('UniverseCreated');
  }
  get UniverseForked() {
    return this.dexieDB.table<UniverseForkedLog>('UniverseForked');
  }
  get TransferSingle() {
    return this.dexieDB.table<TransferSingleLog>('TransferSingle');
  }
  get TransferBatch() {
    return this.dexieDB.table<TransferBatchLog>('TransferBatch');
  }
  get ShareTokenBalanceChanged() {
    return this.dexieDB.table<ShareTokenBalanceChangedLog>(
      'ShareTokenBalanceChanged'
    );
  }
  get ShareTokenBalanceChangedRollup() {
    if(this.isParaDeploy) {
      return this.dexieDB.table<ShareTokenBalanceChangedLog>(
        'ShareTokenBalanceChangedRollup'
      );
    }

    return this.dexieDB.table<ShareTokenBalanceChangedLog>(
      'ParaShareTokenBalanceChangedRollup'
    );
  }
  get Markets() {
    return this.dexieDB.table<MarketData>('Markets');
  }
  get ParsedOrderEvent() {
    return this.dexieDB.table<ParsedOrderEventLog>('ParsedOrderEvents');
  }
  get Dispute() {
    return this.dexieDB.table<DisputeDoc>('Dispute');
  }
  get CurrentOrders() {
    return this.dexieDB.table<CurrentOrder>('CurrentOrders');
  }
  get ZeroXOrders() {
    return this.dexieDB.table<StoredOrder>('ZeroXOrders');
  }
  get ReportingFeeChanged() {
    return this.dexieDB.table<ReportingFeeChangedLog>('ReportingFeeChanged');
  }
}<|MERGE_RESOLUTION|>--- conflicted
+++ resolved
@@ -336,24 +336,6 @@
       console.log()
     }
 
-<<<<<<< HEAD
-    const universeCreatedLogCount = await this.UniverseCreated.count();
-    if (universeCreatedLogCount > 0) {
-      const currentUniverseCreateLogCount = await this.UniverseCreated.where(
-        'childUniverse'
-      )
-        .equalsIgnoreCase(this.augur.contracts.universe.address)
-        .count();
-
-      if (currentUniverseCreateLogCount === 0) {
-        // Need to reset the db if we have universe created logs from a previous deployment.
-        await this.delete();
-        await this.initializeDB();
-      }
-    }
-
-=======
->>>>>>> debe2f0b
     return this;
   }
 
