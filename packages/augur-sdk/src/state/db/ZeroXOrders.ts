--- conflicted
+++ resolved
@@ -7,12 +7,7 @@
   OrderData,
   parseAssetData
 } from '@augurproject/sdk-lite';
-<<<<<<< HEAD
-import { logger, LoggerLevels, DEFAULT_TRADE_INTERVAL } from '@augurproject/utils';
-import { getAddress } from 'ethers/utils/address';
-=======
 import { ContractAddresses, logger, LoggerLevels, DEFAULT_TRADE_INTERVAL, QUINTILLION } from '@augurproject/utils';
->>>>>>> debe2f0b
 import * as _ from 'lodash';
 import { Augur } from '../../Augur';
 import { getTradeInterval } from '../../utils';
@@ -28,10 +23,6 @@
 
 const EXPECTED_ASSET_DATA_LENGTH = 2122;
 
-<<<<<<< HEAD
-
-=======
->>>>>>> debe2f0b
 export interface Document extends BaseDocument {
   blockNumber: number;
 }
@@ -135,15 +126,9 @@
     if (orderEvents.length < 1) return;
     const bulkOrderEvents = [];
     const filteredOrders = orderEvents.filter(this.validateOrder, this);
-<<<<<<< HEAD
-    console.log("Filtered Orders", filteredOrders);
-    let documents: StoredOrder[] = filteredOrders.map(this.processOrder, this);
-    console.log("Processed Orders: ", documents);
-=======
     console.log('Filtered Orders', filteredOrders);
     let documents: StoredOrder[] = filteredOrders.map(this.processOrder, this);
     console.log('Processed Orders: ', documents);
->>>>>>> debe2f0b
 
     // Remove Canceled, Expired, and Invalid Orders and emit event
     const canceledOrders = _.keyBy(
@@ -232,39 +217,22 @@
     };
     if (ordersToAdd.length > 0) {
       // PG: Purposefully not awaiting here
-<<<<<<< HEAD
-      console.log("Adding orders back to mesh", ordersToAdd);
-      this.augur.zeroX.addOrders(ordersToAdd).then((r) => {
-        console.log("Add orders result: ", r);
-=======
       console.log('Adding orders back to mesh', ordersToAdd);
       this.augur.zeroX.addOrders(ordersToAdd).then((r) => {
         console.log('Add orders result: ', r);
->>>>>>> debe2f0b
         try {
           if(r.rejected.length > 0) {
             this.handleOrderEvent(r.rejected.map((order) => {
               order.endState = statusToEndState[order.status.code] || 'INVALID';
-<<<<<<< HEAD
-              order.fillableTakerAssetAmount = new BigNumber("0");
-=======
               order.fillableTakerAssetAmount = new BigNumber('0');
->>>>>>> debe2f0b
               return order;
             }));
           }
         } catch(e) {
-<<<<<<< HEAD
-          console.log("Error with order events", e);
-        }
-      }).catch((e) => {
-        console.error("Error adding cached orders: ", e);
-=======
           console.log('Error with order events', e);
         }
       }).catch((e) => {
         console.error('Error adding cached orders: ', e);
->>>>>>> debe2f0b
       });
     }
     this.pastOrders = {};
