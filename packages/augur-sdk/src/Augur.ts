--- conflicted
+++ resolved
@@ -79,14 +79,8 @@
 
   constructor(
     readonly provider: TProvider,
-<<<<<<< HEAD
     readonly dependencies: ContractDependenciesGSN,
-    readonly networkId: NetworkId,
-    readonly addresses: ContractAddresses,
-=======
-    readonly dependencies: ContractDependenciesGnosis,
     public config: SDKConfiguration,
->>>>>>> 70737a11
     public connector: BaseConnector = new EmptyConnector(),
     private _zeroX = null,
     enableFlexSearch = false
@@ -131,13 +125,8 @@
 
   static async create<TProvider extends Provider = Provider>(
     provider: TProvider,
-<<<<<<< HEAD
     dependencies: ContractDependenciesGSN,
-    addresses: ContractAddresses,
-=======
-    dependencies: ContractDependenciesGnosis,
     config: SDKConfiguration,
->>>>>>> 70737a11
     connector: BaseConnector = new SingleThreadConnector(),
     zeroX: ZeroX = null,
     enableFlexSearch = false
@@ -226,9 +215,8 @@
   }
 
   async getGasStation() {
-<<<<<<< HEAD
     try {
-      const result = await axios.get("https://ethgasstation.info/json/ethgasAPI.json");
+      const result = await axios.get("https://safe-relay.gnosis.io/api/v1/gas-station/");
       return result.data
     } catch (error) {
       throw error;
@@ -241,22 +229,6 @@
     var fast = (parseInt(gasLevels["fast"]) + 1000000000);
     var gasPrice = await this.getGasPrice();
     var gasPriceNum = gasPrice.toNumber();
-=======
-    return this.gnosis.gasStation();
-  }
-
-  async getGasConfirmEstimate() {
-    if(!this.getUseGnosisSafe()) {
-      console.log("When not using gnosis safe, Augur doesn't properly estimate the amount of time a transaction should take.")
-      return 180;
-    }
-
-    const gasLevels = await this.getGasStation();
-    const recommended = (parseInt(gasLevels['standard']) + 1000000000);
-    const fast = (parseInt(gasLevels['fast']) + 1000000000);
-    const gasPrice = await this.getGasPrice();
-    const gasPriceNum = gasPrice.toNumber();
->>>>>>> 70737a11
     if (gasPriceNum >= fast) {
       return 60;
     }
