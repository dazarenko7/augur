--- conflicted
+++ resolved
@@ -1,4 +1,3 @@
-<<<<<<< HEAD
 import React, {ReactElement, useState} from 'react';
 import {UnsupportedChainIdError, useWeb3React} from '@web3-react/core';
 import {Activity as NetworkIcon} from 'react-feather';
@@ -8,127 +7,6 @@
 import classNames from 'classnames';
 import ButtonStyles from 'modules/common/buttons.styles.less';
 import {GetWalletIcon} from 'modules/common/get-wallet-icon';
-=======
-import React, { useEffect, useState } from 'react'
-import { AbstractConnector } from '@web3-react/abstract-connector'
-import { UnsupportedChainIdError, useWeb3React } from '@web3-react/core'
-import { lighten } from 'polished'
-import { Activity } from 'react-feather'
-import { ethers } from 'ethers'
-import WalletModal from './components/WalletModal'
-import Identicon from './components/Identicon'
-import CoinbaseWalletIcon from './assets/coinbaseWalletIcon.svg'
-import FortmaticIcon from './assets/fortmaticIcon.png'
-import PortisIcon from './assets/portisIcon.png'
-import WalletConnectIcon from './assets/walletConnectIcon.svg'
-import { fortmatic, injected, portis, walletconnect, walletlink } from './connectors'
-import { useActiveWeb3React } from './hooks'
-
-const IconWrapper = ({ children }) => (
-  <div style={{
-    alignItems: 'center',
-    justifyContent: 'center',
-  }}>
-    {children}
-  </div>
-)
-
-const Web3StatusConnect = ({ children, darkMode, onClick }) => (
-  <button
-    onClick={onClick}
-    style={{
-      width: '100%',
-      fontWeight: 500,
-      textAlign: 'center',
-      borderRadius: '12px',
-      outline: 'none',
-      textDecoration: 'none',
-      display: 'flex',
-      justifyContent: 'center',
-      flexWrap: 'nowrap',
-      alignItems: 'center',
-      cursor: 'pointer',
-      position: 'relative',
-      zIndex: 1,
-      padding: '0.5rem',
-      backgroundColor: `${darkMode ? '#2C2F36' : '#FFFFFF'}`,
-      border: `1px solid ${lighten(0.75, darkMode ? '#000000' : '#000000')}`,
-      color: `${darkMode ? '#FAFAFA' : '#1F1F1F'}`,
-    }}
-  >
-      {children}
-  </button>
-)
-
-const Web3StatusConnected = ({ children, darkMode, onClick }) => (
-  <button
-    onClick={onClick}
-    style={{
-      width: '100%',
-      fontWeight: 500,
-      textAlign: 'center',
-      borderRadius: '12px',
-      outline: 'none',
-      textDecoration: 'none',
-      display: 'flex',
-      justifyContent: 'center',
-      flexWrap: 'nowrap',
-      alignItems: 'center',
-      cursor: 'pointer',
-      position: 'relative',
-      zIndex: 1,
-      padding: '0.5rem',
-      backgroundColor: `${darkMode ? '#2C2F36' : '#F7F8FA'}`,
-      border: `1px solid ${lighten(0.75, darkMode ? '#000000' : '#000000')}`,
-      color: `${darkMode ? '#FAFAFA' : '#1F1F1F'}`,
-    }}
-  >
-      {children}
-  </button>
-)
-
-const Web3StatusError = ({ children, onClick }) => (
-  <button
-    onClick={onClick}
-    style={{
-      width: '100%',
-      fontWeight: 500,
-      textAlign: 'center',
-      borderRadius: '12px',
-      outline: 'none',
-      textDecoration: 'none',
-      display: 'flex',
-      justifyContent: 'center',
-      flexWrap: 'nowrap',
-      alignItems: 'center',
-      cursor: 'pointer',
-      position: 'relative',
-      zIndex: 1,
-      padding: '0.5rem',
-      backgroundColor: '#FF6871',
-      border: '1px solid #FF6871',
-      color: '#FFFFFF',
-    }}
-  >
-      {children}
-  </button>
-)
-
-const Text = ({ children }) => (
-  <p style={{
-    flex: '1 1 auto',
-    overflow: 'hidden',
-    textOverflow: 'ellipsis',
-    whiteSpace: 'nowrap',
-    margin: '0 0.5rem 0 0.25rem',
-    fontSize: '1rem',
-    width: 'fit-content',
-    fontWeight: 800,
-  }}>
-    {children}
-  </p>
-)
->>>>>>> f255b921
 
 interface LoginButtonProps {
   action: Function;
@@ -164,7 +42,6 @@
   return `${parsed.substring(0, chars + 2)}...${parsed.substring(42 - chars)}`
 }
 
-<<<<<<< HEAD
 const ConnectAccountButton = ({ autoLogin, darkMode }) => {
   const { account, connector, error } = useWeb3React();
   const [showModal, setShowModal] = useState<boolean>();
@@ -176,46 +53,6 @@
     icon: null,
     text: 'Connect Account',
   };
-=======
-// eslint-disable-next-line react/prop-types
-function StatusIcon({ connector, darkMode, account }: { connector: AbstractConnector, darkMode: boolean, account: string }) {
-  if (connector === injected) {
-    return <Identicon account={account} />
-  } else if (connector === walletconnect) {
-    return (
-      <IconWrapper>
-        <img height={'16px'} src={WalletConnectIcon} alt={''} />
-      </IconWrapper>
-    )
-  } else if (connector === walletlink) {
-    return (
-      <IconWrapper>
-        <img height={'16px'} src={CoinbaseWalletIcon} alt={''} />
-      </IconWrapper>
-    )
-  } else if (connector === fortmatic) {
-    return (
-      <IconWrapper>
-        <img height={'16px'} src={FortmaticIcon} alt={''} />
-      </IconWrapper>
-    )
-  } else if (connector === portis) {
-    return (
-      <IconWrapper>
-        <img height={'16px'} src={PortisIcon} alt={''} />
-      </IconWrapper>
-    )
-  }
-  return null
-}
-
-function ConnectAccountButton({ autoLogin, updateLoginAccount, darkMode }) {
-  const { account, connector, error } = useWeb3React()
-  const [showModal, setShowModal] = useState<boolean>()
-
-  const activeWeb3 = useActiveWeb3React()
-  let innerStatusContent = null
->>>>>>> f255b921
 
   useEffect(() => {
     if (account) {
