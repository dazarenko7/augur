--- conflicted
+++ resolved
@@ -2,11 +2,7 @@
 
 import Styles from 'modules/modal/modal.styles.less';
 import { Header } from './common';
-<<<<<<< HEAD
-import { YES_NO, BUY, USDC, SHARES, ApprovalAction, ENTER_AMOUNT, YES_OUTCOME_ID, NO_OUTCOME_ID, CREATE, ADD, REMOVE, LIQUIDITY_STRINGS, CONNECT_ACCOUNT, SET_PRICES, TX_STATUS } from '../constants';
-=======
-import { YES_NO, BUY, USDC, SHARES, ApprovalAction, ENTER_AMOUNT, YES_OUTCOME_ID, NO_OUTCOME_ID, CREATE, ADD, REMOVE, LIQUIDITY_STRINGS, CONNECT_ACCOUNT, SET_PRICES, INSUFFICIENT_BALANCE } from '../constants';
->>>>>>> faf59f2c
+import { YES_NO, BUY, USDC, SHARES, ApprovalAction, ENTER_AMOUNT, YES_OUTCOME_ID, NO_OUTCOME_ID, CREATE, ADD, REMOVE, LIQUIDITY_STRINGS, CONNECT_ACCOUNT, SET_PRICES, TX_STATUS, INSUFFICIENT_BALANCE } from '../constants';
 import { OutcomesGrid, AmountInput, InfoNumbers } from '../market/trading-form';
 import { ApprovalButton, BuySellButton } from '../common/buttons';
 import { ErrorBlock, generateTooltip } from '../common/labels';
