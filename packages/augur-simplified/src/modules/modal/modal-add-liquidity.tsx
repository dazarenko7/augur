import React, { useState } from 'react';

import Styles from 'modules/modal/modal.styles.less';
import { Header } from './common';
import { YES_NO, BUY, USDC, SHARES } from '../constants';
import { OutcomesGrid, AmountInput, InfoNumbers } from '../market/trading-form';
import { BuySellButton, SecondaryButton } from '../common/buttons';
import { ErrorBlock, generateTooltip } from '../common/labels';
import { formatPercent } from '../../utils/format-number';
import { MultiButtonSelection } from '../common/selection';
import classNames from 'classnames';
import { MarketInfo } from '../types';
import { useAppStatusStore } from '../stores/app-status';

const TRADING_FEE_OPTIONS = [
  {
    id: 0,
    label: '0.0%',
    value: 0,
  },
  {
    id: 1,
    label: '0.5%',
    value: 0.5,
  },
  {
    id: 2,
    label: '1%',
    value: 1,
  },
  {
    id: 3,
    label: '2%',
    value: 2,
  },
];

const fakeYesNoOutcomes = [
  {
    id: 0,
    name: 'yes',
    price: '$0',
  },
  {
    id: 1,
    name: 'No',
    price: '$0',
  },
];

export const REMOVE = 'remove';
export const ADD = 'add';
export const CREATE = 'create';

interface ModalAddLiquidityProps {
  market: MarketInfo;
  liquidityModalType?: string;
  cash?: string;
}

const ModalAddLiquidity = ({
  market,
  liquidityModalType,
  cash = USDC,
}: ModalAddLiquidityProps) => {
  const { userInfo: { balances }} = useAppStatusStore();

  const [outcomes, setOutcomes] = useState(fakeYesNoOutcomes);
  const [showBackView, setShowBackView] = useState(false);
  const [amount, updateAmount] = useState('');
  const [chosenCash, updateCash] = useState(cash);

  const [tradingFeeSelection, setTradingFeeSelection] = useState(
    TRADING_FEE_OPTIONS[0].id
  );
  const { amm } = market;
  const createLiquidity = !amm;
  const percentFormatted = formatPercent(amm?.feePercent).full;
  let modalType = createLiquidity ? CREATE : ADD;
  if (liquidityModalType) modalType = liquidityModalType;
  const [selectedCash, setSelectedCash] = useState(amm?.cash);
  // get user balance for initial amount, if cash not selected user "0"
  const userCashBalance = selectedCash?.name ? balances[selectedCash?.name]?.balance : "0";

  const RECEIVE_BREAKDOWN_FAKE_DATA = [
    {
      label: 'yes shares',
      value: `${amount === '' ? 0 : amount}`,
    },
    {
      label: 'no shares',
      value: '0',
    },
    {
      label: 'liquidity shares',
      value: '0',
    },
  ];

  const LIQUIDITY_STRINGS = {
    [REMOVE]: {
      header: 'remove liquidity',
      showTradingFee: false,
      amountSubtitle: 'How much do you want to remove?',
      footerText:
        'Need some copy here explaining why the user may recieve some shares when they remove their liquidity and they would need to sell these if possible.',
      receiveTitle: 'What you will recieve',
      receiveBreakdown: [
        {
          label: 'yes shares',
          value: '0.00',
        },
        {
          label: 'no shares',
          value: '0.00',
        },
        {
          label: 'USDC',
          value: '$0.00',
        },
        {
          label: 'Fees Earned',
          value: '$0.00 USDC',
        },
      ],
      liquidityDetailsFooter: {
        title: 'Market Liquidity Details',
        breakdown: [
          {
            label: 'Trading fee',
            value: '1.0%',
          },
          {
            label: 'your share of the liquidity pool',
            value: '0.05%',
          },
          {
            label: 'your total fees earned',
            value: '$0.50 USDC',
          },
        ],
      },
      approvalButtonText: 'approve shares spend',
      actionButtonText: 'enter amount',
      confirmButtonText: 'confirm remove',
      confirmOverview: {
        title: 'What you are Removing',
        breakdown: [
          {
            label: 'liquidity shares',
            value: '10.06',
          },
        ],
      },
      confirmReceiveOverview: {
        title: 'What you will recieve',
        breakdown: [
          {
            label: 'yes shares',
            value: '0.00',
          },
          {
            label: 'no shares',
            value: '1.72 ($0.94)',
          },
          {
            label: 'USDC',
            value: '$9.06 USDC',
          },
          {
            label: 'Fees Earned',
            value: '$0.50 USDC',
          },
        ],
      },
      currencyName: SHARES,
    },
    [ADD]: {
      header: 'add liquidity',
      showTradingFee: true,
      setOdds: true,
      setOddsTitle: 'Current Odds',
      footerText: `By adding liquidity you'll earn ${percentFormatted} of all trades on this this market proportional to your share of the pool. Fees are added to the pool, accrue in real time and can be claimed by withdrawing your liquidity.`,
      receiveTitle: "You'll receive",
      receiveBreakdown: RECEIVE_BREAKDOWN_FAKE_DATA,
      approvalButtonText: 'approve USDC',
      actionButtonText: 'add',
      confirmButtonText: 'confirm add',
      confirmOverview: {
        title: 'What you are depositing',
        breakdown: [
          {
            label: 'amount',
            value: '10.00 USDC',
          },
        ],
      },
      confirmReceiveOverview: {
        title: 'What you will receive',
        breakdown: RECEIVE_BREAKDOWN_FAKE_DATA,
      },
      marketLiquidityDetails: {
        title: 'Market liquidity details',
        breakdown: [
          {
            label: 'trading fee',
            value: '1.0%',
          },
          {
            label: 'your share of the pool',
            value: '100%',
          },
        ],
      },
      currencyName: cash,
    },
    [CREATE]: {
      currencyName: USDC,
      showCurrencyDropdown: true,
      header: 'add liquidity',
      showTradingFee: false,
      setTradingFee: true,
      setOdds: true,
      setOddsTitle: 'Set the odds',
      editableOutcomes: true,
      footerText:
        "By adding initial liquidity you'll earn your set trading fee percentage of all trades on this this market proportional to your share of the pool. Fees are added to the pool, accrue in real time and can be claimed by withdrawing your liquidity.",
      receiveTitle: "You'll receive",
      receiveBreakdown: RECEIVE_BREAKDOWN_FAKE_DATA,
      approvalButtonText: 'approve USDC',
      actionButtonText: 'enter amount',
      confirmButtonText: 'confirm market liquidity',
      confirmOverview: {
        title: 'What you are depositing',
        breakdown: [
          {
            label: 'amount',
            value: '10.00 USDC',
          },
        ],
      },
      confirmReceiveOverview: {
        title: 'What you will receive',
        breakdown: RECEIVE_BREAKDOWN_FAKE_DATA,
      },
      marketLiquidityDetails: {
        title: 'market liquidity details',
        breakdown: [
          {
            label: 'trading fee',
            value: '1.0%',
          },
          {
            label: 'your share of the pool',
            value: '100%',
          },
        ],
      },
    },
  };

  return (
    <section
      className={classNames(Styles.ModalAddLiquidity, {
        [Styles.showBackView]: showBackView,
        [Styles.Remove]: modalType === REMOVE,
      })}
    >
      {!showBackView ? (
        <>
          <Header
            title={LIQUIDITY_STRINGS[modalType].header}
            subtitle={{
              label: 'trading fee',
              value: LIQUIDITY_STRINGS[modalType].showTradingFee
                ? percentFormatted
                : null,
            }}
          />
          {LIQUIDITY_STRINGS[modalType].amountSubtitle && (
            <span className={Styles.SmallLabel}>
              {LIQUIDITY_STRINGS[modalType].amountSubtitle}
            </span>
          )}
          <AmountInput
            updateInitialAmount={(amount) => updateAmount(amount)}
<<<<<<< HEAD
            initialAmount={amount}
            showCurrencyDropdown={
              LIQUIDITY_STRINGS[modalType].showCurrencyDropdown
            }
=======
            initialAmount={userCashBalance}
            maxValue={userCashBalance}
            showCurrencyDropdown={LIQUIDITY_STRINGS[modalType].showCurrencyDropdown}
>>>>>>> cc7cbeca
            chosenCash={chosenCash}
            updateCash={updateCash}
          />
          {LIQUIDITY_STRINGS[modalType].setTradingFee && (
            <>
              <ErrorBlock text="Initial liquidity providers are required to set the odds before creating market liquidity." />
              <span
                className={Styles.SmallLabel}
              >
                Set trading fee
                {generateTooltip('Set trading fee', 'tradingFeeInfo')}
              </span>
              <MultiButtonSelection
                options={TRADING_FEE_OPTIONS}
                selection={tradingFeeSelection}
                setSelection={(id) => setTradingFeeSelection(id)}
              />
            </>
          )}
          {LIQUIDITY_STRINGS[modalType].setOdds && (
            <>
              <span className={Styles.SmallLabel}>
                {LIQUIDITY_STRINGS[modalType].setOddsTitle}
              </span>
              <OutcomesGrid
                outcomes={outcomes}
                selectedOutcome={null}
                setSelectedOutcome={() => null}
                marketType={YES_NO}
                orderType={BUY}
                nonSelectable
                editable={LIQUIDITY_STRINGS[modalType].editableOutcomes}
                setEditableValue={(price, index) => {
                  const newOutcomes = outcomes;
                  newOutcomes[index].price = price;
                  setOutcomes(newOutcomes);
                }}
              />
            </>
          )}

          <span className={Styles.SmallLabel}>
            {LIQUIDITY_STRINGS[modalType].receiveTitle}
          </span>
          <InfoNumbers
            infoNumbers={LIQUIDITY_STRINGS[modalType].receiveBreakdown}
          />
          <BuySellButton
            text={LIQUIDITY_STRINGS[modalType].approvalButtonText}
          />
          <SecondaryButton
            action={() => setShowBackView(true)}
            text={LIQUIDITY_STRINGS[modalType].actionButtonText}
          />
          {LIQUIDITY_STRINGS[modalType].liquidityDetailsFooter && (
            <div className={Styles.FooterText}>
              <span className={Styles.SmallLabel}>
                {LIQUIDITY_STRINGS[modalType].liquidityDetailsFooter.title}
              </span>
              <InfoNumbers
                infoNumbers={
                  LIQUIDITY_STRINGS[modalType].liquidityDetailsFooter.breakdown
                }
              />
            </div>
          )}
          <div className={Styles.FooterText}>
            {LIQUIDITY_STRINGS[modalType].footerText}
          </div>
        </>
      ) : (
        <>
          <div className={Styles.Header} onClick={() => setShowBackView(false)}>
            Back
          </div>
          <div className={Styles.MarketTitle}>
            <span>Market</span>
            <span>{market.description}</span>
          </div>
          <section>
            <span className={Styles.SmallLabel}>
              {LIQUIDITY_STRINGS[modalType].confirmOverview.title}
            </span>
            <InfoNumbers
              infoNumbers={
                LIQUIDITY_STRINGS[modalType].confirmOverview.breakdown
              }
            />
          </section>

          <section>
            <span className={Styles.SmallLabel}>
              {LIQUIDITY_STRINGS[modalType].confirmReceiveOverview.title}
            </span>
            <InfoNumbers
              infoNumbers={
                LIQUIDITY_STRINGS[modalType].confirmReceiveOverview.breakdown
              }
            />
          </section>
          {LIQUIDITY_STRINGS[modalType].marketLiquidityDetails && (
            <section>
              <span className={Styles.SmallLabel}>
                {LIQUIDITY_STRINGS[modalType].marketLiquidityDetails.title}
              </span>
              <InfoNumbers
                infoNumbers={
                  LIQUIDITY_STRINGS[modalType].marketLiquidityDetails.breakdown
                }
              />
            </section>
          )}

          <BuySellButton
            text={LIQUIDITY_STRINGS[modalType].confirmButtonText}
          />
          <div className={Styles.FooterText}>
            Need some copy here explaining why the user will get shares and that
            they may recieve some shares when they remove their liquidity.
          </div>
        </>
      )}
    </section>
  );
};

export default ModalAddLiquidity;<|MERGE_RESOLUTION|>--- conflicted
+++ resolved
@@ -284,16 +284,9 @@
           )}
           <AmountInput
             updateInitialAmount={(amount) => updateAmount(amount)}
-<<<<<<< HEAD
-            initialAmount={amount}
-            showCurrencyDropdown={
-              LIQUIDITY_STRINGS[modalType].showCurrencyDropdown
-            }
-=======
             initialAmount={userCashBalance}
             maxValue={userCashBalance}
             showCurrencyDropdown={LIQUIDITY_STRINGS[modalType].showCurrencyDropdown}
->>>>>>> cc7cbeca
             chosenCash={chosenCash}
             updateCash={updateCash}
           />
