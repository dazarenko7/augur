--- conflicted
+++ resolved
@@ -174,11 +174,7 @@
   past24hrPriceYes?: string,
   totalSupply?: string,
   apy?: string,
-<<<<<<< HEAD
-  outcomes?: AmmOutcome[]
-=======
   ammOutcomes: AmmOutcome[],
->>>>>>> 1ba0d764
 }
 
 export interface Cashes {
@@ -197,16 +193,13 @@
   reportingState: string
 }
 
-export interface MarketOutcome extends AmmOutcome {
+export interface MarketOutcome {
+  id: number,
   isFinalNumerator?: boolean,
   payoutNumerator?: string,
-}
-
-export interface AmmOutcome {
-  id: number,
   name: string,
-  isInvalid?: boolean,
-}
+}
+
 export interface AmmOutcome {
   id: number,
   name: string,
