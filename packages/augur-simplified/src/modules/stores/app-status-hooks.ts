import { useReducer } from 'react';
import {
  APP_STATUS_ACTIONS,
  MOCK_APP_STATUS_STATE,
  APP_STATE_KEYS,
  // DEFAULT_APP_STATUS_STATE,
} from 'modules/stores/constants';
import { windowRef } from 'utils/window-ref';

const { SET_IS_MOBILE, SET_SIDEBAR, UPDATE_GRAPH_DATA } = APP_STATUS_ACTIONS;

const { IS_MOBILE, FILTER_SIDEBAR, GRAPH_DATA } = APP_STATE_KEYS;

const isAsync = (obj) => {
  return (
    !!obj &&
    (typeof obj === 'object' || typeof obj === 'function') &&
    obj.constructor.name === 'AsyncFunction'
  );
};

const isPromise = (obj) => {
  return (
    !!obj &&
    (typeof obj === 'object' || typeof obj === 'function') &&
    typeof obj.then === 'function'
  );
};

const middleware = (dispatch, action) => {
  if (action.payload && isAsync(action.payload)) {
    (async () => {
      const v = await action.payload();
      dispatch({ ...action, payload: v });
    })();
  } else if (action.payload && isPromise(action.payload)) {
    action.payload.then((v) => {
      dispatch({ ...action, payload: v });
    });
  } else {
    dispatch({ ...action });
  }
};

export const dispatchMiddleware = (dispatch) => (action) =>
  middleware(dispatch, action);

<<<<<<< HEAD
export const keyedObjToArray = (KeyedObject: object) => Object.entries(KeyedObject).map(i => i[1]);

export const arrayToKeyedObject = (ArrayOfObj: Array<{ id: string }>) => ArrayOfObj.reduce((acc, obj) => {
  acc[obj.id] = obj;
  return acc;
}, {});
=======
export const keyedObjToArray = (KeyedObject) =>
  Object.entries(KeyedObject).map((i) => i[1]);
>>>>>>> ec2ec1bf

export function AppStatusReducer(state, action) {
  const updatedState = { ...state };
  switch (action.type) {
    case SET_IS_MOBILE: {
      updatedState[IS_MOBILE] = action[IS_MOBILE];
      break;
    }
    case SET_SIDEBAR: {
      updatedState['sidebarType'] = action.sidebarType;
      break;
    }
    case UPDATE_GRAPH_DATA: {
      updatedState[GRAPH_DATA] = {
        markets: arrayToKeyedObject(action[GRAPH_DATA].markets),
        past: arrayToKeyedObject(action[GRAPH_DATA].past),
        paraShareTokens: arrayToKeyedObject(action[GRAPH_DATA].paraShareTokens),
      };
      break;
    }
    default:
      console.log(`Error: ${action.type} not caught by Markets reducer`);
  }
  windowRef.appStatus = updatedState;
  return updatedState;
}

export const useAppStatus = (defaultState = MOCK_APP_STATUS_STATE) => {
  const [state, pureDispatch] = useReducer(AppStatusReducer, defaultState);
  const dispatch = dispatchMiddleware(pureDispatch);
  windowRef.appStatus = state;
  return {
    ...state,
    actions: {
      setSidebar: (sidebarType) => dispatch({ type: SET_SIDEBAR, sidebarType }),
      setIsMobile: (isMobile) => dispatch({ type: SET_IS_MOBILE, isMobile }),
      updateGraphData: (graphData) =>
        dispatch({ type: UPDATE_GRAPH_DATA, graphData }),
    },
  };
};<|MERGE_RESOLUTION|>--- conflicted
+++ resolved
@@ -45,17 +45,12 @@
 export const dispatchMiddleware = (dispatch) => (action) =>
   middleware(dispatch, action);
 
-<<<<<<< HEAD
 export const keyedObjToArray = (KeyedObject: object) => Object.entries(KeyedObject).map(i => i[1]);
 
 export const arrayToKeyedObject = (ArrayOfObj: Array<{ id: string }>) => ArrayOfObj.reduce((acc, obj) => {
   acc[obj.id] = obj;
   return acc;
 }, {});
-=======
-export const keyedObjToArray = (KeyedObject) =>
-  Object.entries(KeyedObject).map((i) => i[1]);
->>>>>>> ec2ec1bf
 
 export function AppStatusReducer(state, action) {
   const updatedState = { ...state };
