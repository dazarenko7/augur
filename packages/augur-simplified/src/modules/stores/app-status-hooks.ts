import { useReducer } from 'react';
import {
  APP_STATUS_ACTIONS,
  MOCK_APP_STATUS_STATE,
  APP_STATE_KEYS,
} from './constants';
import { windowRef } from 'utils/window-ref';
import { shapeUserActvity } from 'utils/process-data';
import { ParaDeploys, TransactionDetails, UserBalances } from '../types';

const {
  SET_SHOW_TRADING_FORM,
  SET_APPROVALS,
  SET_IS_MOBILE,
  SET_SIDEBAR,
  UPDATE_GRAPH_DATA,
  UPDATE_PROCESSED,
  SET_LOGIN_ACCOUNT,
  UPDATE_MARKETS_VIEW_SETTINGS,
  UPDATE_USER_BALANCES,
  UPDATE_SETTINGS,
  ADD_TRANSACTION,
  REMOVE_TRANSACTION,
  UPDATE_BLOCKNUMBER,
  FINALIZE_TRANSACTION,
  SET_MODAL,
  CLOSE_MODAL,
} = APP_STATUS_ACTIONS;

const {
  APPROVALS,
  IS_MOBILE,
  SIDEBAR_TYPE,
  GRAPH_DATA,
  PROCESSED,
  LOGIN_ACCOUNT,
  MARKETS_VIEW_SETTINGS,
  USER_INFO,
  SETTINGS,
  TRANSACTIONS,
  BLOCKNUMBER,
  MODAL,
} = APP_STATE_KEYS;

const isAsync = (obj) => {
  return (
    !!obj &&
    (typeof obj === 'object' || typeof obj === 'function') &&
    obj.constructor.name === 'AsyncFunction'
  );
};

const isPromise = (obj) => {
  return (
    !!obj &&
    (typeof obj === 'object' || typeof obj === 'function') &&
    typeof obj.then === 'function'
  );
};

const middleware = (dispatch, action) => {
  if (action.payload && isAsync(action.payload)) {
    (async () => {
      const v = await action.payload();
      dispatch({ ...action, payload: v });
    })();
  } else if (action.payload && isPromise(action.payload)) {
    action.payload.then((v) => {
      dispatch({ ...action, payload: v });
    });
  } else {
    dispatch({ ...action });
  }
};

export const getRelatedMarkets = (market, markets) =>
  keyedObjToKeyArray(markets)
    .filter((mrkt) => mrkt.includes(market.marketId))
    .map((mid) => markets[mid]);

export const getCurrentAmms = (market, markets) => {
  const relatedMarkets = getRelatedMarkets(market, markets);
  const activeAMMs = relatedMarkets.map(m => m.amm.cash.name);
  return activeAMMs;
};

export const dispatchMiddleware = (dispatch) => (action) =>
  middleware(dispatch, action);

export const keyedObjToArray = (KeyedObject: object) =>
  Object.entries(KeyedObject).map((i) => i[1]);

export const keyedObjToKeyArray = (KeyedObject: object) =>
  Object.entries(KeyedObject).map((i) => i[0]);

export const arrayToKeyedObject = (ArrayOfObj: Array<{ id: string }>) =>
  arrayToKeyedObjectByProp(ArrayOfObj, 'id');

export const arrayToKeyedObjectByProp = (ArrayOfObj: any[], prop: string) =>
  ArrayOfObj.reduce((acc, obj) => {
    acc[obj[prop]] = obj;
    return acc;
  }, {});

export function AppStatusReducer(state, action) {
  const updatedState = { ...state };
  const now = new Date().getTime();

  switch (action.type) {
    case SET_APPROVALS: {
      updatedState[APPROVALS] = action.approvals;
      break;
    }
    case SET_IS_MOBILE: {
      updatedState[IS_MOBILE] = action[IS_MOBILE];
      break;
    }
    case SET_SIDEBAR: {
      updatedState[SIDEBAR_TYPE] = action.sidebarType;
      break;
    }
    case SET_MODAL: {
      updatedState[MODAL] = action.modal;
      break;
    }
    case CLOSE_MODAL: {
      updatedState[MODAL] = {};
      break;
    }
    case SET_LOGIN_ACCOUNT: {
      updatedState[LOGIN_ACCOUNT] = action.account;

      if (updatedState.processed?.ammExchanges) {
        const activity = shapeUserActvity(
          action.account?.account,
          updatedState.processed?.markets,
          updatedState.processed?.ammExchanges
        );
        updatedState[USER_INFO] = {
          ...updatedState[USER_INFO],
          activity,
        };
      }
      break;
    }
    case UPDATE_GRAPH_DATA: {
      updatedState[GRAPH_DATA] = {
        markets: arrayToKeyedObject(action[GRAPH_DATA].markets),
        past: arrayToKeyedObject(action[GRAPH_DATA].past),
        paraShareTokens: arrayToKeyedObject(action[GRAPH_DATA].paraShareTokens),
      };
      break;
    }
    case SET_SHOW_TRADING_FORM: {
      updatedState['showTradingForm'] = action.showTradingForm;
      break;
    }
    case UPDATE_PROCESSED: {
      const { markets, cashes, ammExchanges } = action[PROCESSED];
      updatedState[PROCESSED] = {
        markets,
        cashes,
        ammExchanges,
      };
      if (updatedState?.loginAccount?.account) {
        const activity = shapeUserActvity(
          updatedState?.loginAccount?.account,
          markets,
          ammExchanges
        );
        updatedState[USER_INFO] = {
          ...updatedState[USER_INFO],
          activity,
        };
      }
      break;
    }
    case UPDATE_MARKETS_VIEW_SETTINGS: {
      updatedState[MARKETS_VIEW_SETTINGS] = {
        ...updatedState[MARKETS_VIEW_SETTINGS],
        ...action[MARKETS_VIEW_SETTINGS],
      };
      break;
    }
    case UPDATE_SETTINGS: {
      updatedState[SETTINGS] = {
        ...state[SETTINGS],
        ...action[SETTINGS],
      };
      break;
    }
    case UPDATE_USER_BALANCES: {
      updatedState[USER_INFO].balances = action.userBalances;
      break;
    }
    case ADD_TRANSACTION: {
      updatedState[TRANSACTIONS] = [
        ...updatedState[TRANSACTIONS],
<<<<<<< HEAD
        { ...action.transaction, timestamp: now },
      ];
=======
        { ...action.transaction, timestamp: now }
      ]
      window.localStorage.setItem('transactions', JSON.stringify(updatedState[TRANSACTIONS]));
>>>>>>> 03f03db8
      break;
    }

    case REMOVE_TRANSACTION: {
      if (action.hash) {
        updatedState[TRANSACTIONS] = updatedState[TRANSACTIONS].filter(tx => tx.hash !== action.hash)
        window.localStorage.setItem('transactions', JSON.stringify(updatedState[TRANSACTIONS]));
      }
      break;
    }


    case UPDATE_BLOCKNUMBER: {
      updatedState[BLOCKNUMBER] = action.blocknumber;
      break;
    }
    case FINALIZE_TRANSACTION: {
      updatedState[TRANSACTIONS].forEach((tx) => {
        if (tx.hash === action.hash) {
          tx.confirmedTime = now;
        }
      });
      break;
    }
    default:
      console.log(`Error: ${action.type} not caught by Markets reducer`);
  }
  windowRef.appStatus = updatedState;
  return updatedState;
}

// @ts-ignore
const paraConfig: ParaDeploys = process.env.CONFIGURATION || {};

export const useAppStatus = (defaultState = MOCK_APP_STATUS_STATE) => {
  const [state, pureDispatch] = useReducer(AppStatusReducer, {
    ...defaultState,
    paraConfig,
  });
  const dispatch = dispatchMiddleware(pureDispatch);
  windowRef.appStatus = state;
  return {
    ...state,
    actions: {
      updateMarketsViewSettings: (marketsViewSettings) =>
        dispatch({ type: UPDATE_MARKETS_VIEW_SETTINGS, marketsViewSettings }),
      setShowTradingForm: (showTradingForm) =>
        dispatch({ type: SET_SHOW_TRADING_FORM, showTradingForm }),
      setSidebar: (sidebarType) => dispatch({ type: SET_SIDEBAR, sidebarType }),
      setIsMobile: (isMobile) => dispatch({ type: SET_IS_MOBILE, isMobile }),
      setApprovals: (approvals) => dispatch({ type: SET_APPROVALS, approvals }),
      updateGraphData: (graphData) =>
        dispatch({ type: UPDATE_GRAPH_DATA, graphData }),
      updateProcessed: (processed) =>
        dispatch({ type: UPDATE_PROCESSED, processed }),
      updateLoginAccount: (account) =>
        dispatch({ type: SET_LOGIN_ACCOUNT, account }),
      updateUserBalances: (userBalances: UserBalances) =>
        dispatch({ type: UPDATE_USER_BALANCES, userBalances }),
<<<<<<< HEAD
      updateSettings: (settings) =>
        dispatch({ type: UPDATE_SETTINGS, settings }),
      addTransaction: (transaction: TransactionDetails) =>
        dispatch({ type: ADD_TRANSACTION, transaction }),
      updateBlocknumber: (blocknumber) =>
        dispatch({ type: UPDATE_BLOCKNUMBER, blocknumber }),
      finalizeTransaction: (hash) =>
        dispatch({ type: FINALIZE_TRANSACTION, hash }),
      setModal: (modal) => dispatch({ type: SET_MODAL, modal }),
=======
      updateSettings: settings => dispatch({ type: UPDATE_SETTINGS, settings }),
      addTransaction: (transaction: TransactionDetails) => dispatch({ type: ADD_TRANSACTION, transaction }),
      removeTransaction: (hash: string) => dispatch({ type: REMOVE_TRANSACTION, hash }),
      updateBlocknumber: blocknumber => dispatch({ type: UPDATE_BLOCKNUMBER, blocknumber }),
      finalizeTransaction: hash => dispatch({ type: FINALIZE_TRANSACTION, hash }),
      setModal: modal => dispatch({ type: SET_MODAL, modal }),
>>>>>>> 03f03db8
      closeModal: () => dispatch({ type: CLOSE_MODAL }),
    },
  };
};<|MERGE_RESOLUTION|>--- conflicted
+++ resolved
@@ -196,14 +196,9 @@
     case ADD_TRANSACTION: {
       updatedState[TRANSACTIONS] = [
         ...updatedState[TRANSACTIONS],
-<<<<<<< HEAD
-        { ...action.transaction, timestamp: now },
+        { ...action.transaction, timestamp: now }
       ];
-=======
-        { ...action.transaction, timestamp: now }
-      ]
       window.localStorage.setItem('transactions', JSON.stringify(updatedState[TRANSACTIONS]));
->>>>>>> 03f03db8
       break;
     }
 
@@ -263,24 +258,12 @@
         dispatch({ type: SET_LOGIN_ACCOUNT, account }),
       updateUserBalances: (userBalances: UserBalances) =>
         dispatch({ type: UPDATE_USER_BALANCES, userBalances }),
-<<<<<<< HEAD
-      updateSettings: (settings) =>
-        dispatch({ type: UPDATE_SETTINGS, settings }),
-      addTransaction: (transaction: TransactionDetails) =>
-        dispatch({ type: ADD_TRANSACTION, transaction }),
-      updateBlocknumber: (blocknumber) =>
-        dispatch({ type: UPDATE_BLOCKNUMBER, blocknumber }),
-      finalizeTransaction: (hash) =>
-        dispatch({ type: FINALIZE_TRANSACTION, hash }),
-      setModal: (modal) => dispatch({ type: SET_MODAL, modal }),
-=======
       updateSettings: settings => dispatch({ type: UPDATE_SETTINGS, settings }),
       addTransaction: (transaction: TransactionDetails) => dispatch({ type: ADD_TRANSACTION, transaction }),
       removeTransaction: (hash: string) => dispatch({ type: REMOVE_TRANSACTION, hash }),
       updateBlocknumber: blocknumber => dispatch({ type: UPDATE_BLOCKNUMBER, blocknumber }),
       finalizeTransaction: hash => dispatch({ type: FINALIZE_TRANSACTION, hash }),
       setModal: modal => dispatch({ type: SET_MODAL, modal }),
->>>>>>> 03f03db8
       closeModal: () => dispatch({ type: CLOSE_MODAL }),
     },
   };
