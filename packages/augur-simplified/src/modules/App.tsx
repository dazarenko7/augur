--- conflicted
+++ resolved
@@ -22,13 +22,8 @@
 
 const AppBody = () => {
   const {
-<<<<<<< HEAD
     sidebarType,
-    actions: { setIsMobile },
-=======
-    filterSidebar,
     actions: { setIsMobile, updateGraphData },
->>>>>>> 1263ec87
   } = useAppStatusStore();
 
   useEffect(() => {
