import React, { useEffect, useMemo, useState } from 'react';
import Styles from 'modules/market/trading-form.styles.less';
import classNames from 'classnames';
import { BUY, SELL, YES_NO, USDC, ETH } from 'modules/constants';
import { PrimaryButton } from '../common/buttons';
import { useAppStatusStore } from '../stores/app-status';
import { CloseIcon, UsdIcon, EthIcon } from 'modules/common/icons';
<<<<<<< HEAD
import { ApprovalButton } from '../common/buttons';
import { ApprovalAction } from '../constants';
import { AmmOutcome, MarketOutcome } from '../types';
=======
import { AmmExchange, AmmOutcome, Cash, EstimateEnterTradeResult, EstimateExitTradeResult, TradingDirection } from '../types';
import { formatEther } from '../../utils/format-number';
import { ApprovalButton, TinyButton } from '../common/buttons';
import {
  ApprovalAction,
  SHARES,
  OUTCOME_YES_NAME,
  YES_OUTCOME_ID,
  INSUFFICIENT_LIQUIDITY,
  ENTER_AMOUNT,
  INSUFFICIENT_BALANCE,
} from '../constants';
import { CurrencyDropdown } from '../common/selection';
import { generateTooltip } from '../common/labels';
import { doTrade, estimateEnterTrade, estimateExitTrade } from '../../utils/contract-calls';
import { BigNumber as BN } from 'bignumber.js'

>>>>>>> 1ba0d764

export const DefaultMarketOutcomes = [
  {
    id: 0,
    name: 'yes',
    price: '$0.75',
  },
  {
    id: 1,

    name: 'No',
    price: '$0.25',
  },
  {
    id: 2,
    name: 'Invalid',
    price: '$0.00',
    isInvalid: true,
  },
];

const PLACEHOLDER = '0';

const Outcome = ({
  outcome,
  marketType,
  selected,
  onClick,
  invalidSelected,
  showAllHighlighted,
  nonSelectable,
  editable,
  setEditableValue,
}) => {
  const [customVal, setCustomVal] = useState('');
  return (
    <div
      onClick={onClick}
      className={classNames(Styles.Outcome, {
        [Styles.YesNo]: !outcome.isInvalid && marketType === YES_NO,
        [Styles.Selected]: selected,
        [Styles.Yes]: outcome.name === OUTCOME_YES_NAME,
        [Styles.ShowAllHighlighted]: showAllHighlighted,
        [Styles.nonSelectable]: nonSelectable,
      })}
    >
      <span>{outcome.name}</span>
      {editable ? (
        <div className={classNames({ [Styles.edited]: customVal !== '' })}>
          <span>$</span>
          <input
            value={customVal}
            onChange={v => {
              setCustomVal(v.target.value);
              setEditableValue(v.target.value);
            }}
            placeholder={PLACEHOLDER}
          />
        </div>
      ) : (
          <span>{outcome.price}</span>
        )}
    </div>
  );
};

export const AmountInput = ({
  updateInitialAmount,
  initialAmount,
  maxValue,
  showCurrencyDropdown,
  updateCash,
  chosenCash,
  rate,
}: {
  updateInitialAmount: (string) => void;
  initialAmount: string;
  maxValue: string;
  showCurrencyDropdown?: boolean;
  updateCash?: (string) => void;
  chosenCash: string;
  rate?: string;
}) => {
  const currencyName = chosenCash;
  const [amount, updateAmount] = useState(initialAmount);
  const icon = currencyName === USDC ? UsdIcon : EthIcon;
  const label = currencyName === USDC ? USDC : ETH;
  const showRate = currencyName !== SHARES;
  const prepend = currencyName === USDC ? '$' : '';
  const setMax = () => {
    updateAmount(maxValue);
    updateInitialAmount(maxValue);
  };
  const convRate = `1 ${currencyName} = ${rate} Shares`;
  return (
    <div
      className={classNames(Styles.AmountInput, { [Styles.Rate]: showRate })}
    >
      <span>amount</span>
      <span onClick={setMax}>balance: {formatEther(maxValue).formatted}</span>
      <div
        className={classNames(Styles.AmountInputDropdown, {
          [Styles.Edited]: amount !== '',
        })}
      >
        <span>{prepend}</span>
        <input
          onChange={e => {
            updateAmount(e.target.value);
            updateInitialAmount(e.target.value);
          }}
          value={amount}
          placeholder="0"
        />
        {!!currencyName && currencyName !== SHARES && !showCurrencyDropdown && (
          <span className={Styles.CurrencyLabel}>
            {icon} {label}
          </span>
        )}
        {currencyName === SHARES && !showCurrencyDropdown && (
          <span className={Styles.SharesLabel}>
            Shares
            <TinyButton action={setMax} text="Max" />
          </span>
        )}
        {showCurrencyDropdown && (
          <CurrencyDropdown
            defaultValue={chosenCash}
            onChange={cash => updateCash(cash)}
          />
        )}
      </div>
      {showRate && (
        <span className={Styles.RateLabel}>
          <span>Rate</span>
          {rate ? convRate : null}
        </span>
      )}
    </div>
  );
};

interface OutcomesGridProps {
  outcomes: AmmOutcome[];
  selectedOutcome?: AmmOutcome;
  setSelectedOutcome: Function;
  marketType: string;
  orderType?: string;
  showAllHighlighted?: boolean;
  nonSelectable?: boolean;
  editable?: boolean;
  setEditableValue?: Function;
}
export const OutcomesGrid = ({
  outcomes,
  selectedOutcome,
  setSelectedOutcome,
  marketType,
  showAllHighlighted,
  nonSelectable,
  editable,
  setEditableValue,
}: OutcomesGridProps) => {
  return (
    <div
      className={classNames(Styles.Outcomes, {
        [Styles.YesNo]: marketType === YES_NO,
        [Styles.nonSelectable]: nonSelectable,
      })}
    >
      {outcomes
        .filter(outcome => !outcome.isInvalid)
        .reverse()
        .map((outcome, index) => (
          <Outcome
            key={outcome.id}
            selected={
              selectedOutcome &&
              (outcome.id === selectedOutcome.id ||
                (showAllHighlighted && !outcome.isInvalid))
            }
            nonSelectable={nonSelectable}
            showAllHighlighted={showAllHighlighted}
            outcome={outcome}
            onClick={() => setSelectedOutcome(outcome)}
            marketType={marketType}
            invalidSelected={nonSelectable || selectedOutcome?.isInvalid}
            editable={editable}
            setEditableValue={price => setEditableValue(price, index)}
          />
        ))}
    </div>
  );
};

interface InfoNumber {
  label: string;
  value: string;
  tooltipText?: string;
  tooltipKey?: string;
}

interface InfoNumbersProps {
  infoNumbers: InfoNumber[];
}

export const InfoNumbers = ({ infoNumbers }: InfoNumbersProps) => {
  return (
    <div className={Styles.OrderInfo}>
      {infoNumbers.map(infoNumber => (
        <div key={infoNumber.label}>
          <span>
            {infoNumber.label}
            {infoNumber.tooltipText &&
              generateTooltip(infoNumber.tooltipText, infoNumber.tooltipKey)}
          </span>
          <span>{infoNumber.value}</span>
        </div>
      ))}
    </div>
  );
};

const getEnterBreakdown = (breakdown: EstimateEnterTradeResult, cash: Cash) => {
  const avg = breakdown?.averagePrice || "$0.00";
  const sharevalue = breakdown?.outputShares || "0.00";
  const winnings = breakdown?.maxProfit || "$0.00"
  const fees = breakdown?.tradeFees || "$0.00"
  return [
    {
      label: 'average price',
      value: avg,
      tooltipText: 'tooltip copy',
      tooltipKey: 'averagePrice',
    },
    {
      label: 'shares bought',
      value: sharevalue,
    },
    {
      label: 'max winnings',
      value: winnings,
    },
    {
      label: 'Estimated Fees',
      value: fees,
    },
  ];
};

const getExitBreakdown = (breakdown: EstimateExitTradeResult, cash: Cash) => {
  const avg = breakdown?.averagePrice || "$0.00";
  const cashValue = breakdown?.outputCash || "0.00";
  const remaining = breakdown?.remainingShares || "0.00";
  const fees = breakdown?.estimateFees || "$0.00"
  return [
    {
      label: 'Average Price',
      value: avg,
    },
    {
      label: `Amount You'll Recieve`,
      value: cashValue,
    },
    {
      label: 'Remaining Shares',
      value: remaining,
    },
    {
      label: 'Estimated Fees',
      value: fees,
    },
  ];
};

interface TradeEstimates {
  slippagePercent?: string;
  ratePerCash?: string;
  outputAmount?: string;
}

interface TradingFormProps {
  amm: AmmExchange;
  marketType?: string;
  initialSelectedOutcome: AmmOutcome;
}

interface CanTradeProps {
  disabled: boolean;
  actionText: string;
}

interface CanTradeProps {
  disabled: boolean;
  actionText: string;
}

const TradingForm = ({
  initialSelectedOutcome,
  marketType = YES_NO,
  amm,
}: TradingFormProps) => {
  const {
    userInfo: { balances },
  } = useAppStatusStore();
  const {
    isMobile,
    loginAccount,
    approvals,
    actions: { setShowTradingForm },
  } = useAppStatusStore();
  const [orderType, setOrderType] = useState(BUY);
  const [selectedOutcome, setSelectedOutcome] = useState(
    initialSelectedOutcome
  );
  const [breakdown, setBreakdown] = useState(getEnterBreakdown(null, amm?.cash));
  const [amount, setAmount] = useState<string>("");
  const [tradeEstimates, setTradeEstimates] = useState<TradeEstimates>({})
  const [tradeError, setTradeError] = useState<string>(null);
  const ammCash = amm?.cash;
  const outcomes = amm?.ammOutcomes || [];
  const userCashBalance = amm?.cash?.name
    ? balances[amm?.cash?.name]?.balance
    : '0';

  useEffect(() => {
    let isMounted = true;
    const getEstimate = async () => {
      const outputYesShares = selectedOutcome.id === YES_OUTCOME_ID;
      if (orderType === BUY) {
        const breakdown = await estimateEnterTrade(amm, amount, outputYesShares);
        if (breakdown && breakdown.outputShares !== "0") {
          const { slippagePercent, ratePerCash, outputShares } = breakdown;
          if (isMounted) {
            setBreakdown(getEnterBreakdown(breakdown, amm?.cash))
            setTradeEstimates({ slippagePercent, ratePerCash, outputAmount: outputShares })
            setTradeError(null);
          }
        } else {
          if (isMounted) {
            setTradeError(INSUFFICIENT_LIQUIDITY);
            setBreakdown(getEnterBreakdown(null, amm?.cash))
          }
        }
      } else {
        let userBalances = [];
        const hasShares =
          balances?.marketShares && balances?.marketShares[amm?.id];
        if (hasShares) {
          userBalances = hasShares.outcomeShares;
        }
        const breakdown = await estimateExitTrade(amm, amount, outputYesShares, userBalances);
        if (breakdown && breakdown.outputCash !== "0") {
          const { slippagePercent, ratePerCash, outputCash } = breakdown;

          if (isMounted) {
            setBreakdown(getExitBreakdown(breakdown, amm?.cash))
            setTradeEstimates({ slippagePercent, ratePerCash, outputAmount: outputCash })
            setTradeError(null);
          }
        } else {
          setTradeError(INSUFFICIENT_LIQUIDITY);
          if (isMounted) {
            setBreakdown(getExitBreakdown(null, amm?.cash))
            setTradeError(INSUFFICIENT_LIQUIDITY);
          }
        }
      }
    };
    if (orderType && selectedOutcome.id && amount && Number(amount) > 0) {
      getEstimate();
    } else {
      orderType === BUY ? setBreakdown(getEnterBreakdown(null, amm?.cash)) : setBreakdown(getExitBreakdown(null, amm?.cash));
    }
    return () => {
      isMounted = false;
    }
    // eslint-disable-next-line react-hooks/exhaustive-deps
  }, [orderType, selectedOutcome.id, amount]);

  const canMakeTrade: CanTradeProps = useMemo(() => {
    let actionText = tradeError || orderType;
    let disabled = false;
    if (Number(amount) === 0 || isNaN(Number(amount)) || amount === '') {
      actionText = ENTER_AMOUNT;
      disabled = true;
    } else if (new BN(amount).gt(new BN(userCashBalance))) {
      actionText = INSUFFICIENT_BALANCE;
      disabled = true;
    }
    return {
      disabled,
      actionText
    }
    // eslint-disable-next-line react-hooks/exhaustive-deps
  }, [orderType, selectedOutcome.id, amount, tradeError, userCashBalance]);

  const makeTrade = () => {
    const minOutput = tradeEstimates?.outputAmount;
    const direction = orderType === BUY ? TradingDirection.ENTRY : TradingDirection.EXIT;
    const outputYesShares = selectedOutcome.id === YES_OUTCOME_ID;
    let userBalances = [];
    const hasShares = balances?.marketShares && balances?.marketShares[amm?.id];
    if (hasShares) {
      userBalances = hasShares.outcomeShares;
    }
    doTrade(direction, amm, minOutput, amount, outputYesShares, userBalances).then(response => {
      console.log('kicked off trade');
    })
      .catch(e => {
        console.error('trade issue', e);
      })
  }

  return (
    <div className={Styles.TradingForm}>
      <div>
        <span
          onClick={() => {
            setOrderType(BUY)
            setBreakdown(getEnterBreakdown(null, amm?.cash))
          }}
          className={classNames({ [Styles.Selected]: BUY === orderType })}
        >
          {BUY}
        </span>
        <span
          onClick={() => {
            setBreakdown(getExitBreakdown(null, amm?.cash))
            setOrderType(SELL)
          }}
          className={classNames({ [Styles.Selected]: SELL === orderType })}
        >
          {SELL}
        </span>
        <div>
          <span>fee</span>
          <span>{amm?.feePercent}</span>
        </div>
        {isMobile && (
          <div onClick={() => setShowTradingForm(false)}>{CloseIcon}</div>
        )}
      </div>
      <div>
        <OutcomesGrid
          outcomes={outcomes}
          selectedOutcome={selectedOutcome}
          setSelectedOutcome={setSelectedOutcome}
          marketType={marketType}
          orderType={orderType}
        />
        <AmountInput
          chosenCash={ammCash?.name}
          updateInitialAmount={setAmount}
          initialAmount={''}
          maxValue={userCashBalance}
          rate={tradeEstimates?.ratePerCash}
        />
        <InfoNumbers infoNumbers={breakdown} />
        {loginAccount && (
          <ApprovalButton amm={amm} actionType={ApprovalAction.TRADE} />
        )}
        <PrimaryButton
          disabled={!approvals?.trade[ammCash?.name] || canMakeTrade.disabled}
          action={makeTrade}
          text={canMakeTrade.actionText}
        />
      </div>
    </div>
  );
};

export default TradingForm;<|MERGE_RESOLUTION|>--- conflicted
+++ resolved
@@ -5,11 +5,6 @@
 import { PrimaryButton } from '../common/buttons';
 import { useAppStatusStore } from '../stores/app-status';
 import { CloseIcon, UsdIcon, EthIcon } from 'modules/common/icons';
-<<<<<<< HEAD
-import { ApprovalButton } from '../common/buttons';
-import { ApprovalAction } from '../constants';
-import { AmmOutcome, MarketOutcome } from '../types';
-=======
 import { AmmExchange, AmmOutcome, Cash, EstimateEnterTradeResult, EstimateExitTradeResult, TradingDirection } from '../types';
 import { formatEther } from '../../utils/format-number';
 import { ApprovalButton, TinyButton } from '../common/buttons';
@@ -26,8 +21,6 @@
 import { generateTooltip } from '../common/labels';
 import { doTrade, estimateEnterTrade, estimateExitTrade } from '../../utils/contract-calls';
 import { BigNumber as BN } from 'bignumber.js'
-
->>>>>>> 1ba0d764
 
 export const DefaultMarketOutcomes = [
   {
