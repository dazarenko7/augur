--- conflicted
+++ resolved
@@ -2,12 +2,8 @@
 import { BigNumber as BN } from 'bignumber.js'
 import { getDayFormat, getDayTimestamp, getTimeFormat } from "../utils/date-utils";
 import { convertAttoValueToDisplayValue } from "@augurproject/sdk";
-<<<<<<< HEAD
 import { convertOnChainCashAmountToDisplayCashAmount, formatDai, formatEther, formatShares, onChainMarketSharesToDisplayShares, sameAddress } from "./format-number";
-=======
-import { convertOnChainCashAmountToDisplayCashAmount, formatShares, onChainMarketSharesToDisplayShares, sameAddress } from "./format-number";
->>>>>>> 252926c5
-import { ADD, BUY, OUTCOME_INVALID_NAME, OUTCOME_NO_NAME, OUTCOME_YES_NAME, REMOVE, SEC_IN_YEAR, SELL, USDC } from "../modules/constants";
+import { BUY, OUTCOME_INVALID_NAME, OUTCOME_NO_NAME, OUTCOME_YES_NAME, SEC_IN_YEAR, SELL, USDC } from "../modules/constants";
 import { timeSinceTimestamp } from "./time-since";
 
 interface GraphMarket {
@@ -387,7 +383,6 @@
   let type = null;
   let subheader = null;
   let value = null;
-<<<<<<< HEAD
   const formatter = cash.name === USDC ? formatDai : formatEther;
   if (tx.tx_type === TransactionTypes.ADD_LIQUIDITY) {
     type = 'Add';
@@ -400,16 +395,6 @@
     // when design wants to add usd value
     //const usdValue = `${String(new BN(tx.value).times(new BN(cash.usdPrice)))}`;
     value = `${formatter(tx.value).formatted} ${cash?.name}`
-=======
-  const prepend = cash.name === USDC ? '$' : '';
-  if (tx.tx_type === TransactionTypes.ADD_LIQUIDITY) {
-    type = 'Add';
-    value = `${prepend}${String(new BN(tx.value).times(new BN(cash.usdPrice)))}`;
-    subheader = `${tx.value} ${cash.name}`
-  } else if (tx.tx_type === TransactionTypes.REMOVE_LIQUIDITY) {
-    type = 'Remove';
-    value = `${prepend}${String(new BN(tx.value).times(new BN(cash.usdPrice)))}`;
->>>>>>> 252926c5
     subheader = `${tx.shareAmount} LP tokens`
   } else {
     const shares = tx.yesShares !== "0" ?
@@ -418,13 +403,9 @@
     const shareType = tx.yesShares !== "0" ? 'yes' : 'no'
     const price = Number(tx.price).toFixed(2)
     subheader = `${shares} ${shareType} @ ${price}`
-<<<<<<< HEAD
     // when design wants to add usd value
     // const usdValue = `${String(new BN(price).times(new BN(shares)).times(new BN(cash.usdPrice)))}`;
     value = `${formatter(String(new BN(price).times(new BN(shares)))).formatted} ${cash.name}`;
-=======
-    value = `${prepend}${String(new BN(price).times(new BN(shares)).times(new BN(cash.usdPrice)))}`;
->>>>>>> 252926c5
     type = tx.tx_type === TransactionTypes.ENTER ? BUY : SELL;
   }
 
