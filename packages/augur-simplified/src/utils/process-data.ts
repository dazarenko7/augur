--- conflicted
+++ resolved
@@ -150,7 +150,8 @@
     id: Number(g.id.split('-')[1]),
     isFinalNumerator: g.isFinalNumerator,
     payoutNumerator: g.payoutNumerator,
-    name: g.value
+    name: g.value,
+    isInvalid: g.id.indexOf('-0') > -1,
   }));
 
 
@@ -188,24 +189,6 @@
   const liquidity24hrUSD = calculatePastLiquidityInUsd(liquidity, pastLiquidity, cash.usdPrice)
   const apy = calculateAmmApy(volumeTotalUSD, amm, cash.usdPrice, addLiquidity, removeLiquidity);
 
-<<<<<<< HEAD
-  const ammOutcomes = [{
-    id: 0,
-    price: "0",
-    name: market.outcomes[0].value,
-    isInvalid: true,
-  },
-  {
-    id: 1,
-    price: priceNo.toFixed(2),
-    name: market.outcomes[1].value,
-  },
-  {
-    id: 2,
-    price: priceYes.toFixed(2),
-    name: market.outcomes[2].value,
-  }]
-=======
   const priceNoFixed = priceNo.toFixed(2);
   const priceYesFixed = priceYes.toFixed(2);
 
@@ -228,7 +211,6 @@
       name: OUTCOME_YES_NAME,
     }
   ];
->>>>>>> 1ba0d764
 
   return {
     id: amm.id,
@@ -262,11 +244,8 @@
     past24hrPriceYes: past24hrPriceYes ? past24hrPriceYes.toFixed(2) : null,
     totalSupply: amm.totalSupply,
     apy,
-<<<<<<< HEAD
-    outcomes: ammOutcomes,
-=======
     ammOutcomes,
->>>>>>> 1ba0d764
+
   }
 }
 
