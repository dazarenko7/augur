// theme divided values
// TRADING is default theme, hence root by itself.
// branding
@color-brand: #2AE7A8;
@color-brand-secondary: #FFFFFF;

:root {
  // branding
  --color-brand: @color-brand;
  --color-brand-20: fade(#2AE7A8, 20%);
  --color-brand-secondary: @color-brand-secondary;
  --color-brand-secondary-flip: #0E0E21;
  // social
  --color-twitter: #55ACEE;
  --color-twitter-2: #FFFFFF;
  --color-facebook: #3B5998;
  --color-facebook-2: #FFFFFF;
  // texts
  --color-primary-text: #D7DDE0;
  --color-primary-text-15: fade(#D7DDE0, 15%);
  --color-primary-text-20: fade(#D7DDE0, 20%);
  --color-primary-text-25: fade(#D7DDE0, 25%);
  --color-primary-text-30: fade(#D7DDE0, 30%);
  --color-primary-text-40: fade(#D7DDE0, 40%);
  --color-primary-text-50: fade(#D7DDE0, 50%);
  --color-primary-text-80: fade(#D7DDE0, 80%);
  --color-primary-text-90: fade(#D7DDE0, 90%);

  --color-secondary-text: #9599A5;
  --color-secondary-text-30: fade(#9599A5, 30%);
  --color-secondary-text-50: fade(#9599A5, 50%);
  --color-secondary-text-75: fade(#9599A5, 75%);
  --color-secondary-text-80: fade(#9599A5, 80%);

  --color-inactive-text: #4E4C57;
  --color-dark-text: #848294;

  // UI
  --color-module-background: #1B1A1E;
  --color-module-background-10: fade(#1B1A1E, 10%);
  --color-module-background-10-transparent: rgba(27, 26, 30, 0.1);
  --color-module-background-25: fade(#1B1A1E, 25%);
  --color-module-background-action-focus: #27262B;
  --color-page-background: #201E22;
  --color-page-background-80: fade(#201E22, 80%);
  --color-dark-grey: #0E0E0F;
  --color-dark-grey-80: fade(#0E0E0F, 80%);
  --color-table-header: #161518;
  --color-table-header-50: fade(#161518, 50%);
  --color-active-background: #222126;
  --color-dismissable-notice-background: #DFF1FE;
  --color-outline: #7EC9FF;
  --color-outline-50: fade(#7EC9FF, 50%);
  --color-highlight-template-text: #F9FFD7;

  // market Status:
  --color-open: #7DFFA8;
  --color-open-15: fade(#7DFFA8, 15%);
  --color-open-40: fade(#7DFFA8, 40%);
  --color-reporting: #F1E700;
  --color-reporting-15: fade(#F1E700, 15%);
  --color-reporting-30: fade(#F1E700, 30%);
  --color-resolved: #F12B00;
  --color-resolved-15: fade(#F12B00, 15%);
  --color-scalar: #FFB47E;
  --color-scalar-20: fade(#FFB47E, 20%);
  --color-error: #FF2727;
  --color-error-15: fade(#FF2727, 15%);
  --color-error-20: fade(#FF2727, 20%);
  --color-error-50: fade(#FF2727, 50%);
  --color-altnerate-error: fade(#F3E7E7, 90%);

  // Trading
  --color-positive: #00F1C4;
  --color-positive-5: fade(#00F1C4, 5%);
  --color-positive-10: fade(#00F1C4, 10%);
  --color-positive-15: fade(#00F1C4, 15%);
  --color-positive-20: fade(#00F1C4, 20%);
  --color-positive-30: fade(#00F1C4, 30%);
  --color-positive-40: fade(#00F1C4, 40%);
  --color-positive-50: fade(#00F1C4, 50%);
  --color-negative: #FF7D5E;
  --color-negative-5: fade(#FF7D5E, 5%);
  --color-negative-10: fade(#FF7D5E, 10%);
  --color-negative-15: fade(#FF7D5E, 15%);
  --color-negative-20: fade(#FF7D5E, 20%);
  --color-negative-30: fade(#FF7D5E, 30%);
  --color-negative-40: fade(#FF7D5E, 40%);
  --color-negative-50: fade(#FF7D5E, 50%);

  // Interactives
  --color-primary-action: #09CFE1;
  --color-primary-action-5-dark:#08b9c9;
  --color-primary-action-15-dark: #068c98;
  --color-primary-action-5: fade(#09CFE1, 5%);
  --color-primary-action-10: fade(#09CFE1, 10%);
  --color-primary-action-15: fade(#09CFE1, 15%);
  --color-primary-action-20: fade(#09CFE1, 20%);
  --color-primary-action-40: fade(#09CFE1, 40%);
  --color-primary-action-70: fade(#09CFE1, 70%);
  --color-primary-action-80: fade(#09CFE1, 80%);
  --color-primary-action-90: fade(#09CFE1, 90%);

  --color-secondary-action: #252429;
  --color-secondary-action-5-light: #313036;
  --color-secondary-action-50: fade(#252429, 50%);
  --color-secondary-action-outline: #3C3B43;
  --color-secondary-action-outline-25: fade(#3C3B43, 25%);
  --color-secondary-action-outline-30: fade(#3C3B43, 30%);
  --color-secondary-action-outline-40: fade(#3C3B43, 40%);
  --color-secondary-action-outline-50: fade(#3C3B43, 50%);
  --color-secondary-action-outline-70: fade(#3C3B43, 70%);
  --color-secondary-hover: #302F36;
  --color-secondary-hover-25: fade(#3C3B43, 25%);
  --color-secondary-hover-50: fade(#3C3B43, 50%);
  --color-focused: #09CFE1;

  // outcomes:
  --color-tenative-winner: #AEFFF0;
  --color-outcome-invalid: #FF7E9D;
  --color-outcome-invalid-40: fade(#FF7E9D, 40%);
  --color-outcome-invalid-50: fade(#FF7E9D, 50%);
  --color-outcome-one: #F3A2FA;
  --color-outcome-one-40: fade(#F3A2FA, 40%);
  --color-outcome-two: #09CFE1;
  --color-outcome-two-40: fade(#09CFE1, 40%);
  --color-outcome-three: #665CDF;
  --color-outcome-three-40: fade(#665CDF, 40%);
  --color-outcome-four: #5CDF88;
  --color-outcome-four-40: fade(#5CDF88, 40%);
  --color-outcome-five: #FD6266;
  --color-outcome-five-40: fade(#FD6266, 40%);
  --color-outcome-six: #FFF966;
  --color-outcome-six-40: fade(#FFF966, 40%);
  --color-outcome-seven: #FFFFFF;
  --color-outcome-seven-40: fade(#FFFFFF, 40%);

  // 3box Comments
  --color-upvote: #7EC9FF;
  --color-upvote-20: fade(#7EC9FF, 20%);
  --color-downvote: #FD6266;
  --color-downvote-20: fade(#FD6266, 20%);


  //Simple UI colors
  --light-background-color: #F6F7F8;
  --simple-alternate-background: #EDEFF1;
  --simple-secondary-text: #8B959E;
  --simple-primary-text: #15171A;
  --simple-border: #DBE1E7;
  --simple-border-dk: #D1D1D9;
  --simple-light-bg: #FFFFFF;
  --simple-light-bg-50: fade(#FFFFFF, 50%);
  --simple-shadow-10: fade(#0e0e21, 10%);

  --medical-color: #73D2DE;
  --finance-color: #EC674E;
  --crypto-color: #FFBC42;
  --politics-color: #1F71B5;

  --simple-buy: #05B169;
  --simple-buy-15: fade(#05B169, 15%);
<<<<<<< HEAD
  --simple-sell: #D81159;
  --simple-sell-15: fade(#D81159, 15%);
=======
  --simple-sell: #d81159;
  --simple-sell-15: fade(#d81159, 15%);

>>>>>>> 283f14b8
}

:root[theme="BETTING"],
:root[theme="SPORTS"] {
  // texts
  --color-primary-text: #0E0E21;
  --color-primary-text-15: fade(#0E0E21, 15%);
  --color-primary-text-20: fade(#0E0E21, 20%);
  --color-primary-text-25: fade(#0E0E21, 25%);
  --color-primary-text-30: fade(#0E0E21, 30%);
  --color-primary-text-40: fade(#0E0E21, 40%);
  --color-primary-text-50: fade(#0E0E21, 50%);
  --color-primary-text-80: fade(#0E0E21, 80%);
  --color-primary-text-90: fade(#0E0E21, 90%);

  --color-secondary-text: #555577;
  --color-secondary-text-25: fade(#555577, 25%);
  --color-secondary-text-30: fade(#555577, 30%);
  --color-secondary-text-50: fade(#555577, 50%);
  --color-secondary-text-75: fade(#555577, 75%);
  --color-secondary-text-80: fade(#555577, 80%);

  --color-inactive-text: #555577;
  --color-dark-text: #9C9CB4;

  // UI
  --color-module-background: #FFFFFF;
  --color-module-background-10: fade(#FFFFFF, 10%);
  --color-module-background-10-transparent: rgba(255, 255, 255, 0.1);
  --color-module-background-25: fade(#FFFFFF, 25%);
  --color-module-background-action-focus: #FFFFFF; // no equivalent
  --color-page-background: #F5F5F8;
  --color-page-background-80: fade(#F5F5F8, 80%);
  --color-dark-grey: #D1D1D9;
  --color-dark-grey-80: fade(#D1D1D9, 80%);
  --color-table-header: #FAFAFC;
  --color-table-header-50: fade(#FAFAFC, 50%);
  --color-active-background: #F5F5F8;
  --color-dismissable-notice-background: #FFFFFF;
  --color-outline: #D1D1D9;
  --color-outline-50: fade(#D1D1D9, 50%);
  --color-highlight-template-text: #F9FFD7;

  // market Status:
  --color-open: #18C88D;
  --color-open-15: fade(#18C88D, 15%);
  --color-open-20: fade(#18C88D, 20%);
  --color-open-40: fade(#18C88D, 40%);
  --color-reporting: #F59300;
  --color-reporting-15: fade(#F59300, 15%);
  --color-reporting-30: fade(#F59300, 30%);
  --color-resolved: #FF4E27;
  --color-resolved-15: fade(#FF4E27, 15%);
  --color-resolved-10: fade(#FF4E27, 10%);
  --color-scalar: #FCBD43;
  --color-scalar-20: fade(#FCBD43, 20%);
  --color-error: #FF4E27;
  --color-error-10: fade(#FF4E27, 10%);
  --color-error-15: fade(#FF4E27, 15%);
  --color-error-20: fade(#FF4E27, 20%);
  --color-error-50: fade(#FF4E27, 50%);
  --color-alternate-error: #FF4E27;

  // Trading
  --color-positive: #5A8BEE;
  --color-positive-5: fade(#5A8BEE, 5%);
  --color-positive-10: fade(#5A8BEE, 10%);
  --color-positive-15: fade(#5A8BEE, 15%);
  --color-positive-20: fade(#5A8BEE, 20%);
  --color-positive-30: fade(#5A8BEE, 30%);
  --color-positive-40: fade(#5A8BEE, 40%);
  --color-positive-50: fade(#5A8BEE, 50%);
  --color-negative: #EC343F;
  --color-negative-5: fade(#EC343F, 5%);
  --color-negative-10: fade(#EC343F, 10%);
  --color-negative-15: fade(#EC343F, 15%);
  --color-negative-20: fade(#EC343F, 20%);
  --color-negative-30: fade(#EC343F, 30%);
  --color-negative-40: fade(#EC343F, 40%);
  --color-negative-50: fade(#EC343F, 50%);

  // Interactives
  --color-primary-action: #0CCE8D;
  --color-primary-action-5-dark: #0BB77E;
  --color-primary-action-15-dark: #08875D;
  --color-primary-action-5: fade(#0CCE8D, 5%);
  --color-primary-action-10: fade(#0CCE8D, 10%);
  --color-primary-action-15: fade(#0CCE8D, 15%);
  --color-primary-action-20: fade(#0CCE8D, 20%);
  --color-primary-action-40: fade(#0CCE8D, 40%);
  --color-primary-action-70: fade(#0CCE8D, 70%);
  --color-primary-action-80: fade(#0CCE8D, 80%);
  --color-primary-action-90: fade(#0CCE8D, 90%);

  --color-secondary-action: #FFFFFF;
  --color-secondary-action-5-light: #FFFFFF;
  --color-secondary-action-50: fade(#FFFFFF, 50%);
  --color-secondary-action-outline: #D1D1D9;
  --color-secondary-action-outline-25: fade(#D1D1D9, 25%);
  --color-secondary-action-outline-30: fade(#D1D1D9, 30%);
  --color-secondary-action-outline-40: fade(#D1D1D9, 40%);
  --color-secondary-action-outline-50: fade(#D1D1D9, 50%);
  --color-secondary-action-outline-70: fade(#D1D1D9, 70%);
  --color-secondary-hover: #FFFFFF;
  --color-secondary-hover-25: fade(#FFFFFF, 25%);
  --color-secondary-hover-50: fade(#FFFFFF, 50%);
  --color-focused: #1B91FF;

  //outcomes:
  --color-tenative-winner: #0CCE8D;
  --color-outcome-invalid: #FF4E27;
  --color-outcome-invalid-40: fade(#FF4E27, 40%);
  --color-outcome-invalid-50: fade(#FF4E27, 50%);
  --color-outcome-one: #FCBD43;
  --color-outcome-one-40: fade(#FCBD43, 40%);
  --color-outcome-two: #F55800;
  --color-outcome-two-40: fade(#F55800, 40%);
  --color-outcome-three: #FF56B1;
  --color-outcome-three-40: fade(#FF56B1, 40%);
  --color-outcome-four: #FF8DED;
  --color-outcome-four-40: fade(#FF8DED, 40%);
  --color-outcome-five: #1B91FF;
  --color-outcome-five-40: fade(#1B91FF, 40%);
  --color-outcome-six: #09CFE1;
  --color-outcome-six-40: fade(#09CFE1, 40%);
  --color-outcome-seven: #2AE7A8;
  --color-outcome-seven-40: fade(#2AE7A8, 40%);
}
// Text
// @color-primary-text: #D7DDE0;
// @color-secondary-text: #9599A5;
// @color-inactive-text: #4E4C57; // 43 files
// @color-dark-text: #848294;

// UI
// @color-brand: #2AE7A8; // augur brand color
// @color-dark-grey: #0E0E0F; // (TBD Name) - 53 files
// @color-table-header: #161518; // 7 files
// @color-module-background: #1B1A1E; // 51 files
// @color-module-background-action-focus: #27262B; // 1 file
// @color-active-background: #222126;
// @color-page-background: #201E22; // 3 files
// @color-dismissable-notice-background: #DFF1FE;
// @color-outline: #7EC9FF;
// @color-highlight-template-text: #F9FFD7;

// Market status
// @color-open: #7DFFA8; // 5 files
// @color-reporting: #F1E700; // 8 files
// @color-resolved: #F12B00; // 6 files
// @color-scalar: #FFB47E;
// Trades
// @color-positive: #00F1C4; // 13 files
// @color-negative: #FF7D5E; // 15 files
// Interactions:
// @color-primary-action: #09CFE1; // 19 files
// @color-secondary-action: #252429; // 26 files
// @color-secondary-action-outline: #3C3B43; // 25 files
// @color-secondary-hover: #302F36;
// Other
// @color-error: #FF2727;
// @color-alternate-error: #F3E7E7;
// Social
// @color-twitter: #55ACEE;
// @color-facebook: #3B5998;
// Outcomes:
// @color-tenative-winner: #AEFFF0;

// these are left in as a work around for the below mix in.
@color-outcome-invalid: #FF7E9D;
@color-outcome-one: #F3A2FA;
@color-outcome-two: #09CFE1;
@color-outcome-three: #665CDF;
@color-outcome-four: #5CDF88;
@color-outcome-five: #FD6266;
@color-outcome-six: #FFF966;
@color-outcome-seven: #FFFFFF;
//  Chart / Outcome color helpers
@color-outcome-list: @color-outcome-invalid @color-outcome-one @color-outcome-two @color-outcome-three @color-outcome-four @color-outcome-five @color-outcome-six @color-outcome-seven;

.generate-trading-indexed-color-outcome-classes(@rules) {
  each(@color-outcome-list, {
    @newIndex: @index;
    @rules();
  });
}

@color-outcome-invalid-betting: #FF7E9D;
@color-outcome-one-betting: #FCBD43;
@color-outcome-two-betting: #F55800;
@color-outcome-three-betting: #FF56B1;
@color-outcome-four-betting: #FF8DED;
@color-outcome-five-betting: #1B91FF;
@color-outcome-six-betting: #09CFE1;
@color-outcome-seven-betting: #2AE7A8;
//  Chart / Outcome color helpers
@color-outcome-list-betting: @color-outcome-invalid-betting @color-outcome-one-betting @color-outcome-two-betting @color-outcome-three-betting @color-outcome-four-betting @color-outcome-five-betting @color-outcome-six-betting @color-outcome-seven-betting;

.generate-betting-indexed-color-outcome-classes(@rules) {
  each(@color-outcome-list-betting, {
    @newIndex: @index;
    @rules();
  });
}<|MERGE_RESOLUTION|>--- conflicted
+++ resolved
@@ -160,14 +160,8 @@
 
   --simple-buy: #05B169;
   --simple-buy-15: fade(#05B169, 15%);
-<<<<<<< HEAD
   --simple-sell: #D81159;
   --simple-sell-15: fade(#D81159, 15%);
-=======
-  --simple-sell: #d81159;
-  --simple-sell-15: fade(#d81159, 15%);
-
->>>>>>> 283f14b8
 }
 
 :root[theme="BETTING"],
