import { WSClient } from '@0x/mesh-rpc-client';
import { SDKConfiguration } from '@augurproject/artifacts';
import { sleep } from '@augurproject/core/build/libraries/HelperFunctions';
import { Connectors } from '@augurproject/sdk';
import { ZeroXOrders } from '@augurproject/sdk/build/state/getter/ZeroXOrdersGetters';
import { ACCOUNTS, defaultSeedPath, loadSeedFile } from '@augurproject/tools';
import { TestContractAPI } from '@augurproject/tools';
import { NULL_ADDRESS, stringTo32ByteHex } from '@augurproject/tools/build/libs/Utils';
import { BigNumber } from 'bignumber.js';
import { formatBytes32String } from 'ethers/utils';
import * as _ from 'lodash';
import { makeProvider } from '../../libs';
import { MockBrowserMesh } from '../../libs/MockBrowserMesh';
import { MockMeshServer, stopServer } from '../../libs/MockMeshServer';
import { TestEthersProvider } from "@augurproject/tools/build/libs/TestEthersProvider";

describe('Augur API :: ZeroX :: ', () => {
  let john: TestContractAPI;
  let mary: TestContractAPI;

  let provider: TestEthersProvider;
  let config: SDKConfiguration;

  let meshClient: WSClient;

  beforeAll(async () => {
    const { port } = await MockMeshServer.create();
    meshClient = new WSClient(`ws://localhost:${port}`);

    const seed = await loadSeedFile(defaultSeedPath);
    provider = await makeProvider(seed, ACCOUNTS);
    config = provider.getConfig();
  });

  afterAll(() => {
    meshClient.destroy();
    stopServer();
  });

  describe('without wallet', () => {
    beforeAll(async () => {
      const johnConnector = new Connectors.DirectConnector();
      const johnBrowserMesh = new MockBrowserMesh(meshClient);
      john = await TestContractAPI.userWrapper(
        ACCOUNTS[0],
        provider,
        config,
        johnConnector,
        meshClient,
        johnBrowserMesh
      );
      johnConnector.initialize(john.augur, john.db);
      await john.approveCentralAuthority();

      const maryConnector = new Connectors.DirectConnector();
      const maryBrowserMesh = new MockBrowserMesh(meshClient);
      mary = await TestContractAPI.userWrapper(
        ACCOUNTS[1],
        provider,
        config,
        maryConnector,
        meshClient,
        maryBrowserMesh
      );
<<<<<<< HEAD
=======
      maryGnosis.initialize(mary);
      maryConnector.initialize(mary.augur, mary.db);
      await mary.approveCentralAuthority();

      maryBrowserMesh.addOtherBrowserMeshToMockNetwork(johnBrowserMesh);
      johnBrowserMesh.addOtherBrowserMeshToMockNetwork(maryBrowserMesh);
    });

    test('State API :: ZeroX :: getOrders', async () => {
      // Create a market
      const market = await john.createReasonableMarket([
        stringTo32ByteHex('A'),
        stringTo32ByteHex('B'),
      ]);

      await john.sync();
      await mary.sync();
      // Place an order
      const expirationTime = new BigNumber(new Date().valueOf()).plus(10000);
      await john.placeZeroXOrder({
        direction: 0,
        market: market.address,
        numTicks: await market.getNumTicks_(),
        numOutcomes: 3,
        outcome: 0,
        tradeGroupId: '42',
        fingerprint: formatBytes32String('11'),
        doNotCreateOrders: false,
        displayMinPrice: new BigNumber(0),
        displayMaxPrice: new BigNumber(1),
        displayAmount: new BigNumber(10),
        displayPrice: new BigNumber(0.22),
        displayShares: new BigNumber(100000),
        expirationTime,
      });

      // Terrible, but not clear how else to wait on the mesh event propagating to the callback and it finishing updating the DB...
      await sleep(300);

      // Get orders for this market
      const orders: ZeroXOrders = await john.api.route('getZeroXOrders', {
        marketId: market.address,
      });
      expect(orders).toBeDefined();
      expect(orders).toHaveProperty(market.address);
      expect(orders[market.address]).toHaveProperty('0');
      expect(orders[market.address]['0']).toHaveProperty('0');

      const thisOrder = _.values(orders[market.address][0]['0'])[0];
      // Get this order
      const order = await john.api.route('getZeroXOrder', {
        orderHash: thisOrder.orderId,
      });
      await expect(thisOrder).toEqual(order);

      await expect(order).not.toBeUndefined();
      await expect(order.price).toEqual('0.22');
      await expect(order.amount).toEqual('10');
      await expect(order.expirationTimeSeconds.toFixed()).toEqual(
        expirationTime.toFixed()
      );
    });

    test('ZeroX Trade :: placeTrade', async () => {
      const market1 = await john.createReasonableYesNoMarket();

      const outcome = 1;

      await john.sync();
      await mary.sync();
      await john.placeBasicYesNoZeroXTrade(
        0,
        market1.address,
        outcome,
        new BigNumber(20),
        new BigNumber(0.4),
        new BigNumber(0),
        new BigNumber(1000000000000000)
      );

      await john.sync();
      await mary.sync();

      const orders: ZeroXOrders = await mary.api.route('getZeroXOrders', {
        marketId: market1.address,
      });

      console.log(`MARY ORDERS: ${JSON.stringify(orders)}`);

      await mary.placeBasicYesNoZeroXTrade(
        1,
        market1.address,
        outcome,
        new BigNumber(10),
        new BigNumber(0.4),
        new BigNumber(0),
        new BigNumber(1000000000000000)
      );

      await john.sync();
      await mary.sync();
      const johnShares = await john.getNumSharesInMarket(
        market1,
        new BigNumber(outcome)
      );
      const maryShares = await mary.getNumSharesInMarket(
        market1,
        new BigNumber(0)
      );

      await expect(johnShares.toNumber()).toEqual(10 ** 17);
      await expect(maryShares.toNumber()).toEqual(10 ** 17);
    });

    test('Trade :: simulateTrade', async () => {
      const market1 = await john.createReasonableYesNoMarket();

      const outcome = 1;
      const price = new BigNumber(0.4);
      const amount = new BigNumber(100);
      const zero = new BigNumber(0);

      await john.sync();
      await mary.sync();
      // No orders and a do not create orders param means nothing happens
      let simulationData = await john.simulateBasicZeroXYesNoTrade(
        0,
        market1,
        outcome,
        amount,
        price,
        new BigNumber(0),
        true
      );

      await expect(simulationData.tokensDepleted).toEqual(zero);
      await expect(simulationData.sharesDepleted).toEqual(zero);
      await expect(simulationData.sharesFilled).toEqual(zero);
      await expect(simulationData.numFills).toEqual(zero);

      // Simulate making an order
      simulationData = await john.simulateBasicZeroXYesNoTrade(
        0,
        market1,
        outcome,
        amount,
        price,
        new BigNumber(0),
        false
      );

      await expect(simulationData.tokensDepleted).toEqual(
        amount.multipliedBy(price)
      );
      await expect(simulationData.sharesDepleted).toEqual(zero);
      await expect(simulationData.sharesFilled).toEqual(zero);
      await expect(simulationData.numFills).toEqual(zero);

      await john.placeBasicYesNoZeroXTrade(
        0,
        market1.address,
        outcome,
        amount,
        price,
        new BigNumber(0),
        new BigNumber(1000000000000000)
      );

      await john.sync();
      await mary.sync();

      const fillAmount = new BigNumber(50);
      const fillPrice = new BigNumber(0.6);

      simulationData = await mary.simulateBasicZeroXYesNoTrade(
        1,
        market1,
        outcome,
        fillAmount,
        price,
        new BigNumber(0),
        true
      );

      await expect(simulationData.numFills).toEqual(new BigNumber(1));
      await expect(simulationData.sharesFilled).toEqual(fillAmount);
      await expect(simulationData.tokensDepleted).toEqual(
        fillAmount.multipliedBy(fillPrice)
      );
    });

    test('Cancel', async () => {
      const market = await john.createReasonableMarket([
        stringTo32ByteHex('A'),
        stringTo32ByteHex('B'),
      ]);

      await john.sync();
      // Place an order
      const expirationTime = new BigNumber(new Date().valueOf()).plus(10000);
      await john.placeZeroXOrder({
        direction: 0,
        market: market.address,
        numTicks: await market.getNumTicks_(),
        numOutcomes: 3,
        outcome: 0,
        tradeGroupId: '42',
        fingerprint: formatBytes32String('11'),
        doNotCreateOrders: false,
        displayMinPrice: new BigNumber(0),
        displayMaxPrice: new BigNumber(1),
        displayAmount: new BigNumber(10),
        displayPrice: new BigNumber(0.22),
        displayShares: new BigNumber(100000),
        expirationTime,
      });

      // Terrible, but not clear how else to wait on the mesh event propagating to the callback and it finishing updating the DB...
      await sleep(300);

      // Get orders for this market
      const orders: ZeroXOrders = await john.api.route('getZeroXOrders', {
        marketId: market.address,
      });
      expect(orders).toBeDefined();
      expect(orders).toHaveProperty(market.address);
      expect(orders[market.address]).toHaveProperty('0');
      expect(orders[market.address]['0']).toHaveProperty('0');
      const order = _.values(orders[market.address][0]['0'])[0];

      await john.cancelOrder(order.orderId);
      await john.sync();
      await mary.sync();
      const allCancels = await john.db.Cancel.toArray();
      expect(allCancels.length).toBe(1);
      expect(allCancels[0]).toMatchObject({
        name: 'Cancel',
        makerAddress: john.account.publicKey,
        feeRecipientAddress: '0x0000000000000000000000000000000000000000',
        makerAssetData: expect.stringContaining('0x'),
        takerAssetData: expect.stringContaining('0x'),
        senderAddress: john.account.publicKey,
        topics: expect.arrayContaining([
          expect.stringContaining('0x'),
          expect.stringContaining('0x'),
          expect.stringContaining('0x'),
          expect.stringContaining('0x'),
        ]),
      });

      const allDerivedCancels = await john.db.CancelledOrders.toArray();
      expect(allDerivedCancels.length).toBe(1);
      expect(allDerivedCancels[0]).toMatchObject({
        senderAddress: john.account.publicKey,
        makerAddress: john.account.publicKey,
        feeRecipientAddress: NULL_ADDRESS,
        market: market.address,
        price: '0x00000000000000000016',
        outcome: '0x00',
        orderType: '0x00',
      });

      const indexKeyOrders = await john.db.CancelledOrders.where(
        '[makerAddress+market]'
      )
        .equals([john.account.publicKey, market.address])
        .toArray();
      expect(indexKeyOrders.length).toBe(1);
      expect(indexKeyOrders[0]).toMatchObject({
        senderAddress: john.account.publicKey,
        makerAddress: john.account.publicKey,
        feeRecipientAddress: NULL_ADDRESS,
        market: market.address,
        price: '0x00000000000000000016',
        outcome: '0x00',
        orderType: '0x00',
      });
    });
  });

  describe('without gnosis', () => {
    beforeAll(async () => {
      const johnConnector = new Connectors.DirectConnector();
      const johnBrowserMesh = new MockBrowserMesh(meshClient);
      john = await TestContractAPI.userWrapper(
        ACCOUNTS[0],
        provider,
        config,
        johnConnector,
        undefined,
        meshClient,
        johnBrowserMesh
      );
      john.dependencies.setUseSafe(false);
      johnConnector.initialize(john.augur, john.db);
      await john.approveCentralAuthority();

      const maryConnector = new Connectors.DirectConnector();
      const maryBrowserMesh = new MockBrowserMesh(meshClient);
      mary = await TestContractAPI.userWrapper(
        ACCOUNTS[1],
        provider,
        config,
        maryConnector,
        undefined,
        meshClient,
        maryBrowserMesh
      );
      mary.dependencies.setUseSafe(false);
>>>>>>> 70737a11
      maryConnector.initialize(mary.augur, mary.db);
      await mary.approveCentralAuthority();

      maryBrowserMesh.addOtherBrowserMeshToMockNetwork(johnBrowserMesh);
      johnBrowserMesh.addOtherBrowserMeshToMockNetwork(maryBrowserMesh);
    });

    test('State API :: ZeroX :: getOrders', async () => {
      // Create a market
      const market = await john.createReasonableMarket([
        stringTo32ByteHex('A'),
        stringTo32ByteHex('B'),
      ]);

      await john.sync();
      await mary.sync();

      // Place an order
      const expirationTime = new BigNumber(new Date().valueOf()).plus(10000);
      await john.placeZeroXOrder({
        direction: 0,
        market: market.address,
        numTicks: await market.getNumTicks_(),
        numOutcomes: 3,
        outcome: 0,
        tradeGroupId: '42',
        fingerprint: formatBytes32String('11'),
        doNotCreateOrders: false,
        displayMinPrice: new BigNumber(0),
        displayMaxPrice: new BigNumber(1),
        displayAmount: new BigNumber(10),
        displayPrice: new BigNumber(0.22),
        displayShares: new BigNumber(100000),
        expirationTime,
      });

      // Terrible, but not clear how else to wait on the mesh event propagating to the callback and it finishing updating the DB...
      await sleep(300);

      // Get orders for the market
      const orders: ZeroXOrders = await john.api.route('getZeroXOrders', {
        marketId: market.address,
      });
      expect(orders).toBeDefined();
      expect(orders).toHaveProperty(market.address);
      expect(orders[market.address]).toHaveProperty('0');
      expect(orders[market.address]['0']).toHaveProperty('0');
      const order = _.values(orders[market.address][0]['0'])[0];
      await expect(order).not.toBeUndefined();
      await expect(order.price).toEqual('0.22');
      await expect(order.amount).toEqual('10');
      await expect(order.expirationTimeSeconds.toFixed()).toEqual(
        expirationTime.toFixed()
      );
    });

    test('ZeroX Trade :: placeTrade', async () => {
      const market1 = await john.createReasonableYesNoMarket();

      const outcome = 1;

      await john.sync();
      await mary.sync();

      await john.placeBasicYesNoZeroXTrade(
        0,
        market1.address,
        outcome,
        new BigNumber(20),
        new BigNumber(0.4),
        new BigNumber(0),
        new BigNumber(1000000000000000)
      );

      await john.sync();
      await mary.sync();

      await mary.placeBasicYesNoZeroXTrade(
        1,
        market1.address,
        outcome,
        new BigNumber(10),
        new BigNumber(0.4),
        new BigNumber(0),
        new BigNumber(1000000000000000)
      );

      await john.sync();
      await mary.sync();

      await john.augur.getZeroXOrders({ marketId: market1.address, outcome });

      const johnShares = await john.getNumSharesInMarket(
        market1,
        new BigNumber(outcome)
      );
      const maryShares = await mary.getNumSharesInMarket(
        market1,
        new BigNumber(0)
      );

      await expect(johnShares.toNumber()).toEqual(10 ** 17);
      await expect(maryShares.toNumber()).toEqual(10 ** 17);
    });

    test('Trade :: simulateTrade', async () => {
      const market1 = await john.createReasonableYesNoMarket();

      const outcome = 1;
      const price = new BigNumber(0.4);
      const amount = new BigNumber(100);
      const zero = new BigNumber(0);

      await john.sync();
      await mary.sync();
      // No orders and a do not create orders param means nothing happens
      let simulationData = await john.simulateBasicZeroXYesNoTrade(
        0,
        market1,
        outcome,
        amount,
        price,
        new BigNumber(0),
        true
      );

      await expect(simulationData.tokensDepleted).toEqual(zero);
      await expect(simulationData.sharesDepleted).toEqual(zero);
      await expect(simulationData.sharesFilled).toEqual(zero);
      await expect(simulationData.numFills).toEqual(zero);

      // Simulate making an order
      simulationData = await john.simulateBasicZeroXYesNoTrade(
        0,
        market1,
        outcome,
        amount,
        price,
        new BigNumber(0),
        false
      );

      await expect(simulationData.tokensDepleted).toEqual(
        amount.multipliedBy(price)
      );
      await expect(simulationData.sharesDepleted).toEqual(zero);
      await expect(simulationData.sharesFilled).toEqual(zero);
      await expect(simulationData.numFills).toEqual(zero);

      await john.placeBasicYesNoZeroXTrade(
        0,
        market1.address,
        outcome,
        amount,
        price,
        new BigNumber(0),
        new BigNumber(1000000000000000)
      );

      await john.sync();
      await mary.sync();

      const fillAmount = new BigNumber(50);
      const fillPrice = new BigNumber(0.6);

      simulationData = await mary.simulateBasicZeroXYesNoTrade(
        1,
        market1,
        outcome,
        fillAmount,
        price,
        new BigNumber(0),
        true
      );

      await expect(simulationData.numFills).toEqual(new BigNumber(1));
      await expect(simulationData.sharesFilled).toEqual(fillAmount);
      await expect(simulationData.tokensDepleted).toEqual(
        fillAmount.multipliedBy(fillPrice)
      );
    });
  });
});<|MERGE_RESOLUTION|>--- conflicted
+++ resolved
@@ -62,9 +62,6 @@
         meshClient,
         maryBrowserMesh
       );
-<<<<<<< HEAD
-=======
-      maryGnosis.initialize(mary);
       maryConnector.initialize(mary.augur, mary.db);
       await mary.approveCentralAuthority();
 
@@ -81,6 +78,7 @@
 
       await john.sync();
       await mary.sync();
+
       // Place an order
       const expirationTime = new BigNumber(new Date().valueOf()).plus(10000);
       await john.placeZeroXOrder({
@@ -103,316 +101,6 @@
       // Terrible, but not clear how else to wait on the mesh event propagating to the callback and it finishing updating the DB...
       await sleep(300);
 
-      // Get orders for this market
-      const orders: ZeroXOrders = await john.api.route('getZeroXOrders', {
-        marketId: market.address,
-      });
-      expect(orders).toBeDefined();
-      expect(orders).toHaveProperty(market.address);
-      expect(orders[market.address]).toHaveProperty('0');
-      expect(orders[market.address]['0']).toHaveProperty('0');
-
-      const thisOrder = _.values(orders[market.address][0]['0'])[0];
-      // Get this order
-      const order = await john.api.route('getZeroXOrder', {
-        orderHash: thisOrder.orderId,
-      });
-      await expect(thisOrder).toEqual(order);
-
-      await expect(order).not.toBeUndefined();
-      await expect(order.price).toEqual('0.22');
-      await expect(order.amount).toEqual('10');
-      await expect(order.expirationTimeSeconds.toFixed()).toEqual(
-        expirationTime.toFixed()
-      );
-    });
-
-    test('ZeroX Trade :: placeTrade', async () => {
-      const market1 = await john.createReasonableYesNoMarket();
-
-      const outcome = 1;
-
-      await john.sync();
-      await mary.sync();
-      await john.placeBasicYesNoZeroXTrade(
-        0,
-        market1.address,
-        outcome,
-        new BigNumber(20),
-        new BigNumber(0.4),
-        new BigNumber(0),
-        new BigNumber(1000000000000000)
-      );
-
-      await john.sync();
-      await mary.sync();
-
-      const orders: ZeroXOrders = await mary.api.route('getZeroXOrders', {
-        marketId: market1.address,
-      });
-
-      console.log(`MARY ORDERS: ${JSON.stringify(orders)}`);
-
-      await mary.placeBasicYesNoZeroXTrade(
-        1,
-        market1.address,
-        outcome,
-        new BigNumber(10),
-        new BigNumber(0.4),
-        new BigNumber(0),
-        new BigNumber(1000000000000000)
-      );
-
-      await john.sync();
-      await mary.sync();
-      const johnShares = await john.getNumSharesInMarket(
-        market1,
-        new BigNumber(outcome)
-      );
-      const maryShares = await mary.getNumSharesInMarket(
-        market1,
-        new BigNumber(0)
-      );
-
-      await expect(johnShares.toNumber()).toEqual(10 ** 17);
-      await expect(maryShares.toNumber()).toEqual(10 ** 17);
-    });
-
-    test('Trade :: simulateTrade', async () => {
-      const market1 = await john.createReasonableYesNoMarket();
-
-      const outcome = 1;
-      const price = new BigNumber(0.4);
-      const amount = new BigNumber(100);
-      const zero = new BigNumber(0);
-
-      await john.sync();
-      await mary.sync();
-      // No orders and a do not create orders param means nothing happens
-      let simulationData = await john.simulateBasicZeroXYesNoTrade(
-        0,
-        market1,
-        outcome,
-        amount,
-        price,
-        new BigNumber(0),
-        true
-      );
-
-      await expect(simulationData.tokensDepleted).toEqual(zero);
-      await expect(simulationData.sharesDepleted).toEqual(zero);
-      await expect(simulationData.sharesFilled).toEqual(zero);
-      await expect(simulationData.numFills).toEqual(zero);
-
-      // Simulate making an order
-      simulationData = await john.simulateBasicZeroXYesNoTrade(
-        0,
-        market1,
-        outcome,
-        amount,
-        price,
-        new BigNumber(0),
-        false
-      );
-
-      await expect(simulationData.tokensDepleted).toEqual(
-        amount.multipliedBy(price)
-      );
-      await expect(simulationData.sharesDepleted).toEqual(zero);
-      await expect(simulationData.sharesFilled).toEqual(zero);
-      await expect(simulationData.numFills).toEqual(zero);
-
-      await john.placeBasicYesNoZeroXTrade(
-        0,
-        market1.address,
-        outcome,
-        amount,
-        price,
-        new BigNumber(0),
-        new BigNumber(1000000000000000)
-      );
-
-      await john.sync();
-      await mary.sync();
-
-      const fillAmount = new BigNumber(50);
-      const fillPrice = new BigNumber(0.6);
-
-      simulationData = await mary.simulateBasicZeroXYesNoTrade(
-        1,
-        market1,
-        outcome,
-        fillAmount,
-        price,
-        new BigNumber(0),
-        true
-      );
-
-      await expect(simulationData.numFills).toEqual(new BigNumber(1));
-      await expect(simulationData.sharesFilled).toEqual(fillAmount);
-      await expect(simulationData.tokensDepleted).toEqual(
-        fillAmount.multipliedBy(fillPrice)
-      );
-    });
-
-    test('Cancel', async () => {
-      const market = await john.createReasonableMarket([
-        stringTo32ByteHex('A'),
-        stringTo32ByteHex('B'),
-      ]);
-
-      await john.sync();
-      // Place an order
-      const expirationTime = new BigNumber(new Date().valueOf()).plus(10000);
-      await john.placeZeroXOrder({
-        direction: 0,
-        market: market.address,
-        numTicks: await market.getNumTicks_(),
-        numOutcomes: 3,
-        outcome: 0,
-        tradeGroupId: '42',
-        fingerprint: formatBytes32String('11'),
-        doNotCreateOrders: false,
-        displayMinPrice: new BigNumber(0),
-        displayMaxPrice: new BigNumber(1),
-        displayAmount: new BigNumber(10),
-        displayPrice: new BigNumber(0.22),
-        displayShares: new BigNumber(100000),
-        expirationTime,
-      });
-
-      // Terrible, but not clear how else to wait on the mesh event propagating to the callback and it finishing updating the DB...
-      await sleep(300);
-
-      // Get orders for this market
-      const orders: ZeroXOrders = await john.api.route('getZeroXOrders', {
-        marketId: market.address,
-      });
-      expect(orders).toBeDefined();
-      expect(orders).toHaveProperty(market.address);
-      expect(orders[market.address]).toHaveProperty('0');
-      expect(orders[market.address]['0']).toHaveProperty('0');
-      const order = _.values(orders[market.address][0]['0'])[0];
-
-      await john.cancelOrder(order.orderId);
-      await john.sync();
-      await mary.sync();
-      const allCancels = await john.db.Cancel.toArray();
-      expect(allCancels.length).toBe(1);
-      expect(allCancels[0]).toMatchObject({
-        name: 'Cancel',
-        makerAddress: john.account.publicKey,
-        feeRecipientAddress: '0x0000000000000000000000000000000000000000',
-        makerAssetData: expect.stringContaining('0x'),
-        takerAssetData: expect.stringContaining('0x'),
-        senderAddress: john.account.publicKey,
-        topics: expect.arrayContaining([
-          expect.stringContaining('0x'),
-          expect.stringContaining('0x'),
-          expect.stringContaining('0x'),
-          expect.stringContaining('0x'),
-        ]),
-      });
-
-      const allDerivedCancels = await john.db.CancelledOrders.toArray();
-      expect(allDerivedCancels.length).toBe(1);
-      expect(allDerivedCancels[0]).toMatchObject({
-        senderAddress: john.account.publicKey,
-        makerAddress: john.account.publicKey,
-        feeRecipientAddress: NULL_ADDRESS,
-        market: market.address,
-        price: '0x00000000000000000016',
-        outcome: '0x00',
-        orderType: '0x00',
-      });
-
-      const indexKeyOrders = await john.db.CancelledOrders.where(
-        '[makerAddress+market]'
-      )
-        .equals([john.account.publicKey, market.address])
-        .toArray();
-      expect(indexKeyOrders.length).toBe(1);
-      expect(indexKeyOrders[0]).toMatchObject({
-        senderAddress: john.account.publicKey,
-        makerAddress: john.account.publicKey,
-        feeRecipientAddress: NULL_ADDRESS,
-        market: market.address,
-        price: '0x00000000000000000016',
-        outcome: '0x00',
-        orderType: '0x00',
-      });
-    });
-  });
-
-  describe('without gnosis', () => {
-    beforeAll(async () => {
-      const johnConnector = new Connectors.DirectConnector();
-      const johnBrowserMesh = new MockBrowserMesh(meshClient);
-      john = await TestContractAPI.userWrapper(
-        ACCOUNTS[0],
-        provider,
-        config,
-        johnConnector,
-        undefined,
-        meshClient,
-        johnBrowserMesh
-      );
-      john.dependencies.setUseSafe(false);
-      johnConnector.initialize(john.augur, john.db);
-      await john.approveCentralAuthority();
-
-      const maryConnector = new Connectors.DirectConnector();
-      const maryBrowserMesh = new MockBrowserMesh(meshClient);
-      mary = await TestContractAPI.userWrapper(
-        ACCOUNTS[1],
-        provider,
-        config,
-        maryConnector,
-        undefined,
-        meshClient,
-        maryBrowserMesh
-      );
-      mary.dependencies.setUseSafe(false);
->>>>>>> 70737a11
-      maryConnector.initialize(mary.augur, mary.db);
-      await mary.approveCentralAuthority();
-
-      maryBrowserMesh.addOtherBrowserMeshToMockNetwork(johnBrowserMesh);
-      johnBrowserMesh.addOtherBrowserMeshToMockNetwork(maryBrowserMesh);
-    });
-
-    test('State API :: ZeroX :: getOrders', async () => {
-      // Create a market
-      const market = await john.createReasonableMarket([
-        stringTo32ByteHex('A'),
-        stringTo32ByteHex('B'),
-      ]);
-
-      await john.sync();
-      await mary.sync();
-
-      // Place an order
-      const expirationTime = new BigNumber(new Date().valueOf()).plus(10000);
-      await john.placeZeroXOrder({
-        direction: 0,
-        market: market.address,
-        numTicks: await market.getNumTicks_(),
-        numOutcomes: 3,
-        outcome: 0,
-        tradeGroupId: '42',
-        fingerprint: formatBytes32String('11'),
-        doNotCreateOrders: false,
-        displayMinPrice: new BigNumber(0),
-        displayMaxPrice: new BigNumber(1),
-        displayAmount: new BigNumber(10),
-        displayPrice: new BigNumber(0.22),
-        displayShares: new BigNumber(100000),
-        expirationTime,
-      });
-
-      // Terrible, but not clear how else to wait on the mesh event propagating to the callback and it finishing updating the DB...
-      await sleep(300);
-
       // Get orders for the market
       const orders: ZeroXOrders = await john.api.route('getZeroXOrders', {
         marketId: market.address,
