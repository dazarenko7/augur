{
  "name": "@augurproject/test",
<<<<<<< HEAD
  "version": "2.1.10",
=======
  "version": "2.1.9",
>>>>>>> debe2f0b
  "description": "Augur Test",
  "author": "The Augur Developers <team@augur.net>",
  "license": "MIT",
  "main": "build",
  "directories": {
    "tests": "src/tests"
  },
  "scripts": {
    "lint": "tslint -c tslint.json -p . src/tests/*.ts ./tests/**/*.ts ./tests/**/**/*.ts ./tests/**/**/**/*.ts",
    "build": "tsc -b",
    "watch": "tsc -w",
    "nuke": "rm -f package-lock.json; rm -f yarn.lock; rm -rf node_modules; yarn clean",
    "prepare": "tsc -b",
    "clean": "echo delete database",
    "rebuild": "yarn clean && yarn build",
    "prepush": "yarn lint",
    "test": "jest",
    "generate:data": "node -r ts-node/register src/tests/fixtures/generate-mock-data.ts"
  },
  "repository": {
    "type": "git",
    "url": "git+https://github.com/AugurProject/augur.git"
  },
  "bugs": {
    "url": "https://github.com/AugurProject/augur/issues"
  },
  "homepage": "https://github.com/AugurProject/augur#readme",
  "dependencies": {
<<<<<<< HEAD
    "@augurproject/artifacts": "^2.1.10",
    "@augurproject/core": "^2.1.10",
    "@augurproject/sdk": "^2.1.10",
    "@augurproject/sdk-lite": "^2.1.10",
    "@augurproject/tools": "^2.1.10",
=======
    "@augurproject/artifacts": "^2.1.9",
    "@augurproject/core": "^2.1.9",
    "@augurproject/sdk": "^2.1.9",
    "@augurproject/sdk-lite": "^2.1.9",
    "@augurproject/tools": "^2.1.9",
>>>>>>> debe2f0b
    "ethereumjs-util": "6.1.0",
    "ethers": "5.0.17",
    "levelup": "4.2.0",
    "memdown": "4.1.0"
  },
  "devDependencies": {
    "@types/argparse": "1.0.36",
    "@types/node": "10.14.18",
    "@types/supertest": "2.0.8",
    "ganache-core": "2.9.1",
    "ipfsd-ctl": "3.0.0",
    "supertest": "4.0.2",
<<<<<<< HEAD
    "ts-node": "8.4.1",
    "tsconfig-paths": "3.9.0",
    "typescript": "3.8.3"
=======
    "ts-node": "9.0.0",
    "tsconfig-paths": "3.9.0",
    "typescript": "3.9.7"
>>>>>>> debe2f0b
  },
  "resolutions": {
    "**/sha3": "2.0.1",
    "**/memdown": "4.1.0"
  },
  "publishConfig": {
    "access": "public"
  }
}<|MERGE_RESOLUTION|>--- conflicted
+++ resolved
@@ -1,10 +1,6 @@
 {
   "name": "@augurproject/test",
-<<<<<<< HEAD
-  "version": "2.1.10",
-=======
   "version": "2.1.9",
->>>>>>> debe2f0b
   "description": "Augur Test",
   "author": "The Augur Developers <team@augur.net>",
   "license": "MIT",
@@ -33,19 +29,11 @@
   },
   "homepage": "https://github.com/AugurProject/augur#readme",
   "dependencies": {
-<<<<<<< HEAD
-    "@augurproject/artifacts": "^2.1.10",
-    "@augurproject/core": "^2.1.10",
-    "@augurproject/sdk": "^2.1.10",
-    "@augurproject/sdk-lite": "^2.1.10",
-    "@augurproject/tools": "^2.1.10",
-=======
     "@augurproject/artifacts": "^2.1.9",
     "@augurproject/core": "^2.1.9",
     "@augurproject/sdk": "^2.1.9",
     "@augurproject/sdk-lite": "^2.1.9",
     "@augurproject/tools": "^2.1.9",
->>>>>>> debe2f0b
     "ethereumjs-util": "6.1.0",
     "ethers": "5.0.17",
     "levelup": "4.2.0",
@@ -58,15 +46,9 @@
     "ganache-core": "2.9.1",
     "ipfsd-ctl": "3.0.0",
     "supertest": "4.0.2",
-<<<<<<< HEAD
-    "ts-node": "8.4.1",
-    "tsconfig-paths": "3.9.0",
-    "typescript": "3.8.3"
-=======
     "ts-node": "9.0.0",
     "tsconfig-paths": "3.9.0",
     "typescript": "3.9.7"
->>>>>>> debe2f0b
   },
   "resolutions": {
     "**/sha3": "2.0.1",
