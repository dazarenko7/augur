--- conflicted
+++ resolved
@@ -1,10 +1,6 @@
 {
   "name": "@augurproject/utils",
-<<<<<<< HEAD
-  "version": "2.1.10",
-=======
   "version": "2.1.9",
->>>>>>> debe2f0b
   "description": "Grab bag of formatting and ABI encoding/decoding functions",
   "author": "The Augur Developers <team@augur.net>",
   "license": "MIT",
@@ -21,11 +17,7 @@
   "devDependencies": {
     "jest": "24.9.0",
     "ts-jest": "24.0.2",
-<<<<<<< HEAD
-    "typescript": "3.8.3"
-=======
     "typescript": "3.9.7"
->>>>>>> debe2f0b
   },
   "publishConfig": {
     "access": "public"
