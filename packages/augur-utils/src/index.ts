import BigNumber from 'bignumber.js';

BigNumber.config({
  MODULO_MODE: BigNumber.EUCLID,
  ROUNDING_MODE: BigNumber.ROUND_HALF_DOWN,
});

export const version = '2.1.4';
export * from './constants';
export { unrollArray } from './unroll-array';
export { byteArrayToUtf8String } from './byte-array-to-utf8-string';
export { byteArrayToHexString } from './byte-array-to-hex-string';
export {
  abiEncodeShortStringAsInt256,
} from './abi-encode-short-string-as-int256';
export {
  abiDecodeShortStringAsInt256,
} from './abi-decode-short-string-as-int256';
export { abiEncodeBytes } from './abi-encode-bytes';
export { abiDecodeBytes } from './abi-decode-bytes';
export { unfork } from './unfork';
export { isHex } from './is-hex';
export { formatInt256 } from './format-int256';
export { formatEthereumAddress } from './format-ethereum-address';
export { strip0xPrefix } from './strip-0x-prefix';
export { prefixHex } from './hex';
export { bignum } from './bignum';
export { fix } from './fix';
export { unfix } from './unfix';
export { unfixSigned } from './unfix-signed';
export { encodeNumberAsBase10String } from './encode-number-as-base10-string';
export { encodeNumberAsJSNumber } from './encode-number-as-js-number';
export { padRight } from './pad-right';
export { padLeft } from './pad-left';
export { abiEncodeInt256 } from './abi-encode-int256';
export { abiEncodeData } from './abi-encode-data';
export { abiEncodeTransactionPayload } from './abi-encode-transaction-payload';
export { abiDecodeData } from './abi-decode-data';
export { abiDecodeRpcResponse } from './abi-decode-rpc-response';
export {
  formatAbiRawDecodedDataArray,
} from './format-abi-raw-decoded-data-array';
export { formatAbiRawDecodedData } from './format-abi-raw-decoded-data';
export { chunkRange } from './generators';
export { serialize } from './serialize';
export * from './hex';
export * from './logger';
export * from './repeat';
export * from './configuration';
export * from './conversions';
export * from './gasStation';
<<<<<<< HEAD
export * from './extract-ipfs-url';
=======
export * from './extract-ipfs-url';
export * from './binary-search';
>>>>>>> debe2f0b
<|MERGE_RESOLUTION|>--- conflicted
+++ resolved
@@ -49,9 +49,5 @@
 export * from './configuration';
 export * from './conversions';
 export * from './gasStation';
-<<<<<<< HEAD
 export * from './extract-ipfs-url';
-=======
-export * from './extract-ipfs-url';
-export * from './binary-search';
->>>>>>> debe2f0b
+export * from './binary-search';