{
  "networkId": "12346",
  "ethereum": {
    "http": "http://localhost:8545",
    "ws": "ws://localhost:8546",
    "rpcRetryCount": 5,
    "rpcRetryInterval": 0,
    "rpcConcurrency": 40
  },
  "gas": {
    "price": 1e9,
    "limit": 95e5
  },
  "deploy": {
    "isProduction": false,
    "enableFaucets": true,
    "normalTime": true,
    "privateKey": "fae42052f82bed612a724fec3632f325f377120592c75bb78adfcceae6470c5a",
    "contractInputPath": "./contracts.json",
    "writeArtifacts": true,
    "serial": true
  },
  "warpSync": {
    "enabled": false,
    "autoReport": false
  },
  "uniswap": {
    "exchangeRateBufferMultiplier": 1.075
  },
  "gsn": {
    "enabled": true,
    "minDaiForSignerETHBalanceInDAI": 40,
    "desiredSignerBalanceInETH": 0.04
  },
  "zeroX": {
    "rpc": {
      "enabled": false,
      "ws": "ws://localhost:60557"
    },
    "mesh": {
      "enabled": true,
      "useBootstrapList": true,
      "bootstrapList": [
        "/dns4/localhost/tcp/60558/ipfs/16Uiu2HAmRMgvPQV2UYKXuuCnNaFLpc36PhLp2UKVcL1ePseVcz4y",
        "/dns4/localhost/tcp/60559/ws/ipfs/16Uiu2HAmRMgvPQV2UYKXuuCnNaFLpc36PhLp2UKVcL1ePseVcz4y"
      ]
    }
  },
  "syncing": {
    "enabled": true
  },
  "sdk": {
    "enabled": false,
    "ws": "ws://localhost:60557"
  },
  "server": {
    "httpPort": 9003,
    "startHTTP": true,
    "httpsPort": 9004,
    "startHTTPS": true,
    "wsPort": 9001,
    "startWS": true,
    "wssPort": 9002,
    "startWSS": true
  },
  "uploadBlockNumber": 0,
  "logLevel": 3,
  "averageBlocktime": 2000,
  "ui": {
    "showReloadModal": true,
<<<<<<< HEAD
    "trackBestOffer": true,
=======
    "trackBestOffer": false,
    "reportingOnly": false,
>>>>>>> 0bfce962
    "fallbackProvider": "torus"
  }
}<|MERGE_RESOLUTION|>--- conflicted
+++ resolved
@@ -68,12 +68,8 @@
   "averageBlocktime": 2000,
   "ui": {
     "showReloadModal": true,
-<<<<<<< HEAD
     "trackBestOffer": true,
-=======
-    "trackBestOffer": false,
     "reportingOnly": false,
->>>>>>> 0bfce962
     "fallbackProvider": "torus"
   }
 }