export const abi = require('./abi.json');
export const abiV1 = require('./abi.v1.json');
export const Contracts = require('./contracts.json');
export * from './templates';
export { ContractEvents } from './events';
<<<<<<< HEAD

import { exists, readFile, writeFile } from 'async-file';
import path from 'path';

try {
  const localAddresses: { [networkId: string]: ContractAddresses } = require('./local-addresses.json');
  Object.keys(localAddresses).forEach((networkId) => {
    Addresses[networkId] = localAddresses[networkId];
  });
} catch (e) {
  // if the local addresses don't exist, do nothing
}
try {
  const localUploadBlockNumbers: UploadBlockNumbers = require('./local-upload-block-numbers.json');
  Object.keys(localUploadBlockNumbers).forEach((networkId) => {
    UploadBlockNumbers[networkId] = localUploadBlockNumbers[networkId];
  });
} catch (e) {
  // if the local upload block numbers don't exist, do nothing
}

export enum NetworkId {
  Mainnet = '1',
  Ropsten = '3',
  Rinkeby = '4',
  Kovan = '42',
  Private1 = '101',
  Private2 = '102',
  Private3 = '103',
  Private4 = '104',
  PrivateGanache = '123456',
};

export function isDevNetworkId(id: NetworkId): boolean {
  return [
    NetworkId.Mainnet,
    NetworkId.Ropsten,
    NetworkId.Rinkeby,
    NetworkId.Kovan,
  ].indexOf(id) === -1;
}

export interface UploadBlockNumbers {
  [networkId: string]: number
}

export interface ContractAddresses {
  Universe: string;
  Augur: string;
  AugurTrading: string;
  LegacyReputationToken: string;
  CancelOrder: string;
  Cash: string;
  ShareToken: string;
  CreateOrder: string;
  FillOrder: string;
  Order: string;
  Orders: string;
  Trade: string;
  SimulateTrade: string;
  Controller?: string;
  OrdersFinder?: string;
  OrdersFetcher?: string;
  TradingEscapeHatch?: string;
  Time?: string;
  TimeControlled?: string;
  ProxyFactory?: string;
  BuyParticipationTokens?: string;
  RedeemStake?: string;
  CashFaucet?: string;
  HotLoading?: string;
  ZeroXTrade?: string;
  Affiliates?: string;
  AffiliateValidator?: string;
  ProfitLoss?: string;
  EthExchange?: string;
  WarpSync?: string;
  AugurWalletRegistry?: string;
  OICash?: string;

  // 0x
  //   The 0x contract names must be what 0x mesh expects.
  ERC20Proxy?: string;
  ERC721Proxy?: string;
  ERC1155Proxy?: string;
  Exchange?: string; // ZeroXExchange
  Coordinator?: string; // ZeroXCoordinator
  ChaiBridge?: string;
  DevUtils?: string;
  WETH9?: string;
  ZRXToken?: string;
}

export interface AllContractAddresses {
  [networkId: string]: ContractAddresses
}

// TS doesn't allow mapping of any type but string or number so we list it out manually
export interface NetworkContractAddresses {
  1: ContractAddresses;
  3: ContractAddresses;
  4: ContractAddresses;
  19: ContractAddresses;
  42: ContractAddresses;
  101: ContractAddresses;
  102: ContractAddresses;
  103: ContractAddresses;
  104: ContractAddresses;
}

export async function setAddresses(networkId: NetworkId, addresses: ContractAddresses): Promise<void> {
  const isDev = isDevNetworkId(networkId);
  // write to both src and build
  const filenames = isDev
    ? ['../src/local-addresses.json', '../build/local-addresses.json']
    : ['../src/addresses.json', '../build/addresses.json'];
  await Promise.all(filenames.map(async (filename) => {
    const filepath = path.join(__dirname, filename);

    let contents: AllContractAddresses = {};
    if (await exists(filepath)) {
      const blob = await readFile(filepath, 'utf8');
      try {
        contents = JSON.parse(blob);
      } catch {
        contents = {}; // throw out unparseable addresses file
      }
    }
    contents[networkId] = addresses;
    await writeFile(filepath, JSON.stringify(contents, null, 2), 'utf8');
  }));
}

export async function setUploadBlockNumber(networkId: NetworkId, uploadBlock: number): Promise<void> {
  const isDev = isDevNetworkId(networkId);
  // be sure to be in src dir, not build
  const filenames = isDev
    ? ['../src/local-upload-block-numbers.json', '../build/local-upload-block-numbers.json']
    : ['../src/upload-block-numbers.json', '../build/upload-block-numbers.json'];
  await Promise.all(filenames.map(async (filename) => {
    const filepath = path.join(__dirname, filename);

    let contents: UploadBlockNumbers = {};
    if (await exists(filepath)) {
      const blob = await readFile(filepath, 'utf8');
      try {
        contents = JSON.parse(blob);
      } catch {
        contents = {}; // throw out unparseable block numbers file
      }

      contents[networkId] = uploadBlock;

      await writeFile(filepath, JSON.stringify(contents, null, 2), 'utf8');
    }
  }));
}

export function getAddressesForNetwork(networkId: NetworkId): ContractAddresses {
  const addresses = Addresses[networkId];
  if (typeof addresses === 'undefined') {
    if (networkId !== '1') {
      console.log(
        `Contract addresses aren't available for network ${networkId}. If you're running in development mode, be sure to have started a local ethereum node, and then have rebuilt using yarn build before starting the dev server`
      );
    }
    throw new Error(
      `Unable to read contract addresses for network: ${
        networkId
      }. Known addresses: ${JSON.stringify(Addresses)}`
    );
  }

  return addresses;
}

export function getStartingBlockForNetwork(networkId: NetworkId): number {
  const blockNumber = UploadBlockNumbers[networkId];
  if (typeof blockNumber === 'undefined') {
    if (networkId !== '1') {
      console.log(
        `Starting block number isn't available for network ${networkId}. If you're running in development mode, be sure to have started a local ethereum node, and then have rebuilt using yarn build before starting the dev server`
      );
    }
    throw new Error(
      `Unable to read starting block number for network: ${
        networkId
      }. Known starting block numbers: ${JSON.stringify(UploadBlockNumbers)}`
    );
  }

  return blockNumber;
}

export async function updateAddresses(): Promise<void> {
  // be sure to be in src dir, not build
  await Promise.all(['../src/local-addresses.json', '../src/addresses.json'].map(async (filename) => {
    const filepath = path.join(__dirname, filename);

    if (await exists(filepath)) {
      const blob = await readFile(filepath, 'utf8');
      try {
        const addresses = JSON.parse(blob);
        Object.keys(addresses).forEach((networkId) => {
          Addresses[networkId] = addresses[networkId];
        });

      } catch {
        throw Error(`Cannot parse addresses file ${filepath}`)
      }
    }
  }));
}
=======
export * from './configuration';
export * from './util';
>>>>>>> 70737a11
<|MERGE_RESOLUTION|>--- conflicted
+++ resolved
@@ -3,221 +3,5 @@
 export const Contracts = require('./contracts.json');
 export * from './templates';
 export { ContractEvents } from './events';
-<<<<<<< HEAD
-
-import { exists, readFile, writeFile } from 'async-file';
-import path from 'path';
-
-try {
-  const localAddresses: { [networkId: string]: ContractAddresses } = require('./local-addresses.json');
-  Object.keys(localAddresses).forEach((networkId) => {
-    Addresses[networkId] = localAddresses[networkId];
-  });
-} catch (e) {
-  // if the local addresses don't exist, do nothing
-}
-try {
-  const localUploadBlockNumbers: UploadBlockNumbers = require('./local-upload-block-numbers.json');
-  Object.keys(localUploadBlockNumbers).forEach((networkId) => {
-    UploadBlockNumbers[networkId] = localUploadBlockNumbers[networkId];
-  });
-} catch (e) {
-  // if the local upload block numbers don't exist, do nothing
-}
-
-export enum NetworkId {
-  Mainnet = '1',
-  Ropsten = '3',
-  Rinkeby = '4',
-  Kovan = '42',
-  Private1 = '101',
-  Private2 = '102',
-  Private3 = '103',
-  Private4 = '104',
-  PrivateGanache = '123456',
-};
-
-export function isDevNetworkId(id: NetworkId): boolean {
-  return [
-    NetworkId.Mainnet,
-    NetworkId.Ropsten,
-    NetworkId.Rinkeby,
-    NetworkId.Kovan,
-  ].indexOf(id) === -1;
-}
-
-export interface UploadBlockNumbers {
-  [networkId: string]: number
-}
-
-export interface ContractAddresses {
-  Universe: string;
-  Augur: string;
-  AugurTrading: string;
-  LegacyReputationToken: string;
-  CancelOrder: string;
-  Cash: string;
-  ShareToken: string;
-  CreateOrder: string;
-  FillOrder: string;
-  Order: string;
-  Orders: string;
-  Trade: string;
-  SimulateTrade: string;
-  Controller?: string;
-  OrdersFinder?: string;
-  OrdersFetcher?: string;
-  TradingEscapeHatch?: string;
-  Time?: string;
-  TimeControlled?: string;
-  ProxyFactory?: string;
-  BuyParticipationTokens?: string;
-  RedeemStake?: string;
-  CashFaucet?: string;
-  HotLoading?: string;
-  ZeroXTrade?: string;
-  Affiliates?: string;
-  AffiliateValidator?: string;
-  ProfitLoss?: string;
-  EthExchange?: string;
-  WarpSync?: string;
-  AugurWalletRegistry?: string;
-  OICash?: string;
-
-  // 0x
-  //   The 0x contract names must be what 0x mesh expects.
-  ERC20Proxy?: string;
-  ERC721Proxy?: string;
-  ERC1155Proxy?: string;
-  Exchange?: string; // ZeroXExchange
-  Coordinator?: string; // ZeroXCoordinator
-  ChaiBridge?: string;
-  DevUtils?: string;
-  WETH9?: string;
-  ZRXToken?: string;
-}
-
-export interface AllContractAddresses {
-  [networkId: string]: ContractAddresses
-}
-
-// TS doesn't allow mapping of any type but string or number so we list it out manually
-export interface NetworkContractAddresses {
-  1: ContractAddresses;
-  3: ContractAddresses;
-  4: ContractAddresses;
-  19: ContractAddresses;
-  42: ContractAddresses;
-  101: ContractAddresses;
-  102: ContractAddresses;
-  103: ContractAddresses;
-  104: ContractAddresses;
-}
-
-export async function setAddresses(networkId: NetworkId, addresses: ContractAddresses): Promise<void> {
-  const isDev = isDevNetworkId(networkId);
-  // write to both src and build
-  const filenames = isDev
-    ? ['../src/local-addresses.json', '../build/local-addresses.json']
-    : ['../src/addresses.json', '../build/addresses.json'];
-  await Promise.all(filenames.map(async (filename) => {
-    const filepath = path.join(__dirname, filename);
-
-    let contents: AllContractAddresses = {};
-    if (await exists(filepath)) {
-      const blob = await readFile(filepath, 'utf8');
-      try {
-        contents = JSON.parse(blob);
-      } catch {
-        contents = {}; // throw out unparseable addresses file
-      }
-    }
-    contents[networkId] = addresses;
-    await writeFile(filepath, JSON.stringify(contents, null, 2), 'utf8');
-  }));
-}
-
-export async function setUploadBlockNumber(networkId: NetworkId, uploadBlock: number): Promise<void> {
-  const isDev = isDevNetworkId(networkId);
-  // be sure to be in src dir, not build
-  const filenames = isDev
-    ? ['../src/local-upload-block-numbers.json', '../build/local-upload-block-numbers.json']
-    : ['../src/upload-block-numbers.json', '../build/upload-block-numbers.json'];
-  await Promise.all(filenames.map(async (filename) => {
-    const filepath = path.join(__dirname, filename);
-
-    let contents: UploadBlockNumbers = {};
-    if (await exists(filepath)) {
-      const blob = await readFile(filepath, 'utf8');
-      try {
-        contents = JSON.parse(blob);
-      } catch {
-        contents = {}; // throw out unparseable block numbers file
-      }
-
-      contents[networkId] = uploadBlock;
-
-      await writeFile(filepath, JSON.stringify(contents, null, 2), 'utf8');
-    }
-  }));
-}
-
-export function getAddressesForNetwork(networkId: NetworkId): ContractAddresses {
-  const addresses = Addresses[networkId];
-  if (typeof addresses === 'undefined') {
-    if (networkId !== '1') {
-      console.log(
-        `Contract addresses aren't available for network ${networkId}. If you're running in development mode, be sure to have started a local ethereum node, and then have rebuilt using yarn build before starting the dev server`
-      );
-    }
-    throw new Error(
-      `Unable to read contract addresses for network: ${
-        networkId
-      }. Known addresses: ${JSON.stringify(Addresses)}`
-    );
-  }
-
-  return addresses;
-}
-
-export function getStartingBlockForNetwork(networkId: NetworkId): number {
-  const blockNumber = UploadBlockNumbers[networkId];
-  if (typeof blockNumber === 'undefined') {
-    if (networkId !== '1') {
-      console.log(
-        `Starting block number isn't available for network ${networkId}. If you're running in development mode, be sure to have started a local ethereum node, and then have rebuilt using yarn build before starting the dev server`
-      );
-    }
-    throw new Error(
-      `Unable to read starting block number for network: ${
-        networkId
-      }. Known starting block numbers: ${JSON.stringify(UploadBlockNumbers)}`
-    );
-  }
-
-  return blockNumber;
-}
-
-export async function updateAddresses(): Promise<void> {
-  // be sure to be in src dir, not build
-  await Promise.all(['../src/local-addresses.json', '../src/addresses.json'].map(async (filename) => {
-    const filepath = path.join(__dirname, filename);
-
-    if (await exists(filepath)) {
-      const blob = await readFile(filepath, 'utf8');
-      try {
-        const addresses = JSON.parse(blob);
-        Object.keys(addresses).forEach((networkId) => {
-          Addresses[networkId] = addresses[networkId];
-        });
-
-      } catch {
-        throw Error(`Cannot parse addresses file ${filepath}`)
-      }
-    }
-  }));
-}
-=======
 export * from './configuration';
-export * from './util';
->>>>>>> 70737a11
+export * from './util';