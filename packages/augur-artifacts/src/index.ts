export const abi = require('./abi.json');
export const abiV1 = require('./abi.v1.json');
export const Contracts = require('./contracts.json');
export * from './templates';
export { ContractEvents } from './events';
<<<<<<< HEAD

import { exists, readFile, writeFile } from 'async-file';
import deepmerge from 'deepmerge';
import path from 'path';
import requireAll from 'require-all';

export interface SDKConfiguration {
  networkId: NetworkId,
  ethereum?: {
    http?: string,
    ws?: string,
    useWeb3Transport?: boolean,
    rpcRetryCount: number,
    rpcRetryInterval: number,
    rpcConcurrency: number
  },
  gas?: {
    limit?: number,
    price?: number
  },
  deploy?: {
    isProduction: boolean,
    enableFaucets: boolean,
    normalTime: boolean,
    privateKey: string,
    contractInputPath: string,
    writeArtifacts?: boolean,
    externalAddresses?: ExternalAddresses,
  },
  gnosis?: {
    enabled: boolean,
    http?: string,
    relayerAddress?: string,
  },
  zeroX?: {
    rpc?: {
      enabled: boolean,
      ws?: string
    },
    mesh?: {
      enabled: boolean,
      verbosity?: 0|1|2|3|4|5,
      useBootstrapList?: boolean,
      bootstrapList?: string[]
    }
  },
  syncing?: {
    enabled: boolean,
  }
  sdk?: {
    enabled: boolean,
    ws?: string,
  },
  server?: {
    httpPort: number;
    startHTTP: boolean;
    httpsPort: number;
    startHTTPS: boolean;
    wsPort: number;
    startWS: boolean;
    wssPort: number;
    startWSS: boolean;
    certificateFile?: string;
    certificateKeyFile?: string;
  },
  uploadBlockNumber?: number,
  addresses?: ContractAddresses,
  plugins?: {
    chat?: '3box'|'orbit',
    comments?: '3box'|'facebook',
  }
};

export let environments: {[network: string]: SDKConfiguration} = {};
if (process?.versions?.node) {
  environments = requireAll({
    dirname: path.join(__dirname, '/environments'),
    filter: /^(.+)\.json/,
    recursive: false,
  });
} else {
  // tslint:disable-next-line:ban-ts-ignore
  // @ts-ignore
  const context = require.context('./environments', false, /.*\.json$/);
  const envNameRegex = new RegExp('([^\/]*)\.json$');
  context.keys().forEach((file: string) => {
    const key = file.match(envNameRegex)[1];
    environments[key] = context(file);
  });
}

export enum NetworkId {
  Mainnet = '1',
  Ropsten = '3',
  Rinkeby = '4',
  Kovan = '42',
  Private1 = '101',
  Private2 = '102',
  Private3 = '103',
  Private4 = '104',
  PrivateGanache = '123456',
};

export function isDevNetworkId(id: NetworkId): boolean {
  return [
    NetworkId.Mainnet,
    NetworkId.Ropsten,
    NetworkId.Rinkeby,
    NetworkId.Kovan,
  ].indexOf(id) === -1;
}

export interface ContractAddresses {
  Universe: string;
  Augur: string;
  AugurTrading: string;
  LegacyReputationToken: string;
  CancelOrder: string;
  Cash: string;
  ShareToken: string;
  CreateOrder: string;
  FillOrder: string;
  Order?: string;
  Orders: string;
  Trade: string;
  SimulateTrade: string;
  Controller?: string;
  OrdersFinder?: string;
  OrdersFetcher?: string;
  TradingEscapeHatch?: string;
  Time?: string;
  TimeControlled?: string;
  GnosisSafe?: string;
  ProxyFactory?: string;
  BuyParticipationTokens?: string;
  RedeemStake?: string;
  CashFaucet?: string;
  GnosisSafeRegistry?: string;
  HotLoading?: string;
  ZeroXTrade?: string;
  Affiliates?: string;
  AffiliateValidator?: string;
  ProfitLoss?: string;
  EthExchange?: string;
  WarpSync?: string;

  // 0x
  //   The 0x contract names must be what 0x mesh expects.
  ERC20Proxy?: string;
  ERC721Proxy?: string;
  ERC1155Proxy?: string;
  Exchange?: string; // ZeroXExchange
  Coordinator?: string; // ZeroXCoordinator
  ChaiBridge?: string;
  DevUtils?: string;
  WETH9?: string;
  ZRXToken?: string;
}

export interface ExternalAddresses {
  LegacyReputationToken?: string;
  Cash?: string;
  DaiVat?: string;
  DaiPot?: string;
  DaiJoin?: string;
  MCDCol?: string,
  MCDColJoin?: string,
  MCDFaucet?: string,
  GnosisSafe?: string;
  ProxyFactory?: string;
  Exchange?: string;
  UniswapV2Factory?: string;
  ENSRegistry?: string;
}

// TS doesn't allow mapping of any type but string or number so we list it out manually
export interface NetworkContractAddresses {
  1: ContractAddresses;
  3: ContractAddresses;
  4: ContractAddresses;
  19: ContractAddresses;
  42: ContractAddresses;
  101: ContractAddresses;
  102: ContractAddresses;
  103: ContractAddresses;
  104: ContractAddresses;
}

export async function setEnvironmentConfig(env: string, config: SDKConfiguration): Promise<void> {
  await Promise.all(['src', 'build'].map(async (dir: string) => {
    const filepath = path.join(__dirname, '..', dir, 'environments', `${env}.json`);
    await writeFile(filepath, JSON.stringify(config, null, 2), 'utf8');
  }));
}

export async function updateConfig(env: string, config: Partial<SDKConfiguration>): Promise<SDKConfiguration> {
  const original: Partial<SDKConfiguration> = await readConfig(env).then((c) => c || {}).catch(() => ({}));
  const updated = deepmerge(original, config);
  const valid = validConfigOrDie(updated);
  setEnvironmentConfig(env, valid);
  return valid;
}

export function getEnvironmentConfigForNetwork(networkId: NetworkId, breakOnMulti=false, validate=true): SDKConfiguration {
  let targetConfig: SDKConfiguration = null;
  Object.values(environments).forEach((config) => {
    if (config.networkId === networkId) {
      if (breakOnMulti && targetConfig) throw Error(`Multiple environment configs for network "${networkId}"`)
      targetConfig = config;
    }
  });

  if (validate) {
    if (!targetConfig) {
      throw new Error(`No config for network "${networkId}". Existing configs: ${JSON.stringify(environments)}`);
    }
    if (!targetConfig.addresses) {
      throw new Error(`Config for network is missing addresses. Config: ${JSON.stringify(targetConfig)}`)
    }
    if (!targetConfig.uploadBlockNumber) {
      throw new Error(`Config for network is missing uploadBlockNumber. Config: ${JSON.stringify(targetConfig)}`)
    }
  }

  return targetConfig;
}

export function getAddressesForNetwork(networkId: NetworkId): ContractAddresses {
  return getEnvironmentConfigForNetwork(networkId).addresses;
}

export function getStartingBlockForNetwork(networkId: NetworkId): number {
  return getEnvironmentConfigForNetwork(networkId).uploadBlockNumber;
}

export async function updateEnvironmentsConfig(): Promise<void> {
  const updatedEnvironments = requireAll({
    dirname: path.join(__dirname, '../src/environments'), // be sure to be in src dir, not build
    filter: /^(.+)\.json/,
    recursive: false,
  });
  Object.keys(updatedEnvironments).forEach((env) => {
    environments[env] = updatedEnvironments[env];
  })
}

export async function readConfig(env: string): Promise<SDKConfiguration> {
  const filepath = path.join(__dirname, '../src/environments', `${env}.json`);
  if (await exists(filepath)) {
    try {
      const blob = await readFile(filepath, 'utf8');
      return JSON.parse(blob);
    } catch {
      throw Error(`Cannot parse config file ${filepath}`)
    }
  } else {
    return null;
  }
}

export function isValidConfig(suspect: Partial<SDKConfiguration>): suspect is SDKConfiguration {
  function fail(where: string): boolean {
    console.error(`Bad config due to: ${where}`);
    return false;
  }

  if (typeof suspect.networkId === 'undefined') return fail('suspect.networkId');
  if (suspect.deploy) {
    if (typeof suspect.deploy.enableFaucets === 'undefined') return fail('deploy.enableFaucets');
    if (typeof suspect.deploy.normalTime === 'undefined') return fail('deploy.normalTime');
    if (typeof suspect.deploy.privateKey === 'undefined') return fail('deploy.privateKey');
    if (typeof suspect.deploy.contractInputPath === 'undefined') return fail('deploy.contractInputPath');
    if (typeof suspect.deploy.writeArtifacts === 'undefined') return fail('deploy.writeArtifacts');
  }
  if (suspect.ethereum) {
    if (typeof suspect.ethereum.rpcRetryCount === 'undefined') return fail('ethereum.rpcRetryCount');
    if (typeof suspect.ethereum.rpcRetryInterval === 'undefined') return fail('ethereum.rpcRetryInterval');
    if (typeof suspect.ethereum.rpcConcurrency === 'undefined') return fail('ethereum.rpcConcurrency');
  }
  if (suspect.sdk) {
    if (typeof suspect.sdk.enabled === 'undefined') return fail('sdk.enabled');
    if (suspect.sdk.enabled && typeof suspect.sdk.ws === 'undefined') return fail('sdk.ws');
  }
  if (suspect.gnosis && typeof suspect.gnosis.enabled === 'undefined') return fail('gnosis.enabled');
  if (suspect.zeroX) {
    if (suspect.zeroX.rpc) {
      if (typeof suspect.zeroX.rpc.enabled === 'undefined') return fail('zeroX.rpc.enabled');
    }
    if (suspect.zeroX.mesh) {
      if (typeof suspect.zeroX.mesh.enabled === 'undefined') return fail('zeroX.mesh.enabled');
    }
  }
  if (suspect.server) {
    if (typeof suspect.server.httpPort === 'undefined') return fail('server.httpPort');
    if (typeof suspect.server.startHTTP === 'undefined') return fail('server.startHTTP');
    if (typeof suspect.server.httpsPort === 'undefined') return fail('server.httpsPort');
    if (typeof suspect.server.startHTTPS === 'undefined') return fail('server.startHTTPS');
    if (typeof suspect.server.wsPort === 'undefined') return fail('server.wsPort');
    if (typeof suspect.server.startWS === 'undefined') return fail('server.startWS');
    if (typeof suspect.server.wssPort === 'undefined') return fail('server.wssPort');
    if (typeof suspect.server.startWSS === 'undefined') return fail('server.startWSS');
  }
  return true;
}

export const DEFAULT_SDK_CONFIGURATION: SDKConfiguration = {
  networkId: NetworkId.PrivateGanache,
  ethereum: {
    http: 'http://localhost:8545',
    ws: 'ws://localhost:8546',
    rpcRetryCount: 5,
    rpcRetryInterval: 0,
    rpcConcurrency: 40
  },
  gas: {
    price: 20e9,
    limit: 75e5
  },
  deploy: {
    isProduction: false,
    enableFaucets: true,
    normalTime: true,
    privateKey: 'fae42052f82bed612a724fec3632f325f377120592c75bb78adfcceae6470c5a',
    contractInputPath: path.join(__dirname, 'contracts.json'),
    writeArtifacts: true,
  },
  gnosis: {
    enabled: true,
    http: 'http://localhost:8888/api/',
    relayerAddress: '0x9d4c6d4b84cd046381923c9bc136d6ff1fe292d9'
  },
  zeroX: {
    rpc: {
      enabled: false,
      ws: 'ws://localhost:60557'
    },
    mesh: {
      useBootstrapList: true,
      bootstrapList: [
        '/dns4/localhost/tcp/60558/ipfs/16Uiu2HAmRMgvPQV2UYKXuuCnNaFLpc36PhLp2UKVcL1ePseVcz4y',
        '/dns4/localhost/tcp/60559/ws/ipfs/16Uiu2HAmRMgvPQV2UYKXuuCnNaFLpc36PhLp2UKVcL1ePseVcz4y'
      ],
      enabled: true,
    }
  },
  server: {
    httpPort: 9003,
    startHTTP: true,
    httpsPort: 9004,
    startHTTPS: true,
    wsPort: 9001,
    startWS: true,
    wssPort: 9002,
    startWSS: true,
  },
  uploadBlockNumber: 0,
};

export function buildConfig(env: string, specified: RecursivePartial<SDKConfiguration> = {}): SDKConfiguration {
  let config: Partial<SDKConfiguration> = deepmerge(DEFAULT_SDK_CONFIGURATION, environments[env] || {});
  config = deepmerge(config, specified);
  config = deepmerge(config, configFromEnvvars(config));
  const valid = validConfigOrDie(config);
  return valid;
}

export function configFromEnvvars(config?: Partial<SDKConfiguration>): Partial<SDKConfiguration> {
  const e = process.env;

  if (e.NETWORK_ID) config = deepmerge(config, { networkId: e.NETWORK_ID });

  if (e.ETHEREUM_HTTP) config = deepmerge(config, { ethereum: { http: e.ETHEREUM_HTTP }});
  if (e.ETHEREUM_WS) config = deepmerge(config, { ethereum: { ws: e.ETHEREUM_WS }});
  if (e.ETHEREUM_RPC_RETRY_COUNT) config = deepmerge(config, { ethereum: { rpcRetryCount: e.ETHEREUM_RPC_RETRY_COUNT }});
  if (e.ETHEREUM_RPC_RETRY_INTERVAL) config = deepmerge(config, { ethereum: { rpcRetryInterval: e.ETHEREUM_RPC_RETRY_INTERVAL }});
  if (e.ETHEREUM_RPC_CONCURRENCY) config = deepmerge(config, { ethereum: { rpcConcurrency: e.ETHEREUM_RPC_CONCURRENCY }});

  if (e.GAS_LIMIT) config = deepmerge(config, { gas: { limit: e.GAS_LIMIT }});
  if (e.GAS_PRICE) config = deepmerge(config, { gas: { price: e.GAS_PRICE }});

  if (e.ENABLE_FAUCETS) config = deepmerge(config, { deploy: { enableFaucets: e.ENABLE_FAUCETS }});
  if (e.NORMAL_TIME) config = deepmerge(config, { deploy: { normalTime: e.NORMAL_TIME }});
  if (e.ETHEREUM_PRIVATE_KEY) config = deepmerge(config, { deploy: { privateTime: e.ETHEREUM_PRIVATE_KEY }});
  if (e.CONTRACT_INPUT_PATH) config = deepmerge(config, { deploy: { contractInputPath: e.CONTRACT_INPUT_PATH }});
  if (e.WRITE_ARTIFACTS) config = deepmerge(config, { deploy: { writeArtifacts: e.WRITE_ARTIFACTS }});

  if (e.GNOSIS_ENABLED) config = deepmerge(config, { gnosis: { enabled: e.GNOSIS_ENABLED }});
  if (e.GNOSIS_HTTP) config = deepmerge(config, { gnosis: { http: e.GNOSIS_HTTP }});
  if (e.GNOSIS_RELAYER_ADDRESS) config = deepmerge(config, { gnosis: { relayerAddress: e.GNOSIS_RELAYER_ADDRESS }});

  if (e.ZEROX_RPC_ENABLED) config = deepmerge(config, { zeroX: { rpc: { enabled: e.ZEROX_RPC_ENABLED }}});
  if (e.ZEROX_RPC_WS) config = deepmerge(config, { zeroX: { rpc: { ws: e.ZEROX_RPC_WS }}});
  if (e.ZEROX_MESH_ENABLED) config = deepmerge(config, { zeroX: { mesh: { enabled: e.ZEROX_MESH_ENABLED }}});

  if (e.SDK_ENABLED) config = deepmerge(config, { sdk: { enabled: e.SDK_ENABLED }});
  if (e.SDK_WS) config = deepmerge(config, { sdk: { ws: e.SDK_WS }});

  if (e.SERVER_HTTP_PORT) config = deepmerge(config, { server: { httpPort: e.SERVER_HTTP_PORT }});
  if (e.SERVER_START_HTTP) config = deepmerge(config, { server: { startHTTP: e.SERVER_START_HTTP }});
  if (e.SERVER_HTTPS_PORT) config = deepmerge(config, { server: { httpsPort: e.SERVER_HTTPS_PORT }});
  if (e.SERVER_START_HTTPS) config = deepmerge(config, { server: { startHTTPS: e.SERVER_START_HTTPS }});
  if (e.SERVER_WS_PORT) config = deepmerge(config, { server: { wsPort: e.SERVER_WS_PORT }});
  if (e.SERVER_START_WS) config = deepmerge(config, { server: { startWS: e.SERVER_START_WS }});
  if (e.SERVER_WSS_PORT) config = deepmerge(config, { server: { wssPort: e.SERVER_WSS_PORT }});
  if (e.SERVER_START_WSS) config = deepmerge(config, { server: { startWSS: e.SERVER_START_WSS }});

  if (e.UPLOAD_BLOCK_NUMBER) config = deepmerge(config, { uploadBlockNumber: e.UPLOAD_BLOCK_NUMBER });

  if (e.ADDRESSES) config = deepmerge(config, { addresses: JSON.parse(e.ADDRESSES) });

  return config
}

export function validConfigOrDie(config: Partial<SDKConfiguration>): SDKConfiguration {
  if (isValidConfig(config)) {
    return config;
  } else {
    throw Error(`Invalid config: ${JSON.stringify(config, null, 2)}`);
  }
}

type RecursivePartial<T> = {
  [P in keyof T]?:
  T[P] extends Array<infer U> ? Array<RecursivePartial<U>> :
    T[P] extends object ? RecursivePartial<T[P]> :
      T[P];
};
=======
export * from './configuration';
export * from './util';
>>>>>>> 4e770753
<|MERGE_RESOLUTION|>--- conflicted
+++ resolved
@@ -3,435 +3,5 @@
 export const Contracts = require('./contracts.json');
 export * from './templates';
 export { ContractEvents } from './events';
-<<<<<<< HEAD
-
-import { exists, readFile, writeFile } from 'async-file';
-import deepmerge from 'deepmerge';
-import path from 'path';
-import requireAll from 'require-all';
-
-export interface SDKConfiguration {
-  networkId: NetworkId,
-  ethereum?: {
-    http?: string,
-    ws?: string,
-    useWeb3Transport?: boolean,
-    rpcRetryCount: number,
-    rpcRetryInterval: number,
-    rpcConcurrency: number
-  },
-  gas?: {
-    limit?: number,
-    price?: number
-  },
-  deploy?: {
-    isProduction: boolean,
-    enableFaucets: boolean,
-    normalTime: boolean,
-    privateKey: string,
-    contractInputPath: string,
-    writeArtifacts?: boolean,
-    externalAddresses?: ExternalAddresses,
-  },
-  gnosis?: {
-    enabled: boolean,
-    http?: string,
-    relayerAddress?: string,
-  },
-  zeroX?: {
-    rpc?: {
-      enabled: boolean,
-      ws?: string
-    },
-    mesh?: {
-      enabled: boolean,
-      verbosity?: 0|1|2|3|4|5,
-      useBootstrapList?: boolean,
-      bootstrapList?: string[]
-    }
-  },
-  syncing?: {
-    enabled: boolean,
-  }
-  sdk?: {
-    enabled: boolean,
-    ws?: string,
-  },
-  server?: {
-    httpPort: number;
-    startHTTP: boolean;
-    httpsPort: number;
-    startHTTPS: boolean;
-    wsPort: number;
-    startWS: boolean;
-    wssPort: number;
-    startWSS: boolean;
-    certificateFile?: string;
-    certificateKeyFile?: string;
-  },
-  uploadBlockNumber?: number,
-  addresses?: ContractAddresses,
-  plugins?: {
-    chat?: '3box'|'orbit',
-    comments?: '3box'|'facebook',
-  }
-};
-
-export let environments: {[network: string]: SDKConfiguration} = {};
-if (process?.versions?.node) {
-  environments = requireAll({
-    dirname: path.join(__dirname, '/environments'),
-    filter: /^(.+)\.json/,
-    recursive: false,
-  });
-} else {
-  // tslint:disable-next-line:ban-ts-ignore
-  // @ts-ignore
-  const context = require.context('./environments', false, /.*\.json$/);
-  const envNameRegex = new RegExp('([^\/]*)\.json$');
-  context.keys().forEach((file: string) => {
-    const key = file.match(envNameRegex)[1];
-    environments[key] = context(file);
-  });
-}
-
-export enum NetworkId {
-  Mainnet = '1',
-  Ropsten = '3',
-  Rinkeby = '4',
-  Kovan = '42',
-  Private1 = '101',
-  Private2 = '102',
-  Private3 = '103',
-  Private4 = '104',
-  PrivateGanache = '123456',
-};
-
-export function isDevNetworkId(id: NetworkId): boolean {
-  return [
-    NetworkId.Mainnet,
-    NetworkId.Ropsten,
-    NetworkId.Rinkeby,
-    NetworkId.Kovan,
-  ].indexOf(id) === -1;
-}
-
-export interface ContractAddresses {
-  Universe: string;
-  Augur: string;
-  AugurTrading: string;
-  LegacyReputationToken: string;
-  CancelOrder: string;
-  Cash: string;
-  ShareToken: string;
-  CreateOrder: string;
-  FillOrder: string;
-  Order?: string;
-  Orders: string;
-  Trade: string;
-  SimulateTrade: string;
-  Controller?: string;
-  OrdersFinder?: string;
-  OrdersFetcher?: string;
-  TradingEscapeHatch?: string;
-  Time?: string;
-  TimeControlled?: string;
-  GnosisSafe?: string;
-  ProxyFactory?: string;
-  BuyParticipationTokens?: string;
-  RedeemStake?: string;
-  CashFaucet?: string;
-  GnosisSafeRegistry?: string;
-  HotLoading?: string;
-  ZeroXTrade?: string;
-  Affiliates?: string;
-  AffiliateValidator?: string;
-  ProfitLoss?: string;
-  EthExchange?: string;
-  WarpSync?: string;
-
-  // 0x
-  //   The 0x contract names must be what 0x mesh expects.
-  ERC20Proxy?: string;
-  ERC721Proxy?: string;
-  ERC1155Proxy?: string;
-  Exchange?: string; // ZeroXExchange
-  Coordinator?: string; // ZeroXCoordinator
-  ChaiBridge?: string;
-  DevUtils?: string;
-  WETH9?: string;
-  ZRXToken?: string;
-}
-
-export interface ExternalAddresses {
-  LegacyReputationToken?: string;
-  Cash?: string;
-  DaiVat?: string;
-  DaiPot?: string;
-  DaiJoin?: string;
-  MCDCol?: string,
-  MCDColJoin?: string,
-  MCDFaucet?: string,
-  GnosisSafe?: string;
-  ProxyFactory?: string;
-  Exchange?: string;
-  UniswapV2Factory?: string;
-  ENSRegistry?: string;
-}
-
-// TS doesn't allow mapping of any type but string or number so we list it out manually
-export interface NetworkContractAddresses {
-  1: ContractAddresses;
-  3: ContractAddresses;
-  4: ContractAddresses;
-  19: ContractAddresses;
-  42: ContractAddresses;
-  101: ContractAddresses;
-  102: ContractAddresses;
-  103: ContractAddresses;
-  104: ContractAddresses;
-}
-
-export async function setEnvironmentConfig(env: string, config: SDKConfiguration): Promise<void> {
-  await Promise.all(['src', 'build'].map(async (dir: string) => {
-    const filepath = path.join(__dirname, '..', dir, 'environments', `${env}.json`);
-    await writeFile(filepath, JSON.stringify(config, null, 2), 'utf8');
-  }));
-}
-
-export async function updateConfig(env: string, config: Partial<SDKConfiguration>): Promise<SDKConfiguration> {
-  const original: Partial<SDKConfiguration> = await readConfig(env).then((c) => c || {}).catch(() => ({}));
-  const updated = deepmerge(original, config);
-  const valid = validConfigOrDie(updated);
-  setEnvironmentConfig(env, valid);
-  return valid;
-}
-
-export function getEnvironmentConfigForNetwork(networkId: NetworkId, breakOnMulti=false, validate=true): SDKConfiguration {
-  let targetConfig: SDKConfiguration = null;
-  Object.values(environments).forEach((config) => {
-    if (config.networkId === networkId) {
-      if (breakOnMulti && targetConfig) throw Error(`Multiple environment configs for network "${networkId}"`)
-      targetConfig = config;
-    }
-  });
-
-  if (validate) {
-    if (!targetConfig) {
-      throw new Error(`No config for network "${networkId}". Existing configs: ${JSON.stringify(environments)}`);
-    }
-    if (!targetConfig.addresses) {
-      throw new Error(`Config for network is missing addresses. Config: ${JSON.stringify(targetConfig)}`)
-    }
-    if (!targetConfig.uploadBlockNumber) {
-      throw new Error(`Config for network is missing uploadBlockNumber. Config: ${JSON.stringify(targetConfig)}`)
-    }
-  }
-
-  return targetConfig;
-}
-
-export function getAddressesForNetwork(networkId: NetworkId): ContractAddresses {
-  return getEnvironmentConfigForNetwork(networkId).addresses;
-}
-
-export function getStartingBlockForNetwork(networkId: NetworkId): number {
-  return getEnvironmentConfigForNetwork(networkId).uploadBlockNumber;
-}
-
-export async function updateEnvironmentsConfig(): Promise<void> {
-  const updatedEnvironments = requireAll({
-    dirname: path.join(__dirname, '../src/environments'), // be sure to be in src dir, not build
-    filter: /^(.+)\.json/,
-    recursive: false,
-  });
-  Object.keys(updatedEnvironments).forEach((env) => {
-    environments[env] = updatedEnvironments[env];
-  })
-}
-
-export async function readConfig(env: string): Promise<SDKConfiguration> {
-  const filepath = path.join(__dirname, '../src/environments', `${env}.json`);
-  if (await exists(filepath)) {
-    try {
-      const blob = await readFile(filepath, 'utf8');
-      return JSON.parse(blob);
-    } catch {
-      throw Error(`Cannot parse config file ${filepath}`)
-    }
-  } else {
-    return null;
-  }
-}
-
-export function isValidConfig(suspect: Partial<SDKConfiguration>): suspect is SDKConfiguration {
-  function fail(where: string): boolean {
-    console.error(`Bad config due to: ${where}`);
-    return false;
-  }
-
-  if (typeof suspect.networkId === 'undefined') return fail('suspect.networkId');
-  if (suspect.deploy) {
-    if (typeof suspect.deploy.enableFaucets === 'undefined') return fail('deploy.enableFaucets');
-    if (typeof suspect.deploy.normalTime === 'undefined') return fail('deploy.normalTime');
-    if (typeof suspect.deploy.privateKey === 'undefined') return fail('deploy.privateKey');
-    if (typeof suspect.deploy.contractInputPath === 'undefined') return fail('deploy.contractInputPath');
-    if (typeof suspect.deploy.writeArtifacts === 'undefined') return fail('deploy.writeArtifacts');
-  }
-  if (suspect.ethereum) {
-    if (typeof suspect.ethereum.rpcRetryCount === 'undefined') return fail('ethereum.rpcRetryCount');
-    if (typeof suspect.ethereum.rpcRetryInterval === 'undefined') return fail('ethereum.rpcRetryInterval');
-    if (typeof suspect.ethereum.rpcConcurrency === 'undefined') return fail('ethereum.rpcConcurrency');
-  }
-  if (suspect.sdk) {
-    if (typeof suspect.sdk.enabled === 'undefined') return fail('sdk.enabled');
-    if (suspect.sdk.enabled && typeof suspect.sdk.ws === 'undefined') return fail('sdk.ws');
-  }
-  if (suspect.gnosis && typeof suspect.gnosis.enabled === 'undefined') return fail('gnosis.enabled');
-  if (suspect.zeroX) {
-    if (suspect.zeroX.rpc) {
-      if (typeof suspect.zeroX.rpc.enabled === 'undefined') return fail('zeroX.rpc.enabled');
-    }
-    if (suspect.zeroX.mesh) {
-      if (typeof suspect.zeroX.mesh.enabled === 'undefined') return fail('zeroX.mesh.enabled');
-    }
-  }
-  if (suspect.server) {
-    if (typeof suspect.server.httpPort === 'undefined') return fail('server.httpPort');
-    if (typeof suspect.server.startHTTP === 'undefined') return fail('server.startHTTP');
-    if (typeof suspect.server.httpsPort === 'undefined') return fail('server.httpsPort');
-    if (typeof suspect.server.startHTTPS === 'undefined') return fail('server.startHTTPS');
-    if (typeof suspect.server.wsPort === 'undefined') return fail('server.wsPort');
-    if (typeof suspect.server.startWS === 'undefined') return fail('server.startWS');
-    if (typeof suspect.server.wssPort === 'undefined') return fail('server.wssPort');
-    if (typeof suspect.server.startWSS === 'undefined') return fail('server.startWSS');
-  }
-  return true;
-}
-
-export const DEFAULT_SDK_CONFIGURATION: SDKConfiguration = {
-  networkId: NetworkId.PrivateGanache,
-  ethereum: {
-    http: 'http://localhost:8545',
-    ws: 'ws://localhost:8546',
-    rpcRetryCount: 5,
-    rpcRetryInterval: 0,
-    rpcConcurrency: 40
-  },
-  gas: {
-    price: 20e9,
-    limit: 75e5
-  },
-  deploy: {
-    isProduction: false,
-    enableFaucets: true,
-    normalTime: true,
-    privateKey: 'fae42052f82bed612a724fec3632f325f377120592c75bb78adfcceae6470c5a',
-    contractInputPath: path.join(__dirname, 'contracts.json'),
-    writeArtifacts: true,
-  },
-  gnosis: {
-    enabled: true,
-    http: 'http://localhost:8888/api/',
-    relayerAddress: '0x9d4c6d4b84cd046381923c9bc136d6ff1fe292d9'
-  },
-  zeroX: {
-    rpc: {
-      enabled: false,
-      ws: 'ws://localhost:60557'
-    },
-    mesh: {
-      useBootstrapList: true,
-      bootstrapList: [
-        '/dns4/localhost/tcp/60558/ipfs/16Uiu2HAmRMgvPQV2UYKXuuCnNaFLpc36PhLp2UKVcL1ePseVcz4y',
-        '/dns4/localhost/tcp/60559/ws/ipfs/16Uiu2HAmRMgvPQV2UYKXuuCnNaFLpc36PhLp2UKVcL1ePseVcz4y'
-      ],
-      enabled: true,
-    }
-  },
-  server: {
-    httpPort: 9003,
-    startHTTP: true,
-    httpsPort: 9004,
-    startHTTPS: true,
-    wsPort: 9001,
-    startWS: true,
-    wssPort: 9002,
-    startWSS: true,
-  },
-  uploadBlockNumber: 0,
-};
-
-export function buildConfig(env: string, specified: RecursivePartial<SDKConfiguration> = {}): SDKConfiguration {
-  let config: Partial<SDKConfiguration> = deepmerge(DEFAULT_SDK_CONFIGURATION, environments[env] || {});
-  config = deepmerge(config, specified);
-  config = deepmerge(config, configFromEnvvars(config));
-  const valid = validConfigOrDie(config);
-  return valid;
-}
-
-export function configFromEnvvars(config?: Partial<SDKConfiguration>): Partial<SDKConfiguration> {
-  const e = process.env;
-
-  if (e.NETWORK_ID) config = deepmerge(config, { networkId: e.NETWORK_ID });
-
-  if (e.ETHEREUM_HTTP) config = deepmerge(config, { ethereum: { http: e.ETHEREUM_HTTP }});
-  if (e.ETHEREUM_WS) config = deepmerge(config, { ethereum: { ws: e.ETHEREUM_WS }});
-  if (e.ETHEREUM_RPC_RETRY_COUNT) config = deepmerge(config, { ethereum: { rpcRetryCount: e.ETHEREUM_RPC_RETRY_COUNT }});
-  if (e.ETHEREUM_RPC_RETRY_INTERVAL) config = deepmerge(config, { ethereum: { rpcRetryInterval: e.ETHEREUM_RPC_RETRY_INTERVAL }});
-  if (e.ETHEREUM_RPC_CONCURRENCY) config = deepmerge(config, { ethereum: { rpcConcurrency: e.ETHEREUM_RPC_CONCURRENCY }});
-
-  if (e.GAS_LIMIT) config = deepmerge(config, { gas: { limit: e.GAS_LIMIT }});
-  if (e.GAS_PRICE) config = deepmerge(config, { gas: { price: e.GAS_PRICE }});
-
-  if (e.ENABLE_FAUCETS) config = deepmerge(config, { deploy: { enableFaucets: e.ENABLE_FAUCETS }});
-  if (e.NORMAL_TIME) config = deepmerge(config, { deploy: { normalTime: e.NORMAL_TIME }});
-  if (e.ETHEREUM_PRIVATE_KEY) config = deepmerge(config, { deploy: { privateTime: e.ETHEREUM_PRIVATE_KEY }});
-  if (e.CONTRACT_INPUT_PATH) config = deepmerge(config, { deploy: { contractInputPath: e.CONTRACT_INPUT_PATH }});
-  if (e.WRITE_ARTIFACTS) config = deepmerge(config, { deploy: { writeArtifacts: e.WRITE_ARTIFACTS }});
-
-  if (e.GNOSIS_ENABLED) config = deepmerge(config, { gnosis: { enabled: e.GNOSIS_ENABLED }});
-  if (e.GNOSIS_HTTP) config = deepmerge(config, { gnosis: { http: e.GNOSIS_HTTP }});
-  if (e.GNOSIS_RELAYER_ADDRESS) config = deepmerge(config, { gnosis: { relayerAddress: e.GNOSIS_RELAYER_ADDRESS }});
-
-  if (e.ZEROX_RPC_ENABLED) config = deepmerge(config, { zeroX: { rpc: { enabled: e.ZEROX_RPC_ENABLED }}});
-  if (e.ZEROX_RPC_WS) config = deepmerge(config, { zeroX: { rpc: { ws: e.ZEROX_RPC_WS }}});
-  if (e.ZEROX_MESH_ENABLED) config = deepmerge(config, { zeroX: { mesh: { enabled: e.ZEROX_MESH_ENABLED }}});
-
-  if (e.SDK_ENABLED) config = deepmerge(config, { sdk: { enabled: e.SDK_ENABLED }});
-  if (e.SDK_WS) config = deepmerge(config, { sdk: { ws: e.SDK_WS }});
-
-  if (e.SERVER_HTTP_PORT) config = deepmerge(config, { server: { httpPort: e.SERVER_HTTP_PORT }});
-  if (e.SERVER_START_HTTP) config = deepmerge(config, { server: { startHTTP: e.SERVER_START_HTTP }});
-  if (e.SERVER_HTTPS_PORT) config = deepmerge(config, { server: { httpsPort: e.SERVER_HTTPS_PORT }});
-  if (e.SERVER_START_HTTPS) config = deepmerge(config, { server: { startHTTPS: e.SERVER_START_HTTPS }});
-  if (e.SERVER_WS_PORT) config = deepmerge(config, { server: { wsPort: e.SERVER_WS_PORT }});
-  if (e.SERVER_START_WS) config = deepmerge(config, { server: { startWS: e.SERVER_START_WS }});
-  if (e.SERVER_WSS_PORT) config = deepmerge(config, { server: { wssPort: e.SERVER_WSS_PORT }});
-  if (e.SERVER_START_WSS) config = deepmerge(config, { server: { startWSS: e.SERVER_START_WSS }});
-
-  if (e.UPLOAD_BLOCK_NUMBER) config = deepmerge(config, { uploadBlockNumber: e.UPLOAD_BLOCK_NUMBER });
-
-  if (e.ADDRESSES) config = deepmerge(config, { addresses: JSON.parse(e.ADDRESSES) });
-
-  return config
-}
-
-export function validConfigOrDie(config: Partial<SDKConfiguration>): SDKConfiguration {
-  if (isValidConfig(config)) {
-    return config;
-  } else {
-    throw Error(`Invalid config: ${JSON.stringify(config, null, 2)}`);
-  }
-}
-
-type RecursivePartial<T> = {
-  [P in keyof T]?:
-  T[P] extends Array<infer U> ? Array<RecursivePartial<U>> :
-    T[P] extends object ? RecursivePartial<T[P]> :
-      T[P];
-};
-=======
 export * from './configuration';
-export * from './util';
->>>>>>> 4e770753
+export * from './util';