import { BigNumber } from 'bignumber.js';

import { ZeroXOrders, OutcomeOrders, OrderTypeOrders, ZeroXOrder } from './constants';
import { OrderType } from './logs';
<<<<<<< HEAD
=======
import { ethers } from 'ethers';
import { ParamType, JsonFragmentType } from '@ethersproject/abi'

function paramType(fragment: {name: string, type: string}): ParamType {
  return ParamType.from(fragment);
}
>>>>>>> debe2f0b

const multiAssetDataAbi: ParamType[] = [
    paramType({name: 'amounts', type: 'uint256[]'}),
    paramType({ name: 'nestedAssetData', type: 'bytes[]' }),
];

// Original ABI from Go
// [
//   {
//     constant: false,
//     inputs: [
//       { name: 'address', type: 'address' },
//       { name: 'ids', type: 'uint256[]' },
//       { name: 'values', type: 'uint256[]' },
//       { name: 'callbackData', type: 'bytes' },
//     ],
//     name: 'ERC1155Assets',
//     outputs: [],
//     payable: false,
//     stateMutability: 'nonpayable',
//     type: 'function',
//   },
// ];
const erc1155AssetDataAbi: ParamType[] = [
    paramType({ name: 'address', type: 'address' }),
    paramType({ name: 'ids', type: 'uint256[]' }),
    paramType({ name: 'values', type: 'uint256[]' }),
    paramType({ name: 'callbackData', type: 'bytes' }),
];

export interface OrderData {
    market: string;
    price: string;
    outcome: string;
    orderType: string;
    invalidOrder?: boolean;
}

export interface ParsedAssetDataResults {
    orderData: OrderData;
    multiAssetData: any;
}

export function parseZeroXMakerAssetData(makerAssetData: string): OrderData {
    const { orderData } = parseAssetData(makerAssetData);
    return orderData;
}

export function parseAssetData(assetData: string): ParsedAssetDataResults {
    try {
        const multiAssetData = ethers.utils.defaultAbiCoder.decode(multiAssetDataAbi, `0x${assetData.slice(10)}`);
        const nestedAssetData = multiAssetData[1] as string[];
        const orderData = parseTradeAssetData(nestedAssetData[0]);
        return {
        orderData,
        multiAssetData
        };
    } catch(e) {
        throw new Error(`Order not in multi-asset format. Error: ${e}`);
    }
}

export function parseTradeAssetData(assetData: string): OrderData {
    // Remove the first 10 characters because assetData is prefixed in 0x, and then contains a selector.
    // Drop the selector and add back to 0x prefix so the AbiDecoder will treat it properly as hex.
    const decoded = ethers.utils.defaultAbiCoder.decode(erc1155AssetDataAbi, `0x${assetData.slice(10)}`);
    const ids = decoded[1] as BigNumber[];

    if (ids.length !== 1) {
        throw new Error('More than one ID passed into 0x order');
    }

    // No idea why the BigNumber instance returned here just wont serialize to hex
    // Since `ids[n]` is a BigNumber, it is possible for the higher order bits
    // to all be 0. This will result in the tokenid serialization here to be
    // less than the expected full 32 bytes (64 characters in hex).
    const tokenid = ethers.BigNumber.from(`${ids[0].toString()}`).toHexString().substr(2).padStart(64, '0');

    // From ZeroXTrade.sol
    //  assembly {
    //      _market := shr(96, and(_tokenId, 0xFFFFFFFFFFFFFFFFFFFFFFFFFFFFFFFFFFFFFFFF000000000000000000000000))
    //      _price := shr(16,  and(_tokenId, 0x0000000000000000000000000000000000000000FFFFFFFFFFFFFFFFFFFF0000))
    //      _outcome := shr(8, and(_tokenId, 0x000000000000000000000000000000000000000000000000000000000000FF00))
    //      _type :=           and(_tokenId, 0x00000000000000000000000000000000000000000000000000000000000000FF)
    //  }
    return {
        market: ethers.utils.getAddress(`0x${tokenid.substr(0, 40)}`),
        price: `0x${tokenid.substr(40, 20)}`,
        outcome: `0x${tokenid.substr(60, 2)}`,
        orderType: `0x${tokenid.substr(62, 2)}`,
    };
}

export function ignoreCrossedOrders(
  books: ZeroXOrders,
  allowedAccount: string
): ZeroXOrders {
  return Object.keys(books).reduce(
    (aggs, marketId) => ({
      ...aggs,
      [marketId]: filterMarketOutcomeOrders(books[marketId], allowedAccount),
    }),
    {}
  );
}

function filterMarketOutcomeOrders(
  outcomeOrders: OutcomeOrders,
  allowedAccount: string
): OutcomeOrders {
  return Object.keys(outcomeOrders).reduce(
    (aggs, outcomeId) => ({
      ...aggs,
      [Number(outcomeId)]: removeCrossedOrdersInOutcome(
        outcomeOrders[Number(outcomeId)],
        allowedAccount
      ),
    }),
    {}
  );
}

function removeCrossedOrdersInOutcome(
  orders: OrderTypeOrders,
  allowedAccount: string
): OrderTypeOrders {
  if (Object.keys(orders).length < 2) return orders;
  if (Object.keys(orders[OrderType.Ask]).length === 0) return orders;
  if (Object.keys(orders[OrderType.Bid]).length === 0) return orders;

<<<<<<< HEAD
  let asks = [
    ...Object.values(orders[OrderType.Ask]).filter(o => o.makerAddress !== allowedAccount).sort(sortOrdersAscending),
  ];
  let bids = [
=======
  const asks = [
    ...Object.values(orders[OrderType.Ask]).filter(o => o.makerAddress !== allowedAccount).sort(sortOrdersAscending),
  ];
  const bids = [
>>>>>>> debe2f0b
    ...Object.values(orders[OrderType.Bid]).filter(o => o.makerAddress !== allowedAccount).sort(sortOrdersDecending),
  ];
  let hasCrossOrders = hasCrossedOrders(asks, bids);
  if (!hasCrossOrders) return orders;

  const { bestAsk, bestBid } = getBestOrders(asks, bids);
  let crossedAsks = getCrossedOrders(
    asks,
    bestBid.price,
    (askPrice, price) => parseFloat(askPrice) <= parseFloat(price)
  );
  let crossedBids = getCrossedOrders(
    bids,
    bestAsk.price,
    (bidPrice, price) => parseFloat(bidPrice) >= parseFloat(price)
  );
<<<<<<< HEAD
  let ignoreOrders = [];
=======
  const ignoreOrders = [];
>>>>>>> debe2f0b
  while (hasCrossOrders) {
    // get all orders that price cross
    // remove smallest sized crossed orders
    // if same size remove oldest crossed orders
    // leave account orders if crossed
    ignoreOrdersBasedOnSizeTtl(crossedAsks, crossedBids, ignoreOrders);
    crossedAsks = crossedAsks.filter((o) => !ignoreOrders.includes(o));
    crossedBids = crossedBids.filter((o) => !ignoreOrders.includes(o));
    hasCrossOrders = hasCrossedOrders(crossedAsks, crossedBids);
  }

  ignoreOrders.map((o: ZeroXOrder) => delete orders[OrderType.Ask][o.orderId]);
  ignoreOrders.map((o: ZeroXOrder) => delete orders[OrderType.Bid][o.orderId]);

  return orders;
}

function ignoreOrdersBasedOnSizeTtl(
  asks: ZeroXOrder[],
  bids: ZeroXOrder[],
  ignore: ZeroXOrder[]
): void {
  if (asks.length === 0 || bids.length === 0) return;
  const { bestAsk, bestBid } = getBestOrders(asks, bids);
  let ignoreOrder = new BigNumber(bestAsk.amount).lt(
    new BigNumber(bestBid.amount)
  )
    ? bestAsk
    : bestBid;

  if (bestAsk.amount === bestBid.amount) {
    if (bestAsk.expirationTimeSeconds === bestBid.expirationTimeSeconds) {
      ignoreOrder =
        parseFloat(bestAsk.price) < parseFloat(bestBid.price)
          ? bestAsk
          : bestBid;
    } else {
      ignoreOrder =
        bestAsk.creationTime > bestBid.creationTime
          ? bestAsk
          : bestBid;
    }
  }
  ignore.push(ignoreOrder);
}

function getCrossedOrders(
  orders: ZeroXOrder[],
  limitPrice: string,
  condition: Function
) {
  const crossed = [];
  let process = !!orders.length;
  let i = 0;
  while (process) {
    const order = orders[i];
    order && condition(order.price, limitPrice)
      ? crossed.push(order)
      : (process = false);
    i++;
  }
  return crossed;
}

function getBestOrders(
  askOrders: ZeroXOrder[],
  bidOrders: ZeroXOrder[]
): { bestAsk: ZeroXOrder; bestBid: ZeroXOrder } {
  const bestAsk = askOrders.sort(sortOrdersAscending)[0];
  const bestBid = bidOrders.sort(sortOrdersDecending)[0];
  return { bestAsk, bestBid };
}

function hasCrossedOrders(
  askOrders: ZeroXOrder[],
  bidOrders: ZeroXOrder[]
): boolean {
  const { bestAsk, bestBid } = getBestOrders(askOrders, bidOrders);
  if (!bestAsk || !bestBid) return false;
  return hasCrossBestOrders(bestAsk, bestBid);
}

function hasCrossBestOrders(ask, bid): boolean {
  return (
    parseFloat(ask.price) <= parseFloat(bid.price) ||
    parseFloat(bid.price) >= parseFloat(ask.price)
  );
}

function sortOrdersAscending(order1: ZeroXOrder, order2: ZeroXOrder): number {
  if (parseFloat(order1.price) > parseFloat(order2.price)) return 1;
  if (parseFloat(order1.price) < parseFloat(order2.price)) return -1;
  return 0;
}

function sortOrdersDecending(order1: ZeroXOrder, order2: ZeroXOrder): number {
  if (parseFloat(order1.price) < parseFloat(order2.price)) return 1;
  if (parseFloat(order1.price) > parseFloat(order2.price)) return -1;
  return 0;
}<|MERGE_RESOLUTION|>--- conflicted
+++ resolved
@@ -2,15 +2,12 @@
 
 import { ZeroXOrders, OutcomeOrders, OrderTypeOrders, ZeroXOrder } from './constants';
 import { OrderType } from './logs';
-<<<<<<< HEAD
-=======
 import { ethers } from 'ethers';
 import { ParamType, JsonFragmentType } from '@ethersproject/abi'
 
 function paramType(fragment: {name: string, type: string}): ParamType {
   return ParamType.from(fragment);
 }
->>>>>>> debe2f0b
 
 const multiAssetDataAbi: ParamType[] = [
     paramType({name: 'amounts', type: 'uint256[]'}),
@@ -141,17 +138,10 @@
   if (Object.keys(orders[OrderType.Ask]).length === 0) return orders;
   if (Object.keys(orders[OrderType.Bid]).length === 0) return orders;
 
-<<<<<<< HEAD
-  let asks = [
-    ...Object.values(orders[OrderType.Ask]).filter(o => o.makerAddress !== allowedAccount).sort(sortOrdersAscending),
-  ];
-  let bids = [
-=======
   const asks = [
     ...Object.values(orders[OrderType.Ask]).filter(o => o.makerAddress !== allowedAccount).sort(sortOrdersAscending),
   ];
   const bids = [
->>>>>>> debe2f0b
     ...Object.values(orders[OrderType.Bid]).filter(o => o.makerAddress !== allowedAccount).sort(sortOrdersDecending),
   ];
   let hasCrossOrders = hasCrossedOrders(asks, bids);
@@ -168,11 +158,7 @@
     bestAsk.price,
     (bidPrice, price) => parseFloat(bidPrice) >= parseFloat(price)
   );
-<<<<<<< HEAD
-  let ignoreOrders = [];
-=======
   const ignoreOrders = [];
->>>>>>> debe2f0b
   while (hasCrossOrders) {
     // get all orders that price cross
     // remove smallest sized crossed orders
