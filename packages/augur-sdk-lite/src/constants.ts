import { TransactionMetadata } from '@augurproject/contract-dependencies-ethers';
import { BigNumber } from 'bignumber.js';
import { Order } from './onChainTrading';
<<<<<<< HEAD
=======
import { ethers } from 'ethers';
>>>>>>> debe2f0b

export {
  ZERO,
  ONE,
  QUINTILLION,
} from '@augurproject/utils';

export const NULL_ADDRESS = '0x0000000000000000000000000000000000000000';

export const MALFORMED_OUTCOME = 'malformed outcome';

export const ETHER = new BigNumber(10).pow(18);

export const SECONDS_IN_AN_HOUR = new BigNumber(3600, 10);

export const SECONDS_IN_A_DAY = new BigNumber(86400, 10);

export const SECONDS_IN_A_YEAR = new BigNumber(SECONDS_IN_A_DAY).multipliedBy(
  365
);

export const INIT_REPORTING_FEE_DIVISOR = '10000';

export enum GetMarketsSortBy {
  marketOI = 'marketOI',
  liquidity = 'liquidity',
  volume = 'volume',
  timestamp = 'timestamp',
  endTime = 'endTime',
  lastTradedTimestamp = 'lastTradedTimestamp',
  disputeRound = 'disputeRound',
  totalRepStakedInMarket = 'totalRepStakedInMarket',
  numberOfTrades = 'numberOfTrades',
}

export enum MarketReportingStateByNum {
  'PreReporting',
  'DesignatedReporting',
  'OpenReporting',
  'CrowdsourcingDispute',
  'AwaitingNextWindow',
  'AwaitingFinalization',
  'Finalized',
  'Forking',
  'AwaitingForkMigration',
}

export enum MarketReportingState {
  // This only applies to hot loaded markets.
  Unknown = 'Unknown',
  PreReporting = 'PreReporting',
  DesignatedReporting = 'DesignatedReporting',
  OpenReporting = 'OpenReporting',
  CrowdsourcingDispute = 'CrowdsourcingDispute',
  AwaitingNextWindow = 'AwaitingNextWindow',
  AwaitingFinalization = 'AwaitingFinalization',
  Finalized = 'Finalized',
  Forking = 'Forking',
  AwaitingForkMigration = 'AwaitingForkMigration',
}

export enum MarketType {
  YesNo = 0,
  Categorical = 1,
  Scalar = 2,
}

export enum MarketTypeName {
  YesNo = 'YesNo',
  Categorical = 'Categorical',
  Scalar = 'Scalar',
}

export enum CommonOutcomes {
  Malformed = 'malformed outcome',
  Invalid = 'Invalid',
}

export enum YesNoOutcomes {
  No = 'No',
  Yes = 'Yes',
}

export const defaultReportingFeeDivisor = new BigNumber(10000);

export enum OrderEventType {
  Create = 0,
  Cancel = 1,
  Fill = 2,
  Expire = 3,
}

export enum SubscriptionEventName {
  BulkSyncComplete = 'BulkSyncComplete',
  CompleteSetsPurchased = 'CompleteSetsPurchased',
  CompleteSetsSold = 'CompleteSetsSold',
  DisputeCrowdsourcerCompleted = 'DisputeCrowdsourcerCompleted',
  DisputeCrowdsourcerContribution = 'DisputeCrowdsourcerContribution',
  DisputeCrowdsourcerCreated = 'DisputeCrowdsourcerCreated',
  DisputeCrowdsourcerRedeemed = 'DisputeCrowdsourcerRedeemed',
  DisputeWindowCreated = 'DisputeWindowCreated',
  InitialReportSubmitted = 'InitialReportSubmitted',
  InitialReporterRedeemed = 'InitialReporterRedeemed',
  InitialReporterTransferred = 'InitialReporterTransferred',
  MarketCreated = 'MarketCreated',
  MarketFinalized = 'MarketFinalized',
  MarketMigrated = 'MarketMigrated',
  MarketParticipantsDisavowed = 'MarketParticipantsDisavowed',
  MarketTransferred = 'MarketTransferred',
  MarketVolumeChanged = 'MarketVolumeChanged',
  MarketOIChanged = 'MarketOIChanged',
  NewBlock = 'NewBlock',
  OrderEvent = 'OrderEvent',
  BulkOrderEvent = 'BulkOrderEvent',
  ParticipationTokensRedeemed = 'ParticipationTokensRedeemed',
  ProfitLossChanged = 'ProfitLossChanged',
  ReportingParticipantDisavowed = 'ReportingParticipantDisavowed',
  SDKReady = 'SDKReady',
  OrderBooksSynced = 'OrderBooksSynced',
  TimestampSet = 'TimestampSet',
  TokenBalanceChanged = 'TokenBalanceChanged',
  TokensBurned = 'TokensBurned',
  TokensMinted = 'TokensMinted',
  TokensTransferred = 'TokensTransferred',
  ReportingFeeChanged = 'ReportingFeeChanged',
  TradingProceedsClaimed = 'TradingProceedsClaimed',
  UniverseCreated = 'UniverseCreated',
  UniverseForked = 'UniverseForked',
  UserDataSynced = 'UserDataSynced',
  MarketsUpdated = 'updated:Markets',
  DBMarketCreatedEvent = 'DerivedDB:updated:Markets',
  ReportingStateChanged = 'ReportingStateChanged',
  ZeroXStatusStarting = 'ZeroX:Status:Starting',
  ZeroXStatusReady = 'ZeroX:Status:Ready',
  ZeroXStatusSynced = 'ZeroX:Status:Synced',
  ZeroXStatusStarted = 'ZeroX:Status:Started',
  ZeroXStatusRestarting = 'ZeroX:Status:Restarting',
  ZeroXStatusError = 'ZeroX:Status:Error',
  ZeroXMeshOrderEvent = 'ZeroX:Mesh:OrderEvent',
  ZeroXRPCOrderEvent = 'ZeroX:Rpc:OrderEvent',
  WarpSyncHashUpdated = 'WarpSyncHashUpdated',
  LiquidityPoolUpdated = 'LiquidityPoolUpdated',
  DBUpdatedZeroXOrders = 'DB:updated:ZeroXOrders',
  MarketInvalidBids = 'MarketInvalidBids',
}

export const NETWORK_IDS = {
  Mainnet: '1',
  Ropsten: '3',
  Rinkeby: '4',
  Kovan: '42',
  Private1: '101',
  Private2: '102',
  Private3: '103',
  Private4: '104',
};

export enum TXEventName {
  AwaitingSigning = 'AwaitingSigning',
  Pending = 'Pending',
  Success = 'Success',
  Failure = 'Failure',
  RelayerDown = 'RelayerDown',
  FeeTooLow = 'FeeTooLow',
}

export function isSubscriptionEventName(eventName: string): string | null {
  let retVal = -1;

  Object.values(SubscriptionEventName).every(
    (value: any, index: number): boolean => {
      if (value === eventName) {
        retVal = index;
        return false;
      }
      return true;
    }
  );

  if (retVal !== -1) {
    return eventName;
  }

  return null;
}

export const MAX_FILLS_PER_TX = new BigNumber('4', 10);
export const MAX_GAS_LIMIT_FOR_TRADE = new BigNumber('4500000', 10);
export const PLACE_ORDER_NO_SHARES = {
  2: new BigNumber('547694', 10),
  3: new BigNumber('562138', 10),
  4: new BigNumber('576582', 10),
  5: new BigNumber('591026', 10),
  6: new BigNumber('605470', 10),
  7: new BigNumber('619914', 10),
  8: new BigNumber('634358', 10),
};
export const PLACE_ORDER_WITH_SHARES = {
  2: new BigNumber('695034', 10),
  3: new BigNumber('794664', 10),
  4: new BigNumber('894294', 10),
  5: new BigNumber('993924', 10),
  6: new BigNumber('1093554', 10),
  7: new BigNumber('1193184', 10),
  8: new BigNumber('1292814', 10),
};
export const WORST_CASE_FILL = {
  2: new BigNumber('922754', 10),
  3: new BigNumber('984220', 10),
  4: new BigNumber('1045693', 10),
  5: new BigNumber('1107159', 10),
  6: new BigNumber('1168632', 10),
  7: new BigNumber('1230111', 10),
  8: new BigNumber('1230111', 10),
};
export const NORMAL_FILL = {
  2: new BigNumber('668530', 10),
  3: new BigNumber('699996', 10),
  4: new BigNumber('731457', 10),
  5: new BigNumber('762935', 10),
  6: new BigNumber('794396', 10),
  7: new BigNumber('825887', 10),
  8: new BigNumber('825887', 10),
};
export const CLAIM_GAS_COST = new BigNumber(794379);
export const ORDER_TYPES = {
  BID: new BigNumber(0),
  ASK: new BigNumber(1),
};
export const INVALID_OUTCOME = 0;
export const MAX_TRADE_GAS_PERCENTAGE_DIVISOR = 100;
export const DEFAULT_GAS_PRICE_IN_GWEI = 4;

export const EULERS_NUMBER = 2.71828182845905;
export const MINIMUM_INVALID_ORDER_VALUE_IN_ATTO_DAI = new BigNumber(
  10
).multipliedBy(10 ** 18); // $10 minimum profit on selling Invalid for the filter to trigger
export const GENESIS = 'Genesis';
export const orderTypes = ['0x00', '0x01'];

export enum TemplateFilters {
  all = 'all',
  templateOnly = 'templateOnly',
  customOnly = 'customOnly',
  sportsBook = 'sportsBook'
}

// Valid market liquidity spreads
export enum MaxLiquiditySpread {
  OneHundredPercent = '100', // all liquidity spreads
  TwentyPercent = '20',
  FifteenPercent = '15',
  TenPercent = '10',
  ZeroPercent = '0', // only markets with depleted liquidity
}

export interface TXStatus {
  transaction: TransactionMetadata;
  eventName: TXEventName;
  hash?: string;
  reason?: string;
}

export interface OrderTypeOrders {
  [orderType: string]: {
    [orderId: string]: ZeroXOrder;
  }
}

export interface OutcomeOrders {
  [outcome: number]: OrderTypeOrders;
};

export interface ZeroXOrder extends Order {
  expirationTimeSeconds: number;
  makerAssetAmount: string;
  takerAssetAmount: string;
  salt: string;
  makerAssetData: string;
  takerAssetData: string;
  signature: string;
  makerFeeAssetData: string;
  takerFeeAssetData: string;
  feeRecipientAddress: string;
  takerAddress: string;
  makerAddress: string;
  senderAddress: string;
  makerFee: string;
  takerFee: string;
}

export interface ZeroXOrders {
  [marketId: string]: OutcomeOrders;
}

<<<<<<< HEAD
export const NullWarpSyncHash = 'QmNLei78zWmzUdbeRB3CiUfAizWUrbeeZh5K1rhAQKCh51';
=======
export const NullWarpSyncHash = 'QmNLei78zWmzUdbeRB3CiUfAizWUrbeeZh5K1rhAQKCh51';

export const YES_NO_NUMTICKS = 10000;

export type SignerOrProvider = ethers.Signer | ethers.providers.Provider;
>>>>>>> debe2f0b
<|MERGE_RESOLUTION|>--- conflicted
+++ resolved
@@ -1,10 +1,7 @@
 import { TransactionMetadata } from '@augurproject/contract-dependencies-ethers';
 import { BigNumber } from 'bignumber.js';
 import { Order } from './onChainTrading';
-<<<<<<< HEAD
-=======
 import { ethers } from 'ethers';
->>>>>>> debe2f0b
 
 export {
   ZERO,
@@ -300,12 +297,8 @@
   [marketId: string]: OutcomeOrders;
 }
 
-<<<<<<< HEAD
 export const NullWarpSyncHash = 'QmNLei78zWmzUdbeRB3CiUfAizWUrbeeZh5K1rhAQKCh51';
-=======
-export const NullWarpSyncHash = 'QmNLei78zWmzUdbeRB3CiUfAizWUrbeeZh5K1rhAQKCh51';
 
 export const YES_NO_NUMTICKS = 10000;
 
-export type SignerOrProvider = ethers.Signer | ethers.providers.Provider;
->>>>>>> debe2f0b
+export type SignerOrProvider = ethers.Signer | ethers.providers.Provider;