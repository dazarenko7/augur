--- conflicted
+++ resolved
@@ -8,11 +8,7 @@
 let Navigation = require("react-router/lib/Navigation");
 let Link = require("react-router/lib/components/Link");
 let Button = require("react-bootstrap/lib/Button");
-<<<<<<< HEAD
 let Select = require('react-select');
-let constants = require("../../libs/constants");
-=======
->>>>>>> 096e1a26
 let MarketRow = require("./MarketRow");
 let AddMarketModal = require("../AddMarketModal");
 let constants = require("../../libs/constants");
@@ -28,11 +24,8 @@
             marketsPerPage: constants.MARKETS_PER_PAGE,
             visiblePages: 3,
             pageNum: this.props.params.page ? this.props.params.page - 1 : 0,
-<<<<<<< HEAD
-            sortValue: null
-=======
+            sortValue: null,
             addMarketModalOpen: false
->>>>>>> 096e1a26
         };
     },
 
