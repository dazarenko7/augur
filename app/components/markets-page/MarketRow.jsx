let React = require("react");
<<<<<<< HEAD
let FluxMixin = require("fluxxor/lib/flux_mixin")(React);
=======
let ReactDOM = require("react-dom");
let FluxMixin = require("fluxxor/lib/flux_mixin")(React);
let StoreWatchMixin = require("fluxxor/lib/store_watch_mixin");
>>>>>>> 2ddf0e58
let _ = require("lodash");
let utilities = require("../../libs/utilities");
let moment = require("moment");
<<<<<<< HEAD
=======
let Shepherd = require("tether-shepherd");
>>>>>>> 2ddf0e58
let Link = require("react-router/lib/components/Link");
let OutcomeRow = require("./OutcomeRow");
let utils = require("../../libs/utilities");

let tour = new Shepherd.Tour({
    defaults: {
        classes: "shepherd-element shepherd-open shepherd-theme-arrows",
        showCancelLink: true
    }
});

/**
 * Represents detail of market in market lists.
 * This components behaves differently for different set of props passed to it (e.g. if you pass report, it displays
 * info about report, if you pass info about position (holdings) it displays info about position)
 */
let MarketRow = React.createClass({

<<<<<<< HEAD
    mixins: [FluxMixin],

    getInitialState() {
        return {metadataTimer: null};
=======
    mixins: [FluxMixin, StoreWatchMixin("market")],

    getInitialState() {
        return {};
>>>>>>> 2ddf0e58
    },

    getStateFromFlux() {
        return {};
    },

<<<<<<< HEAD
    componentDidMount() {
        this.getMetadata();
    },

    getMetadata() {
        let market = this.props.market;
        if (this.state.metadataTimer) {
            clearTimeout(this.state.metadataTimer);
        }
        if (market && market.constructor === Object && market._id) {
            if (!market.metadata) {
                console.info("Loading metadata from IPFS...");
                return this.getFlux().actions.market.loadMetadata(market);
            }
        } else {
            this.setState({metadataTimer: setTimeout(this.getMetadata, 5000)});
        }
    },

    /**
     * Based on info about report returns correct JSX
     */
    getReportSection(report, market) {
        if (report == null) return null;

        let tableHeader, tableHeaderColSpan, content;
        if (report.isCommitPeriod) {
            tableHeaderColSpan = 2;
            let reportedOutcomeFmt;

            if (report.reportedOutcome == null) {
                tableHeader = "Please report outcome";
                reportedOutcomeFmt = "-";
            } else {
                tableHeader = "Outcome reported";
                reportedOutcomeFmt = `${utilities.getOutcomeName(report.reportedOutcome, market).outcome} ${report.isUnethical ? "/ Unethical" : ""}`;
            }

            content = (
                <tbody>
                    <tr>
                        <td>Reported outcome</td>
                        <td>{ reportedOutcomeFmt }</td>
                    </tr>
                    <tr>
                        <td>Reporting period closes</td>
                        <td>{ report.commitPeriodEndMillis.humanize(true) }</td>
                    </tr>
                </tbody>
            );
        } else if (report.isRevealPeriod) {
            tableHeaderColSpan = 2;
            tableHeader = report.isConfirmed ? "Report confirmed" : "Please confirm report";
            content = (
                <tbody>
                    <tr>
                        <td>Reported outcome</td>
                        <td>{utilities.getOutcomeName(report.reportedOutcome, market).outcome} { report.isUnethical ? "/ Unethical" : "" }</td>
                    </tr>
                    <tr>
                        <td>Confirmation period closes</td>
                        <td>{ report.revealPeriodEndMillis.humanize(true) }</td>
                    </tr>
                </tbody>
            );
        } else {
            tableHeaderColSpan = 4;
            tableHeader = "Report summary";
            content = (
                <tbody>
                    <tr>
                        <td>Reported outcome</td>
                        <td>{utilities.getOutcomeName(report.reportedOutcome, market).outcome} { report.isUnethical ? "/ Unethical" : "" }</td>
                        <td>Fees</td>
                        <td>fees</td>
                    </tr>
                    <tr>
                        <td>Consensus</td>
                        <td>consensus</td>
                        <td>Reputation</td>
                        <td>reputation</td>
                    </tr>
                </tbody>
            );
        }

        return (
            <div className="table-container">
                <table className="tabular tabular-condensed">
                    <thead>
                        <tr>
                            <th colSpan={tableHeaderColSpan}>
                                { tableHeader }
                            </th>
                        </tr>
                    </thead>
                    { content }
                </table>

            </div>
        );
    },
    getHoldingsSection(openOrdersCount) {
        if (openOrdersCount != null) {
            return <span />;
            /*<div className="table-container holdings">
                <table className="tabular tabular-condensed">
                    <thead>
                    <tr>
                        <th colSpan="4">Your Trading [DUMMY]</th>
                    </tr>
                    </thead>

                    <tbody>
                    <tr>
                        <td className="title">Positions</td>
                        <td className="value">2</td>
                        <td className="title">Trades</td>
                        <td className="value">8</td>
                    </tr>
                    <tr>
                        <td className="title">Open Orders</td>
                        <td className="value">{ openOrdersCount }</td>
                        <td className="title">Profit / Loss</td>
                        <td className="value"><span className={ Math.random() > 0.5 ? 'green' : 'red' }>+5.06%</span>
                        </td>
                    </tr>
                    </tbody>
                </table>
            </div>*/
        } else {
            return null;
        }
    },

    /**
     *
     */
    getRowAction(market, report) {
        if (report != null) {
            if (report.isCommitPeriod) {
                return (
                    <Link className="btn btn-primary" to="report" params={{eventId: market.events[0].id.toString(16)}}>
                        Report
                    </Link>
                );
            } else if (report.isRevealPeriod) {
                if (!report.isConfirmed) {
                    return (
                        <button className="btn btn-primary" onClick={report.confirmReport}>
                            Confirm Report
                        </button>
                    )
                } else {
                    return null;
                }
            } else {
                return (
                    <Link className="btn btn-primary" to="report" params={{eventId: market.events[0].id.toString(16)}}>
                        View Details
                    </Link>
                );
            }
        }

        return (
            <Link className="btn btn-primary" to="market" params={{marketId: market.id.toString(16)}}>
                Trade
            </Link>
        );
    },
=======
>>>>>>> 2ddf0e58
    render() {
        let market = this.props.market;
        let tourClass = (this.props.tour) ? " tour" : "";
        let endDateLabel = (market.endDate != null && market.matured) ? "Matured" : "End Date";
        let endDateFormatted = market.endDate != null ? moment(market.endDate).format("MMM Do, YYYY") : "-";

        var tags = [];
        if (market.metadata && market.metadata.tags && market.metadata.tags.length) {
            console.log("tags:", market.metadata.tags);
            for (var i = 0, n = market.metadata.tags.length; i < n; ++i) {
                tags.push(<span className="tag">{market.metadata.tags[i]}</span>);
            }
        }

        let report = this.props.report;
        let reportSection = this.getReportSection(report, market);
        let holdingsSection = this.getHoldingsSection(this.props.numOpenOrders);
        let rowAction = this.getRowAction(market, report);

        return (
            <div className="market-row">
                <div className="info">
                    <h4 className={"description" + tourClass}>{market.description}</h4>
                    <div className="subtitle">
                        <span className="subtitle-label trading-fee-label">Trading Fee:</span>
                        <span className="subtitle-value trading-fee">{market.tradingFee ? +market.tradingFee.times(100).toFixed(2) + '%' : '-'}</span>
                        <span className="subtitle-label end-date-label">{endDateLabel}:</span>
                        <span className="subtitle-value end-date">{endDateFormatted}</span>
                    </div>
                    <div className="tags">
                        {tags}
                    </div>
                    <div className="details">
                        <div className="table-container outcomes">
                            <table className="tabular tabular-condensed">
                                <thead>
                                    <tr>
                                        <th colSpan="3">Market Leaders</th>
                                    </tr>
                                </thead>
                                <tbody>
                                    {market.outcomes.map((outcome) => {
                                        return (
                                            <OutcomeRow
                                                key={`${market._id}-${outcome.id}`}
                                                outcome={outcome}
                                                market={market}
                                                contentType={this.props.contentType} />
                                        );
                                    })}
                                </tbody>
                            </table>
                        </div>
<<<<<<< HEAD
                        { holdingsSection }
                        { reportSection }
=======
                        <div className="table-container holdings">
                            <table className="tabular tabular-condensed">
                                <thead>
                                    <tr>
                                        <th colSpan="4">Your Trading [DUMMY]</th>
                                    </tr>
                                </thead>

                                <tbody>
                                    <tr>
                                        <td className="title">Positions</td><td className="value">2</td>
                                        <td className="title">Trades</td><td className="value">8</td>
                                    </tr>
                                    <tr>
                                        <td className="title">Open Orders</td>
                                        <td className="value">{this.props.numOpenOrders}</td>
                                        <td className="title">Profit / Loss</td>
                                        <td className="value">
                                            <span className={Math.random() > 0.5 ? 'green' : 'red'}>+5.06%</span>
                                        </td>
                                    </tr>
                                </tbody>
                            </table>
                        </div>
>>>>>>> 2ddf0e58
                    </div>
                </div>

                <div className="buttons">
<<<<<<< HEAD
                    { rowAction }
=======
                    <Link ref="tradeButton"
                        className="btn btn-primary trade-button"
                        to="market"
                        params={{marketId: market.id.toString(16)}} >
                        Trade
                    </Link>
>>>>>>> 2ddf0e58
                </div>
            </div>
        );
    },

    componentDidMount() {
        var self = this;

        if (!this.props.tour || localStorage.getItem("tourMarketComplete") || localStorage.getItem("tourComplete")) {
            return;
        }

        localStorage.setItem("tourMarketComplete", true);

        let outcomes = this.props.market.outcomes.slice().reverse();
        let outcomeNames = utils.getOutcomeNames(this.props.market).slice().reverse();

        Shepherd.once('cancel', () => {
            console.log('**tourComplete');
            localStorage.setItem("tourComplete", true);
        });

        // TODO add glowing border to current top market
        tour.addStep("markets-list", {
            title: "Welcome to Augur!",
            text: "<p>On Augur, you can trade the probability of any real-world event happening.<br /></p>"+
                "<p>In this market, you are considering:<br /><br /><i>" + this.props.market.description + "</i></p>",
            attachTo: ".market-row .info .tour top",
            buttons: [{
                text: "Exit",
                classes: "shepherd-button-secondary",
                action: tour.cancel
            }, {
                text: "Next",
                action: tour.next
            }]
        });

        // TODO highlight outcome labels
        let outcomeList = "";
        for (let i = 0; i < outcomeNames.length; ++i) {
            outcomeList += "<li>" + outcomeNames[i] + " has a probability of " + (parseFloat(outcomes[i].price) * 100).toFixed(2) + "%</li>";
        }
        tour.addStep("outcomes", {
            text: "<p>This event has " + outcomeNames.length + " possible outcomes: " + outcomeNames.join(" or ") + "</p>" +
                "<p>According to the market:</p>"+
                "<ul class='tour-outcome-list'>" + outcomeList + "</ul>",
            attachTo: ".outcomes right",
            buttons: [{
                text: "Back",
                classes: "shepherd-button-secondary",
                action: tour.back
            }, {
                text: "Next",
                action: tour.next
            }]
        });

        // TODO highlight trade button
        tour.addStep("trade-button", {
            title: "What do you think?",
            text: "<p>" + this.props.market.description + " " + outcomeNames.join(" or ") + "?</p>"+
                "<p>If you feel strongly enough, put your money where your mouth is and click the Trade button!</p>",
            attachTo: ".buttons a left",
            buttons: [{
                text: "Exit Tour",
                classes: "shepherd-button-secondary",
                action: tour.cancel
            }, {
                text: "Back",
                classes: "shepherd-button-secondary",
                action: tour.back
            }],
            when: {
                show: function() {
                    let el = ReactDOM.findDOMNode(self.refs.tradeButton);
                    el.className += ' btn-highlighted super-highlight';
                },

                hide: function() {
                    let el = ReactDOM.findDOMNode(self.refs.tradeButton);
                    if (el) {
                        el.className = el.className.replace(' btn-highlighted super-highlight', '');
                    }
                }
            },
            advanceOn: '.trade-button click'
        });

        setTimeout(() => tour.start(), 3000);
    },

    componentWillUnmount() {
        tour.hide();
        Shepherd.off();
    }
});

module.exports = MarketRow;<|MERGE_RESOLUTION|>--- conflicted
+++ resolved
@@ -1,18 +1,11 @@
 let React = require("react");
-<<<<<<< HEAD
-let FluxMixin = require("fluxxor/lib/flux_mixin")(React);
-=======
 let ReactDOM = require("react-dom");
 let FluxMixin = require("fluxxor/lib/flux_mixin")(React);
 let StoreWatchMixin = require("fluxxor/lib/store_watch_mixin");
->>>>>>> 2ddf0e58
 let _ = require("lodash");
 let utilities = require("../../libs/utilities");
 let moment = require("moment");
-<<<<<<< HEAD
-=======
 let Shepherd = require("tether-shepherd");
->>>>>>> 2ddf0e58
 let Link = require("react-router/lib/components/Link");
 let OutcomeRow = require("./OutcomeRow");
 let utils = require("../../libs/utilities");
@@ -31,24 +24,16 @@
  */
 let MarketRow = React.createClass({
 
-<<<<<<< HEAD
-    mixins: [FluxMixin],
+    mixins: [FluxMixin, StoreWatchMixin("market")],
 
     getInitialState() {
         return {metadataTimer: null};
-=======
-    mixins: [FluxMixin, StoreWatchMixin("market")],
-
-    getInitialState() {
-        return {};
->>>>>>> 2ddf0e58
     },
 
     getStateFromFlux() {
         return {};
     },
 
-<<<<<<< HEAD
     componentDidMount() {
         this.getMetadata();
     },
@@ -147,10 +132,10 @@
                     </thead>
                     { content }
                 </table>
-
             </div>
         );
     },
+
     getHoldingsSection(openOrdersCount) {
         if (openOrdersCount != null) {
             return <span />;
@@ -215,13 +200,15 @@
         }
 
         return (
-            <Link className="btn btn-primary" to="market" params={{marketId: market.id.toString(16)}}>
+            <Link ref="tradeButton"
+                className="btn btn-primary trade-button"
+                to="market"
+                params={{marketId: market.id.toString(16)}} >
                 Trade
             </Link>
         );
     },
-=======
->>>>>>> 2ddf0e58
+
     render() {
         let market = this.props.market;
         let tourClass = (this.props.tour) ? " tour" : "";
@@ -275,49 +262,12 @@
                                 </tbody>
                             </table>
                         </div>
-<<<<<<< HEAD
                         { holdingsSection }
                         { reportSection }
-=======
-                        <div className="table-container holdings">
-                            <table className="tabular tabular-condensed">
-                                <thead>
-                                    <tr>
-                                        <th colSpan="4">Your Trading [DUMMY]</th>
-                                    </tr>
-                                </thead>
-
-                                <tbody>
-                                    <tr>
-                                        <td className="title">Positions</td><td className="value">2</td>
-                                        <td className="title">Trades</td><td className="value">8</td>
-                                    </tr>
-                                    <tr>
-                                        <td className="title">Open Orders</td>
-                                        <td className="value">{this.props.numOpenOrders}</td>
-                                        <td className="title">Profit / Loss</td>
-                                        <td className="value">
-                                            <span className={Math.random() > 0.5 ? 'green' : 'red'}>+5.06%</span>
-                                        </td>
-                                    </tr>
-                                </tbody>
-                            </table>
-                        </div>
->>>>>>> 2ddf0e58
                     </div>
                 </div>
-
                 <div className="buttons">
-<<<<<<< HEAD
                     { rowAction }
-=======
-                    <Link ref="tradeButton"
-                        className="btn btn-primary trade-button"
-                        to="market"
-                        params={{marketId: market.id.toString(16)}} >
-                        Trade
-                    </Link>
->>>>>>> 2ddf0e58
                 </div>
             </div>
         );
