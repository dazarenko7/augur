var React = require('react');
var Fluxxor = require("fluxxor");
var FluxMixin = Fluxxor.FluxMixin(React);
var StoreWatchMixin = Fluxxor.StoreWatchMixin;
var ReactBootstrap = require('react-bootstrap');
var Button = ReactBootstrap.Button;
var Modal = ReactBootstrap.Modal;
var ModalTrigger = ReactBootstrap.ModalTrigger;

var SendCashTrigger = require('./SendCash').SendCashTrigger;
var SendRepTrigger = require('./SendRep').SendRepTrigger;
var SendEtherTrigger = require('./SendEther').SendEtherTrigger;

var AccountDetailsModal = React.createClass({
  mixins: [FluxMixin, StoreWatchMixin('asset')],

  getInitialState: function () {
    return {
    };
  },

  getStateFromFlux: function () {
    var flux = this.getFlux();

    return {
      primaryAccount: flux.store('network').getAccount(),
      allAccounts:flux.store('network').getState().accounts,
      assets: flux.store('asset').getState(),
      ethereumClient: flux.store('config').getEthereumClient()
    }
  },

  onCashFaucet: function(event) {

    this.state.ethereumClient.cashFaucet();
  },

  onRepFaucet: function(event) {

    this.state.ethereumClient.repFaucet();
  },

  render: function () {
    return (
      <Modal {...this.props} id='account-modal'>
        <div className="modal-body clearfix">
            <h4>Account</h4>
            <p><b>Address</b><span className='detail'>{ this.state.primaryAccount }</span></p>
<<<<<<< HEAD
            <p><b>Cash</b><span className='detail'>{ this.state.assets.cash }<SendCashTrigger text='send' /></span></p>
            <p><b>Reputation</b><span className='detail'>{ this.state.assets.reputation }<SendRepTrigger text='send' /></span></p>
            <p><b>Gas</b><span className='detail'>{ this.state.assets.ether }<SendEtherTrigger text='send' /></span></p>
=======
            <p><b>Cash</b><span className='detail'>{ this.state.cashBalance }<SendCashTrigger text='send' /></span></p>
            <p><b>Reputation</b><span className='detail'>{ this.state.repBalance }<SendRepTrigger text='send' /></span></p>
            <p><b>Balance</b><span className='detail'>{ this.state.gasBalance }<SendGasTrigger text='send' /></span></p>
>>>>>>> cde60a4b
        </div>
        <div className="modal-footer clearfix">
          <Button bsSize='small' bsStyle='default' onClick={ this.onCashFaucet }>Cash Faucet<i className='fa fa-tint'></i></Button>
          <Button bsSize='small' bsStyle='default' onClick={ this.onRepFaucet }>Rep Faucet<i className='fa fa-tint'></i></Button>
        </div>
      </Modal>
    );
  }
});

var AccountDetailsTrigger = React.createClass({
  mixins: [FluxMixin],

  render: function () {
    return (
      <ModalTrigger modal={<AccountDetailsModal {...this.props} />}>
        <a href='#'>Account</a>
      </ModalTrigger>
    );
  }
});

module.exports = {
  AccountDetailsModal: AccountDetailsModal,
  AccountDetailsTrigger: AccountDetailsTrigger
};<|MERGE_RESOLUTION|>--- conflicted
+++ resolved
@@ -46,15 +46,9 @@
         <div className="modal-body clearfix">
             <h4>Account</h4>
             <p><b>Address</b><span className='detail'>{ this.state.primaryAccount }</span></p>
-<<<<<<< HEAD
             <p><b>Cash</b><span className='detail'>{ this.state.assets.cash }<SendCashTrigger text='send' /></span></p>
             <p><b>Reputation</b><span className='detail'>{ this.state.assets.reputation }<SendRepTrigger text='send' /></span></p>
-            <p><b>Gas</b><span className='detail'>{ this.state.assets.ether }<SendEtherTrigger text='send' /></span></p>
-=======
-            <p><b>Cash</b><span className='detail'>{ this.state.cashBalance }<SendCashTrigger text='send' /></span></p>
-            <p><b>Reputation</b><span className='detail'>{ this.state.repBalance }<SendRepTrigger text='send' /></span></p>
-            <p><b>Balance</b><span className='detail'>{ this.state.gasBalance }<SendGasTrigger text='send' /></span></p>
->>>>>>> cde60a4b
+            <p><b>ETHER</b><span className='detail'>{ this.state.assets.ether }<SendEtherTrigger text='send' /></span></p>
         </div>
         <div className="modal-footer clearfix">
           <Button bsSize='small' bsStyle='default' onClick={ this.onCashFaucet }>Cash Faucet<i className='fa fa-tint'></i></Button>
