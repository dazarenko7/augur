--- conflicted
+++ resolved
@@ -31,11 +31,7 @@
 
     getInitialState() {
         return {
-<<<<<<< HEAD
-=======
             image: "/images/augur_logo_bg.png",
-            metadataTimeout: null,
->>>>>>> 2ddf0e58
             priceHistoryTimeout: null,
             orderBookTimeout: null,
             addMarketModalOpen: false
@@ -46,21 +42,12 @@
         let self = this;
         let flux = this.getFlux();
         let marketId = new BigNumber(this.props.params.marketId, 16);
-<<<<<<< HEAD
-        let market = flux.store('market').getMarket(marketId);
-        let currentBranch = flux.store('branch').getCurrentBranch();
-        let account = flux.store('config').getAccount();
-        let handle = flux.store('config').getHandle();
-        let blockNumber = flux.store('network').getState().blockNumber;
-=======
         let market = flux.store("market").getMarket(marketId);
         let currentBranch = flux.store("branch").getCurrentBranch();
         let account = flux.store("config").getAccount();
         let handle = flux.store("config").getHandle();
         let blockNumber = flux.store("network").getState().blockNumber;
         var searchState = flux.store("search").getState();
-
->>>>>>> 2ddf0e58
         if (currentBranch && market && market.tradingPeriod &&
             currentBranch.currentPeriod >= market.tradingPeriod.toNumber()) {
             market.matured = true;
@@ -68,45 +55,6 @@
                 market.closable = true;
             }
         }
-<<<<<<< HEAD
-        return {market, account, handle, blockNumber};
-    },
-
-    componentDidMount() {
-        this.checkOrderBook();
-        this.getPriceHistory();
-
-        this.stylesheetEl = document.createElement("link");
-        this.stylesheetEl.setAttribute("rel", "stylesheet");
-        this.stylesheetEl.setAttribute("type", "text/css");
-        this.stylesheetEl.setAttribute("href", "/css/market-detail.css");
-        document.getElementsByTagName("head")[0].appendChild(this.stylesheetEl);
-    },
-    componentWillUnmount() {
-        this.stylesheetEl.remove();
-
-        clearTimeout(this.state.priceHistoryTimeout);
-        clearTimeout(this.state.orderBookTimeout);
-    },
-
-    checkOrderBook() {
-        console.info("checking order book...");
-        let market = this.state.market;
-        if (this.state.orderBookTimeout) {
-            clearTimeout(this.state.orderBookTimeout);
-        }
-        if (market && market.constructor === Object && market._id &&
-            !market.orderBookChecked) {
-            return this.getFlux().actions.market.checkOrderBook(market);
-        }
-        this.setState({orderBookTimeout: setTimeout(this.checkOrderBook, 5000)});
-    },
-
-    toggleCloseMarketModal(event) {
-        this.setState({closeMarketModalOpen: !this.state.closeMarketModalOpen});
-    },
-=======
-
         if (market && market.metadata && market.metadata.image) {
             let blob = new Blob([market.metadata.image], {type: "image/png"});
             let reader = new FileReader();
@@ -115,7 +63,6 @@
             };
             reader.readAsDataURL(blob);
         }
-
         return {
             market,
             account,
@@ -124,7 +71,40 @@
             tourMarketKey: abi.bignum(utils.getTourMarketKey(searchState.results))
         };
     },
->>>>>>> 2ddf0e58
+
+    componentDidMount() {
+        this.checkOrderBook();
+        this.getPriceHistory();
+
+        this.stylesheetEl = document.createElement("link");
+        this.stylesheetEl.setAttribute("rel", "stylesheet");
+        this.stylesheetEl.setAttribute("type", "text/css");
+        this.stylesheetEl.setAttribute("href", "/css/market-detail.css");
+        document.getElementsByTagName("head")[0].appendChild(this.stylesheetEl);
+    },
+    componentWillUnmount() {
+        this.stylesheetEl.remove();
+
+        clearTimeout(this.state.priceHistoryTimeout);
+        clearTimeout(this.state.orderBookTimeout);
+    },
+
+    checkOrderBook() {
+        console.info("checking order book...");
+        let market = this.state.market;
+        if (this.state.orderBookTimeout) {
+            clearTimeout(this.state.orderBookTimeout);
+        }
+        if (market && market.constructor === Object && market._id &&
+            !market.orderBookChecked) {
+            return this.getFlux().actions.market.checkOrderBook(market);
+        }
+        this.setState({orderBookTimeout: setTimeout(this.checkOrderBook, 5000)});
+    },
+
+    toggleCloseMarketModal(event) {
+        this.setState({closeMarketModalOpen: !this.state.closeMarketModalOpen});
+    },
 
     render() {
         let market = this.state.market;
