--- conflicted
+++ resolved
@@ -6,13 +6,9 @@
   accounts: null,
   peerCount: null,
   blockNumber: null,
-<<<<<<< HEAD
   gas: null,
   gasPrice: null,
   ethereumStatus: null
-=======
-  gasPrice: null
->>>>>>> f6ba757d
 };
 
 var NetworkStore = Fluxxor.createStore({
