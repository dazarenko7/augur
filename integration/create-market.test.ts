<<<<<<< HEAD
"use strict";
=======
// TODO: Add more tests to make this test suite match the create-market walkthrough
>>>>>>> cac9e23a

import "jest-environment-puppeteer";
import {dismissDisclaimerModal} from "./helpers/dismiss-disclaimer-modal";

const url = `${process.env.AUGUR_URL}`;
const timeoutMilliseconds = 9000; // TODO: Figure out a way to reduce timeout required for certain DOM elements

jest.setTimeout(100000);

describe("Create market page", () => {
  beforeAll(async () => {
    await page.goto(url);


    // TODO: Determine what a 'typical' desktop resolution would be for our users
    await page.setViewport({
      height: 1200,
      width: 1200
    });
  });

  it("should allow user to create a new yes/no market", async () => {
    await dismissDisclaimerModal(page);

    // Go to create-market page & wait for it to load
    await page.goto(url.concat("#/create-market"), { waitUntil: "networkidle0"});
    await page.waitForSelector("#cm__input--desc", { visible: true });

    // Fill out Define page
    await expect(page).toFill("#cm__input--desc", "Will this yes/no market be created successfully?");
    await expect(page).toFill("#cm__input--cat", "Integration Test");
    await expect(page).toFill("#cm__input--tag1", "Yes/No");
    await expect(page).toFill("#cm__input--tag2", "Test");
    await expect(page).toClick("button", { text: "Next: Outcome" });

    // Fill out Outcome page
    await expect(page).toClick("li button", { text: "Yes/No" });
    await expect(page).toFill("#cm__input--details", "Here is some additional information.");
    await expect(page).toClick("button", { text: "Next: Resolution" });

    // Fill out Resolution page
    await expect(page).toClick("button", { text: "Outcome will be detailed on a public website" });
    await expect(page).toFill(".create-market-form-styles_CreateMarketForm__fields li:nth-child(1) ul li div input", "https://www.reuters.com");
    await expect(page).toClick("button", { text: "Someone Else" });
    await expect(page).toFill(".create-market-form-styles_CreateMarketForm__fields li:nth-child(2) ul li div input", "0xbd355A7e5a7ADb23b51F54027E624BfE0e238DF6");
    await expect(page).toFill("#cm__input--date", "Jan 1, 2030");
    await expect(page).toSelect("#cm__input--time div:nth-child(1) select", "11");
    await expect(page).toSelect("#cm__input--time div:nth-child(2) select", "59");
    await expect(page).toSelect("#cm__input--time div:nth-child(3) select", "PM");
    await expect(page).toClick("button", { text: "Next: Liquidity" });

    // Fill out market creator settlement fee
    await expect(page).toFill("#cm__input--settlement", "1");

    // Place buy orders
    await expect(page).toFill("#cm__input--quantity", "2");
    await expect(page).toFill("#cm__input--limit-price", "0.4");
    await expect(page).toClick("button", { text: "Add Order" });

    await expect(page).toFill("#cm__input--quantity", "1");
    await expect(page).toFill("#cm__input--limit-price", "0.37");
    await expect(page).toClick("button", { text: "Add Order" });

    await expect(page).toFill("#cm__input--quantity", "3");
    await expect(page).toFill("#cm__input--limit-price", "0.34");
    await expect(page).toClick("button", { text: "Add Order" });

    // Place sell orders
    await expect(page).toClick("button", { text: "Sell" });

    await expect(page).toFill("#cm__input--quantity", "1");
    await expect(page).toFill("#cm__input--limit-price", "0.43");
    await expect(page).toClick("button", { text: "Add Order" });

    await expect(page).toFill("#cm__input--quantity", "2");
    await expect(page).toFill("#cm__input--limit-price", "0.47");
    await expect(page).toClick("button", { text: "Add Order" });

    await expect(page).toFill("#cm__input--quantity", "2");
    await expect(page).toFill("#cm__input--limit-price", "0.5");
    await expect(page).toClick("button", { text: "Add Order" });

    // Go to the Review page
    await expect(page).toClick("button", { text: "Next: Review" });

    // Submit new market
    await expect(page).toClick("button", { text: "Submit" });

    // Make sure user is redirected to Transactions page
    await page.waitForSelector(".transactions-styles_Transaction__item", { visible: true });

    // Go to new market trading page
    await page.goto(url.concat("#/markets?category=Integration%20Test&tags=Yes%2FNo"), { waitUntil: "networkidle0"});
    await page.waitForSelector(".market-common-styles_MarketCommon__topcontent h1 span a", { visible: true });
    await expect(page).toClick(".market-common-styles_MarketCommon__topcontent h1 span a", { timeout: timeoutMilliseconds });

    // TODO: Verify settlement fee is correct & liquidity got created
  });

  it("should allow user to create a new categorical market", async () => {
    // Go to create-market page & wait for it to load
    await page.goto(url.concat("#/create-market"), { waitUntil: "networkidle0"});
    await page.waitForSelector("#cm__input--desc", { visible: true });

    // Fill out Define page
    await expect(page).toFill("#cm__input--desc", "Will this categorical market be created successfully?", { timeout: timeoutMilliseconds });
    await expect(page).toFill("#cm__input--cat", "Integration Test");
    await expect(page).toFill("#cm__input--tag1", "Categorical");
    await expect(page).toFill("#cm__input--tag2", "Test");
    await expect(page).toClick("button", { text: "Next: Outcome" });

    // Fill out Outcome page
    await expect(page).toClick("button", { text: "Multiple Choice" });
    await expect(page).toFill(".create-market-form-outcome-styles_CreateMarketOutcome__categorical div:nth-child(1) input", "Outcome 1");
    await expect(page).toFill(".create-market-form-outcome-styles_CreateMarketOutcome__categorical div:nth-child(2) input", "Outcome 2");
    await expect(page).toFill(".create-market-form-outcome-styles_CreateMarketOutcome__categorical div:nth-child(3) input", "Outcome 3");
    await expect(page).toFill(".create-market-form-outcome-styles_CreateMarketOutcome__categorical div:nth-child(4) input", "Outcome 4");
    await expect(page).toFill(".create-market-form-outcome-styles_CreateMarketOutcome__categorical div:nth-child(5) input", "Outcome 5");
    await expect(page).toFill(".create-market-form-outcome-styles_CreateMarketOutcome__categorical div:nth-child(6) input", "Outcome 6");
    await expect(page).toFill(".create-market-form-outcome-styles_CreateMarketOutcome__categorical div:nth-child(7) input", "Outcome 7");
    await expect(page).toFill(".create-market-form-outcome-styles_CreateMarketOutcome__categorical div:nth-child(8) input", "Outcome 8");
    await expect(page).toFill("#cm__input--details", "Here is some additional information.");
    await expect(page).toClick("button", { text: "Next: Resolution" });

    // Fill out Resolution page
    await expect(page).toClick("button", { text: "Outcome will be detailed on a public website" });
    await expect(page).toFill(".create-market-form-styles_CreateMarketForm__fields li:nth-child(1) ul li div input", "https://www.reuters.com");
    await expect(page).toClick("button", { text: "Someone Else" });
    await expect(page).toFill(".create-market-form-styles_CreateMarketForm__fields li:nth-child(2) ul li div input", "0xbd355A7e5a7ADb23b51F54027E624BfE0e238DF6");
    await expect(page).toFill("#cm__input--date", "Jan 1, 2030");
    await expect(page).toSelect("#cm__input--time div:nth-child(1) select", "11");
    await expect(page).toSelect("#cm__input--time div:nth-child(2) select", "59");
    await expect(page).toSelect("#cm__input--time div:nth-child(3) select", "PM");
    await expect(page).toClick("button", { text: "Next: Liquidity" });

    // Fill out market creator settlement fee
    await expect(page).toFill("#cm__input--settlement", "1");

    // Place buy orders
    await expect(page).toFill("#cm__input--quantity", "2");
    await expect(page).toFill("#cm__input--limit-price", "0.4");
    await expect(page).toClick("button", { text: "Add Order" });

    await expect(page).toFill("#cm__input--quantity", "1");
    await expect(page).toFill("#cm__input--limit-price", "0.37");
    await expect(page).toClick("button", { text: "Add Order" });

    await expect(page).toFill("#cm__input--quantity", "3");
    await expect(page).toFill("#cm__input--limit-price", "0.34");
    await expect(page).toClick("button", { text: "Add Order" });

    // Place sell orders
    await expect(page).toClick("button", { text: "Sell" });

    await expect(page).toFill("#cm__input--quantity", "1");
    await expect(page).toFill("#cm__input--limit-price", "0.43");
    await expect(page).toClick("button", { text: "Add Order" });

    await expect(page).toFill("#cm__input--quantity", "2");
    await expect(page).toFill("#cm__input--limit-price", "0.47");
    await expect(page).toClick("button", { text: "Add Order" });

    await expect(page).toFill("#cm__input--quantity", "2");
    await expect(page).toFill("#cm__input--limit-price", "0.5");
    await expect(page).toClick("button", { text: "Add Order" });

    // Go to the Review page
    await expect(page).toClick("button", { text: "Next: Review" });

    // Submit new market
    await expect(page).toClick("button", { text: "Submit" });

    // Make sure user is redirected to Transactions page
    await page.waitForSelector(".transactions-styles_Transaction__item", { visible: true });

    // Go to new market trading page
    await page.goto(url.concat("#/markets?category=Integration%20Test&tags=Categorical"), { waitUntil: "networkidle0"});
    await page.waitForSelector(".market-common-styles_MarketCommon__topcontent h1 span a", { visible: true });
    await expect(page).toClick(".market-common-styles_MarketCommon__topcontent h1 span a", { timeout: timeoutMilliseconds });

    // TODO: Verify settlement fee is correct & liquidity got created
  });

  it("should allow user to create a new scalar market", async () => {
    // Go to create-market page & wait for it to load
    await page.goto(url.concat("#/create-market"), { waitUntil: "networkidle0"});
    await page.waitForSelector("#cm__input--desc", { visible: true });

    // Fill out Define page
    await expect(page).toFill("#cm__input--desc", "Will this scalar market be created successfully?", { timeout: timeoutMilliseconds });
    await expect(page).toFill("#cm__input--cat", "Integration Test");
    await expect(page).toFill("#cm__input--tag1", "Scalar");
    await expect(page).toFill("#cm__input--tag2", "Test");
    await expect(page).toClick("button", { text: "Next: Outcome" });

    // Fill out Outcome page
    await expect(page).toClick("button", { text: "Numerical Range" });
    await expect(page).toFill(".create-market-form-outcome-styles_CreateMarketOutcome__scalar div:nth-child(1) input", "0");
    await expect(page).toFill(".create-market-form-outcome-styles_CreateMarketOutcome__scalar div:nth-child(2) input", "30");
    await expect(page).toFill(".create-market-form-outcome-styles_CreateMarketOutcome__scalar div:nth-child(3) input", "0.5");
    await expect(page).toFill(".create-market-form-outcome-styles_CreateMarketOutcome__scalar div:nth-child(4) input", "0.0001");
    await expect(page).toFill("#cm__input--details", "Here is some additional information.");
    await expect(page).toClick("button", { text: "Next: Resolution" });

    // Fill out Resolution page
    await expect(page).toClick("button", { text: "Outcome will be detailed on a public website" });
    await expect(page).toFill(".create-market-form-styles_CreateMarketForm__fields li:nth-child(1) ul li div input", "https://www.reuters.com");
    await expect(page).toClick("button", { text: "Someone Else" });
    await expect(page).toFill(".create-market-form-styles_CreateMarketForm__fields li:nth-child(2) ul li div input", "0xbd355A7e5a7ADb23b51F54027E624BfE0e238DF6");
    await expect(page).toFill("#cm__input--date", "Jan 1, 2030");
    await expect(page).toSelect("#cm__input--time div:nth-child(1) select", "11");
    await expect(page).toSelect("#cm__input--time div:nth-child(2) select", "59");
    await expect(page).toSelect("#cm__input--time div:nth-child(3) select", "PM");
    await expect(page).toClick("button", { text: "Next: Liquidity" });

    // Fill out market creator settlement fee
    await expect(page).toFill("#cm__input--settlement", "1");

    // Place buy orders
    await expect(page).toFill("#cm__input--quantity", "12");
    await expect(page).toFill("#cm__input--limit-price", "1");
    await expect(page).toClick("button", { text: "Add Order" });

    await expect(page).toFill("#cm__input--quantity", "10");
    await expect(page).toFill("#cm__input--limit-price", "2");
    await expect(page).toClick("button", { text: "Add Order" });

    await expect(page).toFill("#cm__input--quantity", "7");
    await expect(page).toFill("#cm__input--limit-price", "3");
    await expect(page).toClick("button", { text: "Add Order" });

    // Place sell orders
    await expect(page).toClick("button", { text: "Sell" });

    await expect(page).toFill("#cm__input--quantity", "2");
    await expect(page).toFill("#cm__input--limit-price", "15");
    await expect(page).toClick("button", { text: "Add Order" });

    await expect(page).toFill("#cm__input--quantity", "1");
    await expect(page).toFill("#cm__input--limit-price", "17.5");
    await expect(page).toClick("button", { text: "Add Order" });

    await expect(page).toFill("#cm__input--quantity", "2");
    await expect(page).toFill("#cm__input--limit-price", "20");
    await expect(page).toClick("button", { text: "Add Order" });

    // Go to the Review page
    await expect(page).toClick("button", { text: "Next: Review" });

    // Submit new market
    await expect(page).toClick("button", { text: "Submit" });

    // Make sure user is redirected to Transactions page
    await page.waitForSelector(".transactions-styles_Transaction__item", { visible: true });

    // Go to new market trading page
    await page.goto(url.concat("#/markets?category=Integration%20Test&tags=Scalar"), { waitUntil: "networkidle0"});
    await page.waitForSelector(".market-common-styles_MarketCommon__topcontent h1 span a", { visible: true });
    await expect(page).toClick(".market-common-styles_MarketCommon__topcontent h1 span a", { timeout: timeoutMilliseconds });

    // TODO: Verify settlement fee is correct & liquidity got created
  });
});<|MERGE_RESOLUTION|>--- conflicted
+++ resolved
@@ -1,8 +1,6 @@
-<<<<<<< HEAD
 "use strict";
-=======
+
 // TODO: Add more tests to make this test suite match the create-market walkthrough
->>>>>>> cac9e23a
 
 import "jest-environment-puppeteer";
 import {dismissDisclaimerModal} from "./helpers/dismiss-disclaimer-modal";
