--- conflicted
+++ resolved
@@ -63,13 +63,10 @@
             "tradeGroupID": tradeGroupID,
         },
     ]
-<<<<<<< HEAD
-    assert orders.getOrder(orderID, BID, market.address, YES) == [0L, 0L, 0L, 0L, 0L, 0L, 0L, 0L]
-    assert fillOrderID == 1
-=======
+
     assert ordersFetcher.getOrder(orderID, BID, market.address, YES) == [0L, 0L, 0L, 0L, 0L, 0L, 0L, 0L]
     assert fillOrderID == 0
->>>>>>> 74bea94d
+
 
 def test_one_bid_on_books_buy_partial_order(contractsFixture):
     cash = contractsFixture.cash
@@ -121,13 +118,9 @@
             "tradeGroupID": tradeGroupID,
         },
     ]
-<<<<<<< HEAD
-    assert orders.getOrder(orderID, BID, market.address, YES) == [fix('0.5'), fix('0.6'), bytesToLong(tester.a1), fix('0.5', '0.6'), 0, 0, 0, 0L]
-    assert fillOrderID == 1
-=======
     assert ordersFetcher.getOrder(orderID, BID, market.address, YES) == [fix('0.5'), fix('0.6'), bytesToLong(tester.a1), fix('0.5', '0.6'), 0, 0, 0, 0L]
     assert fillOrderID == 0
->>>>>>> 74bea94d
+
 
 def test_one_bid_on_books_buy_excess_order(contractsFixture):
     cash = contractsFixture.cash
@@ -275,15 +268,9 @@
             "tradeGroupID": tradeGroupID,
         },
     ]
-<<<<<<< HEAD
-    assert orders.getOrder(orderID1, BID, market.address, YES) == [0, 0, 0, 0, 0, 0, 0, 0]
-    assert orders.getOrder(orderID2, BID, market.address, YES) == [0, 0, 0, 0, 0, 0, 0, 0]
-    assert fillOrderID == 1
-=======
     assert ordersFetcher.getOrder(orderID1, BID, market.address, YES) == [0, 0, 0, 0, 0, 0, 0, 0]
     assert ordersFetcher.getOrder(orderID2, BID, market.address, YES) == [0, 0, 0, 0, 0, 0, 0, 0]
     assert fillOrderID == 0
->>>>>>> 74bea94d
 
 def test_two_bids_on_books_buy_full_and_partial(contractsFixture):
     cash = contractsFixture.cash
@@ -364,15 +351,10 @@
             "tradeGroupID": tradeGroupID,
         },
     ]
-<<<<<<< HEAD
-    assert orders.getOrder(orderID1, BID, market.address, YES) == [0, 0, 0, 0, 0, 0, 0, 0]
-    assert orders.getOrder(orderID2, BID, market.address, YES) == [fix('0.4'), fix('0.6'), bytesToLong(tester.a3), fix('0.4', '0.6'), 0, 0, 0, 0]
-    assert fillOrderID == 1
-=======
+
     assert ordersFetcher.getOrder(orderID1, BID, market.address, YES) == [0, 0, 0, 0, 0, 0, 0, 0]
     assert ordersFetcher.getOrder(orderID2, BID, market.address, YES) == [fix('0.4'), fix('0.6'), bytesToLong(tester.a3), fix('0.4', '0.6'), 0, 0, 0, 0]
     assert fillOrderID == 0
->>>>>>> 74bea94d
 
 def test_two_bids_on_books_buy_one_full_then_make(contractsFixture):
     cash = contractsFixture.cash
@@ -497,13 +479,9 @@
             "tradeGroupID": tradeGroupID,
         },
     ]
-<<<<<<< HEAD
-    assert orders.getOrder(orderID, ASK, market.address, YES) == [0, 0, 0, 0, 0, 0, 0, 0]
-    assert fillOrderID == 1
-=======
+
     assert ordersFetcher.getOrder(orderID, ASK, market.address, YES) == [0, 0, 0, 0, 0, 0, 0, 0]
     assert fillOrderID == 0
->>>>>>> 74bea94d
 
 def test_one_ask_on_books_buy_partial_order(contractsFixture):
     cash = contractsFixture.cash
@@ -555,13 +533,10 @@
             "tradeGroupID": tradeGroupID,
         },
     ]
-<<<<<<< HEAD
-    assert orders.getOrder(orderID, ASK, market.address, YES) == [fix('0.5'), fix('0.6'), bytesToLong(tester.a1), fix('0.5', '0.4'), 0, 0, 0, 0]
-    assert fillOrderID == 1
-=======
+
+
     assert ordersFetcher.getOrder(orderID, ASK, market.address, YES) == [fix('0.5'), fix('0.6'), bytesToLong(tester.a1), fix('0.5', '0.4'), 0, 0, 0, 0]
     assert fillOrderID == 0
->>>>>>> 74bea94d
 
 def test_one_ask_on_books_buy_excess_order(contractsFixture):
     cash = contractsFixture.cash
@@ -709,15 +684,10 @@
             "tradeGroupID": tradeGroupID,
         },
     ]
-<<<<<<< HEAD
-    assert orders.getOrder(orderID1, ASK, market.address, YES) == [0, 0, 0, 0, 0, 0, 0, 0]
-    assert orders.getOrder(orderID2, ASK, market.address, YES) == [0, 0, 0, 0, 0, 0, 0, 0]
-    assert fillOrderID == 1
-=======
+
     assert ordersFetcher.getOrder(orderID1, ASK, market.address, YES) == [0, 0, 0, 0, 0, 0, 0, 0]
     assert ordersFetcher.getOrder(orderID2, ASK, market.address, YES) == [0, 0, 0, 0, 0, 0, 0, 0]
     assert fillOrderID == 0
->>>>>>> 74bea94d
 
 def test_two_asks_on_books_buy_full_and_partial(contractsFixture):
     cash = contractsFixture.cash
@@ -798,15 +768,10 @@
             "tradeGroupID": tradeGroupID,
         },
     ]
-<<<<<<< HEAD
-    assert orders.getOrder(orderID1, ASK, market.address, YES) == [0, 0, 0, 0, 0, 0, 0, 0]
-    assert orders.getOrder(orderID2, ASK, market.address, YES) == [fix('0.4'), fix('0.6'), bytesToLong(tester.a3), fix('0.4', '0.4'), 0, 0, 0, 0]
-    assert fillOrderID == 1
-=======
+
     assert ordersFetcher.getOrder(orderID1, ASK, market.address, YES) == [0, 0, 0, 0, 0, 0, 0, 0]
     assert ordersFetcher.getOrder(orderID2, ASK, market.address, YES) == [fix('0.4'), fix('0.6'), bytesToLong(tester.a3), fix('0.4', '0.4'), 0, 0, 0, 0]
     assert fillOrderID == 0
->>>>>>> 74bea94d
 
 def test_two_asks_on_books_buy_one_full_then_make(contractsFixture):
     cash = contractsFixture.cash
