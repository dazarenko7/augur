--- conflicted
+++ resolved
@@ -12,14 +12,9 @@
     "url": "https://github.com/AugurProject/augur"
   },
   "scripts": {
-<<<<<<< HEAD
-    "start": "firebase serve -p $PORT",
+    "start": "node server.js",
     "test": "mocha --compilers js:babel-register --recursive",
     "test:watch": "npm test -- --watch",
-=======
-    "start": "node server.js",
-    "test": "echo \"Error: no test specified\" && exit 1",
->>>>>>> 46b2cee8
     "_____": "",
     "watch": "clear; echo \"* * * *  WATCH  * * * *\"; NODE_ENV=development npm run -s watch:all",
     "watch:verbose": "clear; echo \"* * * *  WATCH  * * * *\"; NODE_ENV=verbose npm run -s watch:all",
@@ -73,18 +68,13 @@
     "exorcist": "^0.4.0",
     "inline-source-cli": "^1.1.1",
     "less": "^2.6.1",
-<<<<<<< HEAD
     "mocha": "^2.4.5",
-    "npm-check-updates": "^2.6.3",
-    "onchange": "^2.4.0",
     "proxyquire": "^1.7.4",
     "redux-mock-store": "^1.0.2",
-=======
     "node-static": "^0.7.7",
     "npm-check-updates": "^2.6.3",
     "onchange": "^2.4.0",
     "posix-getopt": "^1.2.0",
->>>>>>> 46b2cee8
     "rimraf": "^2.5.2",
     "sinon": "^1.17.3",
     "uglify-js": "^2.6.2",
