--- conflicted
+++ resolved
@@ -1,10 +1,6 @@
 {
   "name": "augur.js",
-<<<<<<< HEAD
-  "version": "1.5.5",
-=======
   "version": "1.5.6",
->>>>>>> a1f17c7e
   "description": "Augur JavaScript API",
   "main": "src/index.js",
   "scripts": {
@@ -17,11 +13,7 @@
   "dependencies": {
     "async": "1.5.2",
     "augur-abi": "0.4.2",
-<<<<<<< HEAD
-    "augur-contracts": "1.1.3",
-=======
     "augur-contracts": "1.1.4",
->>>>>>> a1f17c7e
     "bignumber.js": "2.3.0",
     "browser-request": "0.3.3",
     "chalk": "1.1.1",
