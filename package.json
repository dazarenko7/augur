{
  "name": "augur-ui",
  "version": "2.0.0",
  "description": "Augur UI",
  "author": "Augur Project",
  "license": "AAL",
  "repository": {
    "type": "git",
    "url": "https://github.com/AugurProject/augur"
  },
  "scripts": {
    "start": "http-server ./build -c-1 -p $PORT",
    "test": "mocha --compilers js:babel-register",
    "_____": "",
    "watch": "clear; echo \"* * * *  WATCH  * * * *\"; NODE_ENV=development npm run -s watch:all",
    "watch:dummy": "clear; echo \"* * * *  WATCH  * * * *\"; NODE_ENV=dummy npm run -s watch:all",
    "build": "clear; echo \"* * * *  BUILD  * * * *\"; NODE_ENV=production npm run -s build:all",
    "______": "",
    "build:all": "npm run -s clean && (npm run -s build:css & npm run -s build:assets & npm run -s build:augurjs & npm run -s build:js) && npm run -s build:html && npm run -s build:finish",
    "build:assets": "cp ./src/assets/. ./build/$npm_package_version -R && cp $npm_package_config_assets_folder ./build/$npm_package_version -R && echo ---------ASSETS---------`date +%r`",
    "build:augurjs": "[ $NODE_ENV = dummy ] && touch ./build/$npm_package_version/augur.min.js || browserify $npm_package_config_augurjs_entry_folder/index.js --standalone augurjs | derequire | npm run -s partial:uglify > ./build/$npm_package_version/augur.min.js -R && echo ---------AUGURJS--------`date +%r`",
    "build:css": "for file in $npm_package_config_less_entry_files; do lessc $file | cleancss --s0 | npm run -s partial:replaceAssets > ./build/$npm_package_version/$(basename $file | sed -e 's~less~css~') ; done && echo ---------CSS------------`date +%r`",
    "build:js": "npm run -s build:js:browserify | npm run -s partial:replaceAssets | npm run -s partial:uglify > ./build/$npm_package_version/build.js && echo ---------JS-------------`date +%r`",
    "build:js:browserify": "browserify $npm_package_config_js_entry_file --extension=.js --extension=.jsx -x 'augur.js' -t [ babelify --presets [ es2015 stage-0 react ] ] -t [envify purge]",
    "build:html": "cat ./src/index.html | npm run -s partial:replaceAssets | npm run -s build:html:inline_sources > $(npm run -s partial:index_filename) && echo ---------HTML-----------`date +%r`",
    "build:html:inline_sources": "inline-source --compress false --root ./build -",
    "build:finish": "echo ---------FINISHED-------`date +%r`",
    "_______": "",
    "watch:all": "npm run -s clean && (npm run -s watch:css & npm run -s watch:assets & npm run -s watch:augurjs & npm run -s watch:js & npm run -s watch:html)",
    "watch:assets": "onchange './src/assets/**' -i -- npm run -s build:assets",
    "watch:augurjs": "onchange $npm_package_config_augurjs_entry_folder/** -i -- npm run -s build:augurjs",
    "watch:css": "onchange './src/**/*.less' -i -- npm run -s build:css",
    "watch:js": "watchify $npm_package_config_js_entry_file --extension=.js --extension=.jsx -x 'augur.js' -t [ babelify --presets [ es2015 stage-0 react ] ] -t [envify purge] --debug -o 'exorcist ./build/$npm_package_version/build.js.map | npm run -s partial:replaceAssets > ./build/$npm_package_version/build.js && echo ---------WATCHIFY--------`date +%r`'",
    "watch:html": "onchange './src/index.html' -i -- npm run -s build:html",
    "________": "",
    "clean": "rimraf ./build/* && mkdir -p ./build/$npm_package_version && mkdir -p ./build/$npm_package_version && touch $(npm run -s partial:index_filename) && echo ---------CLEAN----------`date +%r`",
    "_________": "",
    "partial:replaceAssets": "sed 's~${build_folder}~'$npm_package_version'~g'",
    "partial:uglify": "[ $NODE_ENV = production ] && uglifyjs --compress drop_console,unused=true --mangle --screw-ie8 || cat",
    "partial:index_filename": "[ $NODE_ENV != production ] && echo \"./build/index.html\" || echo \"./build/index-$npm_package_version.html\""
  },
  "dependencies": {
    "augur-abi": "^0.2.7",
    "augur-ui-react-components": "git+https://github.com/AugurProject/augur-ui-react-components.git",
    "augur.js": "^0.19.0",
    "bignumber.js": "^2.3.0",
    "memoizerific": "^1.5.2",
    "redux": "^3.5.1",
    "redux-thunk": "^2.0.1",
    "secure-random": "^1.1.1"
  },
  "devDependencies": {
    "babel-preset-es2015": "^6.6.0",
    "babel-preset-react": "^6.5.0",
    "babel-preset-stage-0": "^6.5.0",
    "babel-register": "^6.7.2",
    "babelify": "^7.2.0",
    "browserify": "^13.0.0",
    "browserify-shim": "^3.8.12",
    "chai": "^3.5.0",
    "clean-css": "^3.4.12",
    "derequire": "^2.0.3",
    "envify": "^3.4.0",
    "exorcist": "^0.4.0",
    "firebase-tools": "^2.2.1",
    "http-server": "^0.9.0",
    "inline-source-cli": "^1.1.1",
    "less": "^2.6.1",
<<<<<<< HEAD
    "mocha": "^2.4.5",
    "npm-check-updates": "^2.6.1",
    "onchange": "^2.3.0",
=======
    "npm-check-updates": "^2.6.2",
    "onchange": "^2.4.0",
>>>>>>> 2aba4f3f
    "rimraf": "^2.5.2",
    "uglify-js": "^2.6.2",
    "watchify": "^3.7.0"
  },
  "browserify": {
    "transform": [
      "browserify-shim"
    ]
  },
  "browserify-shim": {
    "ga": "global:ga",
    "augur.js": "global:augurjs"
  },
  "config": {
    "js_entry_file": "./src/index.js",
    "less_entry_files": "./src/less/*.less",
    "assets_folder": "./node_modules/augur-ui-react-components/dist/assets/**",
    "augurjs_entry_folder": "./node_modules/augur.js/src"
  }
}<|MERGE_RESOLUTION|>--- conflicted
+++ resolved
@@ -66,14 +66,9 @@
     "http-server": "^0.9.0",
     "inline-source-cli": "^1.1.1",
     "less": "^2.6.1",
-<<<<<<< HEAD
     "mocha": "^2.4.5",
-    "npm-check-updates": "^2.6.1",
-    "onchange": "^2.3.0",
-=======
     "npm-check-updates": "^2.6.2",
     "onchange": "^2.4.0",
->>>>>>> 2aba4f3f
     "rimraf": "^2.5.2",
     "uglify-js": "^2.6.2",
     "watchify": "^3.7.0"
