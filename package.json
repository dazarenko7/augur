{
  "name": "augur-ui",
  "version": "2.0.0",
  "description": "Augur UI",
  "author": "Augur Project",
  "license": "AAL",
  "engines": {
    "node": ">= 4.2.x"
  },
  "repository": {
    "type": "git",
    "url": "https://github.com/AugurProject/augur"
  },
  "scripts": {
    "watch": "clear; echo '* NPM UPDATE *'; npm update; echo '* CLEAN * HTML * ENV * FAVICON * ASSETS * CSS * WATCHIFY *'; NODE_ENV=development npm run -s watch:all",
    "watch:noUp": "clear; echo '* CLEAN * HTML * ENV * FAVICON * ASSETS * CSS * WATCHIFY *'; NODE_ENV=development npm run -s watch:all",
    "start": "node app.js",
    "build": "clear; echo '* NPM UPDATE *'; echo '* * * *  BUILD  * * * *'; NODE_ENV=production npm run -s build:all",
    "build:dev": "clear; echo '* NPM UPDATE *'; echo '* * * *  BUILD  * * * *'; NODE_ENV=development npm run -s build:all",
    "test": "clear; NODE_ENV=test mocha",
    "test:watch": "clear; npm test -- --watch",
    "lint": "echo begin linting... && eslint src/*.js src/services/* src/utils/* src/modules/* && echo linting complete.",
    "coverage": "istanbul cover ./node_modules/mocha/bin/_mocha --report lcovonly -- -R spec && cat ./coverage/lcov.info | ./node_modules/coveralls/bin/coveralls.js && rm -rf ./coverage",
    "link": "npm link augur.js && npm link augur-ui-react-components",
    "deploy-firebase": "firebase deploy",
    "publish-ipfs": "ipfs name publish `ipfs add -rq build | tail -1`",
    "restart-faucet": "ssh augur@eth1.augur.net \"sudo service faucet restart\"",
    "_____": "",
    "build:all": "npm run -s clean && (npm run -s build:css & npm run -s build:assets & npm run -s build:env & npm run -s build:favicon & npm run -s build:js) && npm run -s build:html && npm run -s build:finish",
    "build:env": "cp ./src/env.json ./build/ && echo ---------ENV------------`date +%r`",
    "build:assets": "cp -R ./src/assets/. ./build/$npm_package_version/assets && cp -R $npm_package_config_assets_folder ./build/$npm_package_version/assets && echo ---------ASSETS---------`date +%r`",
    "build:css": "for file in $npm_package_config_less_entry_files; do lessc $file | cleancss --s0 | npm run -s partial:replaceBuildFolderString > ./build/$npm_package_version/$(basename $file | sed -e 's~less~css~') ; done && echo ---------CSS------------`date +%r`",
    "build:js": "npm run -s build:js:browserify | npm run -s partial:replaceBuildFolderString | npm run -s partial:uglify -- --mangle > ./build/$npm_package_version/build.js && echo ---------JS-------------`date +%r`",
    "build:js:browserify": "browserify $npm_package_config_js_entry_file --extension=.js --extension=.jsx -t [ babelify --presets [ es2015 stage-0 ] ] -t [envify purge]",
    "build:favicon": "cp ./src/favicon.ico ./build/ && cat ./src/manifest.json | npm run -s partial:replaceBuildFolderString | npm run -s build:inline_sources > ./build/manifest.json && echo ---------FAVICON--------`date +%r`",
    "build:html": "cat ./src/index.html | npm run -s partial:replaceBuildFolderString | npm run -s build:inline_sources > $(npm run -s partial:index_filename) && echo ---------HTML-----------`date +%r`",
    "build:inline_sources": "inline-source --compress false --root ./build -",
    "build:finish": "echo ---------FINISHED-------`date +%r`",
    "______": "",
    "watch:all": "npm run -s clean && (npm run -s watch:css & npm run -s watch:env & npm run -s watch:favicon & npm run -s watch:assets & npm run -s watch:js & npm run -s watch:html)",
    "watch:env": "onchange './src/env.json' -i -- npm run -s build:env",
    "watch:assets": "onchange './src/assets/**' -i -- npm run -s build:assets",
    "watch:css": "onchange './src/**/*.less' -i -- npm run -s build:css",
    "watch:js": "watchify $npm_package_config_js_entry_file --extension=.js --extension=.jsx -t [ babelify --presets [ es2015 stage-0 ] ] -t [envify purge] --debug -o 'exorcist ./build/$npm_package_version/build.js.map | npm run -s partial:replaceBuildFolderString > ./build/$npm_package_version/build.js && echo ---------WATCHIFY--------`date +%r`'",
    "watch:favicon": "onchange './src/favicon.ico' './src/manifest.json' -i -- npm run -s build:favicon",
    "watch:html": "onchange './src/index.html' -i -- npm run -s build:html",
    "_______": "",
    "lint:specific": "eslint",
    "lint:test": "eslint test/*.js test/**/*",
    "________": "",
    "clean": "rimraf ./build/* && mkdir -p ./build/$npm_package_version && mkdir -p ./build/$npm_package_version && touch $(npm run -s partial:index_filename) && echo ---------CLEAN----------`date +%r`",
    "_________": "",
    "partial:replaceBuildFolderString": "sed 's~${build_folder}~'$npm_package_version'~g'",
    "partial:uglify": "[ $NODE_ENV != production ] && cat || uglifyjs --compress drop_console,unused=true --screw-ie8",
    "partial:uglify:do": "uglifyjs --compress drop_console,unused=true --screw-ie8",
    "partial:index_filename": "[ $NODE_ENV != production ] && echo './build/index.html' || echo \"./build/index-$npm_package_version.html\""
  },
  "dependencies": {
    "async": "1.5.2",
<<<<<<< HEAD
    "augur-ui-react-components": "^3.3.0",
    "augur-ui-webserver": "1.1.0",
=======
    "augur-ui-react-components": "3.3.1",
>>>>>>> ea46767e
    "augur.js": "2.9.13",
    "bignumber.js": "2.3.0",
    "express": "^4.14.0",
    "helmet": "^2.3.0",
    "memoizerific": "1.8.4",
    "prerender-node": "^2.4.0",
    "redux": "3.5.2",
    "redux-thunk": "2.1.0",
<<<<<<< HEAD
    "rimraf": "2.5.4",
    "secure-random": "1.1.1"
=======
    "secure-random": "1.1.1",
    "express": "^4.14.0",
    "helmet": "^2.3.0",
    "prerender-node": "^2.4.0",
    "rimraf": "2.5.4",

>>>>>>> ea46767e
  },
  "devDependencies": {
    "babel-eslint": "6.1.2",
    "babel-plugin-transform-remove-console": "6.8.0",
    "babel-preset-es2015": "6.9.0",
    "babel-preset-react": "6.11.1",
    "babel-preset-stage-0": "6.5.0",
    "babel-register": "6.11.6",
    "babelify": "7.3.0",
    "browserify": "13.1.0",
    "browserify-shim": "3.8.12",
    "chai": "3.5.0",
    "clean-css": "3.4.19",
    "core-js": "2.4.1",
    "coveralls": "2.11.12",
    "derequire": "2.0.3",
    "envify": "3.4.1",
    "eslint": "2.x.x",
    "eslint-config-airbnb": "9.0.1",
    "eslint-plugin-import": "1.10.2",
    "eslint-plugin-jsx-a11y": "1.5.5",
    "eslint-plugin-react": "5.2.2",
    "exorcist": "0.4.0",
    "firebase-tools": "3.0.6",
    "inline-source-cli": "1.1.1",
    "istanbul": "1.0.0-alpha.2",
    "less": "2.7.1",
    "mocha": "3.0.2",
    "mocha-lcov-reporter": "1.2.0",
    "npm-check-updates": "2.8.0",
    "onchange": "2.5.0",
    "proxyquire": "1.7.10",
    "redux-mock-store": "1.1.2",
    "rimraf": "2.5.4",
    "shared-git-hooks": "^1.2.1",
    "sinon": "1.17.5",
    "uglify-js": "2.7.0",
    "watchify": "3.7.0"
  },
  "browserify": {
    "transform": [
      "browserify-shim"
    ]
  },
  "browserify-shim": {
    "ga": "global:ga",
    "env": "global:env"
  },
  "config": {
    "js_entry_file": "./src/index.js",
    "less_entry_files": "./src/less/*.less",
    "assets_folder": "./node_modules/augur-ui-react-components/build/assets/**"
  }
}<|MERGE_RESOLUTION|>--- conflicted
+++ resolved
@@ -57,12 +57,7 @@
   },
   "dependencies": {
     "async": "1.5.2",
-<<<<<<< HEAD
-    "augur-ui-react-components": "^3.3.0",
-    "augur-ui-webserver": "1.1.0",
-=======
     "augur-ui-react-components": "3.3.1",
->>>>>>> ea46767e
     "augur.js": "2.9.13",
     "bignumber.js": "2.3.0",
     "express": "^4.14.0",
@@ -71,17 +66,11 @@
     "prerender-node": "^2.4.0",
     "redux": "3.5.2",
     "redux-thunk": "2.1.0",
-<<<<<<< HEAD
-    "rimraf": "2.5.4",
-    "secure-random": "1.1.1"
-=======
     "secure-random": "1.1.1",
     "express": "^4.14.0",
     "helmet": "^2.3.0",
     "prerender-node": "^2.4.0",
     "rimraf": "2.5.4",
-
->>>>>>> ea46767e
   },
   "devDependencies": {
     "babel-eslint": "6.1.2",
