{
  "name": "augur.js",
  "version": "4.7.0-22",
  "description": "Augur JavaScript API",
  "author": "The Augur Developers <team@augur.net>",
  "license": "MIT",
  "main": "src/index.js",
  "scripts": {
    "test": "mocha test/unit",
    "lint": "eslint src test/unit scripts/canned-markets",
    "coverage-save": "istanbul cover ./node_modules/mocha/bin/_mocha test/unit/",
    "coverage": "istanbul cover --include-all-sources --root ./src ./node_modules/mocha/bin/_mocha test/unit",
    "link": "npm link ethrpc ethereumjs-connect keythereum speedomatic augur-contracts",
    "build": "genversion src/version.js && babel ./node_modules/uuid-parse --source-root ./node_modules/uuid-parse -d ./node_modules/uuid-parse && babel ./src --source-root ./src -d ./build && browserify ./exports.js > ./dist/augur.js && uglifyjs ./dist/augur.js > ./dist/augur.min.js",
    "preversion": "npm test",
    "version": "npm run build && git add -A dist src/version.js package.json package-lock.json",
    "update-contracts": "bash update-contracts.sh",
    "release:dev": "npm version prerelease && git push && git push --tags && npm publish --tag dev",
    "release:patch": "npm version patch && git push && git push --tags && npm publish",
    "release:minor": "npm version minor && git push && git push --tags && npm publish",
    "release:major": "npm version major && git push && git push --tags && npm publish"
  },
  "dependencies": {
    "async": "1.5.2",
    "augur-contracts": "3.4.0-8",
    "bignumber.js": "2.3.0",
    "clone": "2.1.1",
<<<<<<< HEAD
    "ethereumjs-connect": "4.4.5",
    "ethrpc": "4.5.0",
    "event-emitter": "0.3.5",
=======
    "ethereumjs-connect": "4.4.6",
    "ethrpc": "4.5.1",
>>>>>>> cede55d7
    "immutable-delete": "1.1.0",
    "keccak": "1.2.0",
    "keythereum": "1.0.2",
    "lodash.assign": "4.2.0",
    "lodash.isequal": "4.5.0",
    "speedomatic": "2.1.1",
    "uuid": "3.0.0",
    "uuid-parse": "1.0.0"
  },
  "devDependencies": {
    "babel-cli": "6.22.2",
    "babel-plugin-transform-es3-member-expression-literals": "6.22.0",
    "babel-plugin-transform-es3-property-literals": "6.22.0",
    "babel-plugin-uglify": "1.0.2",
    "babel-preset-env": "1.6.0",
    "babel-preset-react": "6.1.18",
    "babel-preset-stage-0": "6.16.0",
    "babelify": "7.2.0",
    "browserify": "12.0.1",
    "chai": "3.5.0",
    "chalk": "1.1.1",
    "coveralls": "2.11.3",
    "eslint": "3.17.1",
    "genversion": "1.1.3",
    "istanbul": "0.4.5",
    "mocha": "3.2.0",
    "mocha-lcov-reporter": "0.0.2",
    "proxyquire": "1.7.11",
    "uglify-js": "2.6.1"
  },
  "engines": {
    "node": ">= 4.2.x"
  },
  "typings": "./index.d.ts",
  "repository": {
    "type": "git",
    "url": "https://github.com/AugurProject/augur.js.git"
  },
  "keywords": [],
  "bugs": {
    "url": "https://github.com/AugurProject/augur.js/issues"
  },
  "homepage": "https://github.com/AugurProject/augur.js",
  "directories": {
    "dist": "dist",
    "scripts": "scripts",
    "src": "src",
    "test": "test"
  }
}<|MERGE_RESOLUTION|>--- conflicted
+++ resolved
@@ -25,14 +25,9 @@
     "augur-contracts": "3.4.0-8",
     "bignumber.js": "2.3.0",
     "clone": "2.1.1",
-<<<<<<< HEAD
-    "ethereumjs-connect": "4.4.5",
-    "ethrpc": "4.5.0",
-    "event-emitter": "0.3.5",
-=======
     "ethereumjs-connect": "4.4.6",
     "ethrpc": "4.5.1",
->>>>>>> cede55d7
+    "event-emitter": "0.3.5",
     "immutable-delete": "1.1.0",
     "keccak": "1.2.0",
     "keythereum": "1.0.2",
