{
  "name": "augur-ui",
<<<<<<< HEAD
  "version": "5.1.0-0",
=======
  "version": "5.0.0",
>>>>>>> 146e5cc1
  "description": "Augur UI",
  "author": "The Augur Developers <team@augur.net>",
  "license": "AAL",
  "engines": {
    "node": ">=6.11.4"
  },
  "repository": {
    "type": "git",
    "url": "https://github.com/AugurProject/augur"
  },
  "scripts": {
    "clean": "rimraf build; rimraf node_modules",
    "nuke": "yarn clean; rimraf yarn.lock; rimraf package-lock.json",
    "dev": "node scripts/dev.js",
    "build": "node scripts/build.js",
    "build:mainnet": "ETHEREUM_NETWORK=mainnet node scripts/build.js",
    "start": "node server.js",
    "__": "",
    "integration:headless": "AUGUR_URL='http://localhost:8080/' jest --runInBand --detectOpenHandles --forceExit",
    "integration": "HEADLESS=false npm run integration:headless",
    "lint": "node scripts/lint.js",
    "lit": "echo 'so lit'",
    "prettier": "prettier --write **/*.ts",
    "test": "node scripts/test.js",
    "kickoff": "./scripts/setup-local-dev.sh",
    "___": "",
    "link": "npm link augur.js keythereum",
    "reinstall": "./scripts/reinstall.sh",
    "----": "",
    "docker:build": "docker build --tag augurproject/augur:latest  .",
    "docker:push": "docker push augurproject/augur:latest",
    "docker:release:stable": "scripts/release-stable.sh",
    "docker:release": "scripts/release-docker.sh",
    "docker:geth:pop": "npm explore augur.js -- npm run docker:geth:pop",
    "docker:spin-up": "npm run docker:pull && npm run docker:start",
    "docker:start": "AUGUR_CORE_VERSION=$(npm explore augur.js -- npm run --silent core:version) docker-compose up",
    "docker:pull": "AUGUR_CORE_VERSION=$(npm explore augur.js -- npm run --silent core:version) docker-compose pull",
    "docker:spin-down": "AUGUR_CORE_VERSION=$(npm explore augur.js -- npm run --silent core:version) docker-compose down",
    "git:push:protected": "PUSH_PROTECTED_BRANCHES=true git push",
    "prepush": "node scripts/pre-push.js",
    "version": "npm run build:mainnet"
  },
  "dependencies": {
    "async": "2.6.0",
    "augur.js": "5.0.0",
    "bignumber.js": "6.0.0",
    "bs58": "4.0.1",
    "classnames": "2.2.5",
    "clipboard": "1.7.1",
    "d3": "4.12.0",
    "edge-login-ui-web": "0.3.3",
    "ethereumjs-ledger": "2.1.4",
    "ethereumjs-tx": "1.3.3",
    "ethereumjs-util": "^5.2.0",
    "express": "4.16.2",
    "helmet": "3.9.0",
    "highcharts": "6.0.3",
    "immutable-delete": "1.1.0",
    "keythereum": "1.0.2",
    "lodash": "4.17.4",
    "memoizee": "0.4.11",
    "mnid": "0.1.1",
    "moment": "2.21.0",
    "prop-types": "15.6.0",
    "qrcode.react": "0.7.2",
    "query-string": "^6.1.0",
    "react": "16.2.0",
    "react-addons-shallow-compare": "15.6.2",
    "react-dates": "15.1.0",
    "react-datetime": "2.11.0",
    "react-dom": "16.2.0",
    "react-faux-dom": "4.1.0",
    "react-helmet": "5.2.0",
    "react-redux": "5.0.6",
    "react-router-dom": "4.2.2",
    "react-textfit": "1.1.0",
    "react-tooltip": "3.4.0",
    "redux": "3.7.2",
    "redux-devtools-extension": "2.13.2",
    "redux-thunk": "2.2.0",
    "redux-whenever": "2.0.8",
    "reselect": "3.0.1",
    "scroll-snap": "1.0.5",
    "shelljs": "0.7.8",
    "shifty": "2.1.0",
    "speedomatic": "2.1.4"
  },
  "devDependencies": {
    "@types/expect-puppeteer": "^2.2.2",
    "@types/jest": "^23.0.0",
    "@types/jest-environment-puppeteer": "^2.2.0",
    "@types/puppeteer": "^1.3.3",
    "autoprefixer": "7.1.6",
    "babel-core": "6.26.3",
    "babel-eslint": "8.1.0",
    "babel-jest": "^23.0.1",
    "babel-loader": "7.1.2",
    "babel-plugin-istanbul": "4.1.4",
    "babel-plugin-module-resolver": "3.0.0",
    "babel-plugin-rewire": "1.1.0",
    "babel-plugin-transform-react-remove-prop-types": "0.4.10",
    "babel-plugin-transform-runtime": "6.23.0",
    "babel-preset-es2015": "6.24.1",
    "babel-preset-react": "6.24.1",
    "babel-preset-stage-0": "6.24.1",
    "babel-register": "6.26.0",
    "chai": "4.1.2",
    "chai-subset": "1.6.0",
    "chalk": "2.3.0",
    "clean-css": "4.1.9",
    "copy-webpack-plugin": "4.2.3",
    "coveralls": "3.0.0",
    "css-loader": "0.28.7",
    "cssnano": "4.0.0-rc.2",
    "derequire": "2.0.6",
    "enzyme": "3.3.0",
    "enzyme-adapter-react-16": "1.1.1",
    "eslint": "4.12.1",
    "eslint-config-airbnb": "16.1.0",
    "eslint-import-resolver-babel-module": "3.0.0",
    "eslint-import-resolver-webpack": "0.8.3",
    "eslint-plugin-import": "2.8.0",
    "eslint-plugin-jsx-a11y": "6.0.2",
    "eslint-plugin-react": "7.5.1",
    "extract-text-webpack-plugin": "3.0.2",
    "file-loader": "1.1.5",
    "git-revision-webpack-plugin": "2.5.1",
    "html-loader": "0.5.1",
    "html-webpack-plugin": "2.30.1",
    "http": "0.0.0",
    "https": "1.0.0",
    "husky": "^0.14.3",
    "ignore-styles": "5.0.1",
    "import-glob-loader": "1.1.0",
    "inline-source-cli": "1.2.0",
    "istanbul": "1.1.0-alpha.1",
    "jest": "^23.1.0",
    "jest-puppeteer": "^3.0.1",
    "json-loader": "0.5.7",
    "less": "2.7.3",
    "less-loader": "4.0.5",
    "listr": "0.13.0",
    "mocha": "5.2.0",
    "mocha-lcov-reporter": "1.3.0",
    "normalize.css": "7.0.0",
    "null-loader": "0.1.1",
    "nyc": "11.0.2",
    "onchange": "3.2.1",
    "postcss-loader": "2.0.9",
    "prettier": "1.13.5",
    "proxyquire": "1.8.0",
    "puppeteer": "^1.5.0",
    "redux-mock-store": "1.3.0",
    "regenerator-runtime": "^0.11.1",
    "rimraf": "2.6.2",
    "sinon": "2.0.0",
    "sinon-stub-promise": "4.0.0",
    "style-loader": "0.19.0",
    "stylelint": "8.3.1",
    "stylelint-config-standard": "16.0.0",
    "stylelint-no-browser-hacks": "1.0.2",
    "stylelint-order": "0.4.3",
    "ts-jest": "^22.4.6",
    "typescript": "^2.9.1",
    "uglifyjs-webpack-plugin": "1.2.2",
    "watchify": "3.9.0",
    "webpack": "3.10.0",
    "webpack-dev-middleware": "2.0.3",
    "webpack-hot-middleware": "2.21.0",
    "webpack-merge": "4.1.1"
  }
}<|MERGE_RESOLUTION|>--- conflicted
+++ resolved
@@ -1,10 +1,6 @@
 {
   "name": "augur-ui",
-<<<<<<< HEAD
   "version": "5.1.0-0",
-=======
-  "version": "5.0.0",
->>>>>>> 146e5cc1
   "description": "Augur UI",
   "author": "The Augur Developers <team@augur.net>",
   "license": "AAL",
