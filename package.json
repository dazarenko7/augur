{
  "name": "augur-node",
  "version": "0.1.0",
  "description": "Augur Node",
  "author": "The Augur Developers <team@augur.net>",
  "license": "MIT",
  "main": "build/index.js",
  "typings": "definitions/index",
  "typescript": {
    "definition": "definitions/index"
  },
  "directories": {
    "src": "src",
    "test": "test"
  },
  "scripts": {
    "start": "node ./build",
    "test": "mocha test",
    "lint": "tslint -c tslint.json -p . ./src/*.ts ./src/**/*.ts ./src/**/**/*.ts ./src/**/**/**/*.ts && eslint test",
    "build": "tsc",
    "nuke": "rm -f package-lock.json; rm -f yarn.lock; rm -rf node_modules; rm -rf build && npm run clean",
    "migrate": "node ./node_modules/knex/bin/cli.js migrate:latest --env build",
    "migrate_pg": "node ./node_modules/knex/bin/cli.js migrate:latest --env build_postgres",
    "seed": "node ./node_modules/knex/bin/cli.js seed:run --env build",
    "migrate:make": "node ./node_modules/knex/bin/cli.js migrate:make -x ts $1",
    "coverage": "istanbul cover --include-all-sources --root ./build ./node_modules/mocha/bin/_mocha test",
    "postinstall": "postinstall-build build",
    "postdeploy": "npm run migrate_pg",
    "link": "npm link augur.js speedomatic",
    "clean": "rm -rf augur.db build definitions",
    "rebuild": "npm run clean && npm run build && npm run migrate",
    "clean-start": "npm run rebuild && npm start",
    "clean-start-local": "npm run rebuild && ENDPOINT_HTTP=http://127.0.0.1:8545 ENDPOINT_WS=ws://127.0.0.1:8546 npm start",
    "reinstall": "./scripts/reinstall.sh",
    "sqlite": "./scripts/sqlite.sh"
  },
  "repository": {
    "type": "git",
    "url": "git+https://github.com/AugurProject/augur-node.git"
  },
  "bugs": {
    "url": "https://github.com/AugurProject/augur-node/issues"
  },
  "homepage": "https://github.com/AugurProject/augur-node#readme",
  "dependencies": {
    "@types/async": "2.0.43",
    "@types/express": "4.11.0",
    "@types/lodash": "4.14.105",
    "@types/node": "8.0.31",
    "@types/sqlite3": "3.1.1",
    "@types/uuid": "3.4.3",
    "@types/ws": "3.0.2",
    "async": "1.5.2",
<<<<<<< HEAD
    "augur.js": "4.8.6",
    "bignumber.js": "6.0.0",
    "chalk": "2.3.2",
=======
    "augur.js": "4.9.1-1",
    "bignumber.js": "4.1.0",
>>>>>>> 2b432c30
    "express": "4.16.2",
    "knex": "^0.14.4",
    "lodash": "4.17.5",
    "lodash.isnull": "3.0.0",
    "lodash.merge": "4.6.0",
    "lodash.omit": "4.5.0",
    "pg": "7.3.0",
    "postinstall-build": "5.0.1",
    "speedomatic": "2.1.2",
    "sqlite3": "3.1.13",
    "uuid": "3.1.0",
    "ws": "3.2.0"
  },
  "devDependencies": {
    "@types/knex": "^0.14.8",
    "chai": "3.5.0",
    "coveralls": "2.11.3",
    "eslint": "3.17.1",
    "istanbul": "0.4.5",
    "mocha": "3.2.0",
    "mocha-lcov-reporter": "0.0.2",
    "node-gyp": "^3.6.2",
    "node-pre-gyp": "^0.6.39",
    "proxyquire": "1.7.11",
    "replace-in-file": "3.0.0",
    "shared-git-hooks": "1.2.1",
    "tslint": "5.7.0",
    "tslint-eslint-rules": "4.1.1",
    "typescript": "2.5.2"
  },
  "buildDependencies": [
    "typescript",
    "tslint",
    "tslint-eslint-rules"
  ]
}<|MERGE_RESOLUTION|>--- conflicted
+++ resolved
@@ -51,14 +51,9 @@
     "@types/uuid": "3.4.3",
     "@types/ws": "3.0.2",
     "async": "1.5.2",
-<<<<<<< HEAD
-    "augur.js": "4.8.6",
+    "augur.js": "4.9.1-1",
     "bignumber.js": "6.0.0",
     "chalk": "2.3.2",
-=======
-    "augur.js": "4.9.1-1",
-    "bignumber.js": "4.1.0",
->>>>>>> 2b432c30
     "express": "4.16.2",
     "knex": "^0.14.4",
     "lodash": "4.17.5",
