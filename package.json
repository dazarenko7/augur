--- conflicted
+++ resolved
@@ -63,16 +63,10 @@
     "augur-ui-react-components": "3.6.1",
     "augur.js": "3.0.13",
     "bignumber.js": "2.3.0",
-<<<<<<< HEAD
     "express": "^4.14.0",
     "helmet": "^2.3.0",
     "memoizerific": "1.8.4",
-=======
-    "express": "4.14.0",
-    "helmet": "2.3.0",
-    "memoizerific": "1.8.4",
     "moment": "2.14.1",
->>>>>>> 4d99786f
     "prerender-node": "^2.4.0",
     "redux": "3.5.2",
     "redux-thunk": "2.1.0",
@@ -80,11 +74,8 @@
     "secure-random": "1.1.1"
   },
   "devDependencies": {
-<<<<<<< HEAD
-=======
     "aliasify": "^2.0.0",
     "augur-ui-webserver": "1.1.0",
->>>>>>> 4d99786f
     "babel-eslint": "6.1.2",
     "babel-plugin-transform-remove-console": "6.8.0",
     "babel-preset-es2015": "6.9.0",
